lockfileVersion: '6.0'

settings:
  autoInstallPeers: true
  excludeLinksFromLockfile: false

importers:

  .:
    dependencies:
      vite-plugin-electron:
        specifier: ^0.28.2
        version: 0.28.2(electron@29.0.1)(vite-plugin-electron-renderer@0.14.5)
    devDependencies:
      '@antfu/eslint-config':
        specifier: ^2.6.4
        version: 2.6.4(@unocss/eslint-plugin@0.58.5)(@vue/compiler-sfc@3.4.19)(eslint-plugin-format@0.1.0)(eslint@8.57.0)(typescript@5.3.3)(vitest@1.3.1)
      '@commitlint/cli':
        specifier: ^18.6.1
        version: 18.6.1(@types/node@20.11.20)(typescript@5.3.3)
      '@commitlint/config-conventional':
        specifier: ^18.6.2
        version: 18.6.2
      '@typescript-eslint/parser':
        specifier: ^7.0.2
        version: 7.0.2(eslint@8.57.0)(typescript@5.3.3)
      eslint:
        specifier: ^8.57.0
        version: 8.57.0
      husky:
        specifier: ^9.0.11
        version: 9.0.11
      typescript:
        specifier: ^5.3.3
        version: 5.3.3
      vite:
        specifier: ^5.1.4
        version: 5.1.4(@types/node@20.11.20)(sass@1.71.1)
      vitest:
        specifier: ^1.3.1
        version: 1.3.1(@types/node@20.11.20)(jsdom@24.0.0)

  app/core:
    dependencies:
      '@floating-ui/dom':
        specifier: ^1.6.3
        version: 1.6.3
      '@floating-ui/vue':
        specifier: ^1.0.6
        version: 1.0.6(vue@3.4.19)
      '@iconify-json/ri':
        specifier: ^1.1.19
        version: 1.1.19
      '@iconify-json/simple-icons':
        specifier: ^1.1.92
        version: 1.1.92
      '@milkdown/core':
        specifier: ^7.3.5
        version: 7.3.5(@milkdown/ctx@7.3.5)(@milkdown/prose@7.3.5)(@milkdown/transformer@7.3.5)
      '@milkdown/ctx':
        specifier: ^7.3.5
        version: 7.3.5
      '@milkdown/preset-commonmark':
        specifier: ^7.3.5
        version: 7.3.5(@milkdown/core@7.3.5)(@milkdown/ctx@7.3.5)(@milkdown/prose@7.3.5)(@milkdown/transformer@7.3.5)
      '@milkdown/prose':
        specifier: ^7.3.5
        version: 7.3.5
      '@milkdown/theme-nord':
        specifier: ^7.3.5
        version: 7.3.5(@milkdown/core@7.3.5)(@milkdown/ctx@7.3.5)(@milkdown/prose@7.3.5)
      '@milkdown/transformer':
        specifier: ^7.3.5
        version: 7.3.5(@milkdown/prose@7.3.5)
      '@rollup/plugin-commonjs':
        specifier: ^25.0.7
        version: 25.0.7
      '@talex-touch/utils':
        specifier: workspace:^
        version: link:../../packages/utils
      '@unocss/transformer-attributify-jsx':
        specifier: ^0.58.5
        version: 0.58.5
      '@vueuse/core':
        specifier: ^10.8.0
        version: 10.8.0(vue@3.4.19)
      child_process:
        specifier: ^1.0.2
        version: 1.0.2
      chokidar:
        specifier: ^3.6.0
        version: 3.6.0
      commander:
        specifier: ^12.0.0
        version: 12.0.0
      compressing:
        specifier: ^1.10.0
        version: 1.10.0
      crypto-js:
        specifier: ^4.2.0
        version: 4.2.0
      dayjs:
        specifier: ^1.11.10
        version: 1.11.10
      electron-log:
        specifier: 5.0.0-beta.28
        version: 5.0.0-beta.28
      element-plus:
<<<<<<< HEAD
        specifier: ^2.3.12
        version: 2.5.5(vue@3.4.18)
=======
        specifier: ^2.5.6
        version: 2.5.6(vue@3.4.19)
>>>>>>> ebc4c7d1
      extract-file-icon:
        specifier: ^0.3.2
        version: 0.3.2
      fs-extra:
        specifier: ^11.2.0
        version: 11.2.0
      gsap:
        specifier: ^3.12.5
        version: 3.12.5
      hotkeys-js:
        specifier: ^3.13.7
        version: 3.13.7
      iconv-lite:
        specifier: ^0.6.3
        version: 0.6.3
      js-md5:
        specifier: ^0.8.3
        version: 0.8.3
      log4js:
        specifier: ^6.9.1
        version: 6.9.1
      mica-electron:
        specifier: ^1.5.5
        version: 1.5.5
      mousetrap:
        specifier: ^1.6.5
        version: 1.6.5
      original-fs:
        specifier: ^1.2.0
        version: 1.2.0
      pinia:
        specifier: ^2.1.7
        version: 2.1.7(typescript@5.3.3)(vue@3.4.19)
      pinyin-match:
        specifier: ^1.2.5
        version: 1.2.5
      remixicon:
        specifier: ^4.1.0
        version: 4.1.0
      simple-plist:
        specifier: 1.4.0-0
        version: 1.4.0-0
      talex-mica-electron:
        specifier: ^1.0.2
        version: 1.0.2
      v-shared-element:
        specifier: ^3.1.1
        version: 3.1.1(vue-router@4.3.0)(vue@3.4.19)
      v-wave:
        specifier: ^2.0.0
        version: 2.0.0(vue@3.4.19)
      vue:
        specifier: ^3.4.19
        version: 3.4.19(typescript@5.3.3)
      vue-demi:
        specifier: ^0.14.7
        version: 0.14.7(vue@3.4.19)
      vue-profile-avatar:
        specifier: ^1.2.0
        version: 1.2.0(vue@3.4.19)
      vue-router:
        specifier: ^4.3.0
        version: 4.3.0(vue@3.4.19)
    devDependencies:
      '@types/node':
        specifier: ^20.11.20
        version: 20.11.20
      '@unocss/preset-attributify':
        specifier: ^0.58.5
        version: 0.58.5
      '@unocss/preset-icons':
        specifier: ^0.58.5
        version: 0.58.5
      '@unocss/preset-uno':
        specifier: ^0.58.5
        version: 0.58.5
      '@unocss/transformer-variant-group':
        specifier: ^0.58.5
        version: 0.58.5
      '@vitejs/plugin-vue':
        specifier: ^5.0.4
        version: 5.0.4(vite@5.1.4)(vue@3.4.19)
      '@vitejs/plugin-vue-jsx':
        specifier: ^3.1.0
        version: 3.1.0(vite@5.1.4)(vue@3.4.19)
      electron:
        specifier: ^29.0.1
        version: 29.0.1
      electron-builder:
        specifier: ^24.12.0
        version: 24.12.0
      sass:
        specifier: ^1.71.1
        version: 1.71.1
      typescript:
        specifier: ^5.3.3
        version: 5.3.3
      unocss:
        specifier: ^0.58.5
        version: 0.58.5(postcss@8.4.35)(vite@5.1.4)
      unocss-preset-theme:
        specifier: ^0.12.0
        version: 0.12.0(@unocss/core@0.58.5)
      unplugin-auto-import:
        specifier: ^0.17.5
        version: 0.17.5(@vueuse/core@10.8.0)
      unplugin-vue-components:
        specifier: ^0.26.0
        version: 0.26.0(vue@3.4.19)
      vite:
        specifier: ^5.1.4
        version: 5.1.4(@types/node@20.11.20)(sass@1.71.1)
      vite-plugin-electron:
        specifier: ^0.28.2
        version: 0.28.2(electron@29.0.1)(vite-plugin-electron-renderer@0.14.5)
      vite-plugin-electron-renderer:
        specifier: ^0.14.5
        version: 0.14.5
      vite-plugin-vue-setup-extend:
        specifier: ^0.4.0
        version: 0.4.0(vite@5.1.4)
      vue-tsc:
        specifier: ^1.8.27
        version: 1.8.27(typescript@5.3.3)

  packages/test:
    dependencies:
      '@talex-touch/utils':
        specifier: workspace:^1.0.0
        version: link:../utils
      ts-node:
        specifier: ^10.9.2
        version: 10.9.2(@types/node@20.11.20)(typescript@5.3.3)
      vitest:
        specifier: ^1.3.1
        version: 1.3.1(@types/node@20.11.20)(jsdom@24.0.0)

  packages/touch-view:
    dependencies:
      '@codemirror/lang-json':
        specifier: ^6.0.1
        version: 6.0.1
      '@codemirror/state':
        specifier: ^6.4.1
        version: 6.4.1
      '@element-plus/icons-vue':
        specifier: ^2.3.1
        version: 2.3.1(vue@3.4.19)
      '@floating-ui/dom':
        specifier: ^1.6.3
        version: 1.6.3
      '@floating-ui/vue':
        specifier: ^1.0.6
        version: 1.0.6(vue@3.4.19)
      '@intlify/unplugin-vue-i18n':
        specifier: ^2.0.0
        version: 2.0.0(vue-i18n@9.9.1)
      '@milkdown/core':
        specifier: ^7.3.5
        version: 7.3.5(@milkdown/ctx@7.3.5)(@milkdown/prose@7.3.5)(@milkdown/transformer@7.3.5)
      '@milkdown/ctx':
        specifier: ^7.3.5
        version: 7.3.5
      '@milkdown/preset-commonmark':
        specifier: ^7.3.5
        version: 7.3.5(@milkdown/core@7.3.5)(@milkdown/ctx@7.3.5)(@milkdown/prose@7.3.5)(@milkdown/transformer@7.3.5)
      '@milkdown/prose':
        specifier: ^7.3.5
        version: 7.3.5
      '@milkdown/theme-nord':
        specifier: ^7.3.5
        version: 7.3.5(@milkdown/core@7.3.5)(@milkdown/ctx@7.3.5)(@milkdown/prose@7.3.5)
      '@milkdown/transformer':
        specifier: ^7.3.5
        version: 7.3.5(@milkdown/prose@7.3.5)
      '@milkdown/vue':
        specifier: ^7.3.5
        version: 7.3.5(@milkdown/core@7.3.5)(@milkdown/ctx@7.3.5)(@milkdown/prose@7.3.5)(@milkdown/transformer@7.3.5)(vue@3.4.19)
      '@types/node':
        specifier: ^20.11.20
        version: 20.11.20
      '@vitejs/plugin-vue-jsx':
        specifier: ^3.1.0
        version: 3.1.0(vite@5.1.4)(vue@3.4.19)
      axios:
        specifier: ^1.6.7
        version: 1.6.7
      chalk:
        specifier: ^5.3.0
        version: 5.3.0
      child_process:
        specifier: ^1.0.2
        version: 1.0.2
      codemirror:
        specifier: ^6.0.1
        version: 6.0.1(@lezer/common@1.2.1)
      compressing:
        specifier: ^1.10.0
        version: 1.10.0
      crypto-js:
        specifier: ^4.2.0
        version: 4.2.0
      dayjs:
        specifier: ^1.11.10
        version: 1.11.10
      element-plus:
        specifier: ^2.5.6
        version: 2.5.6(vue@3.4.19)
      fs-extra:
        specifier: ^11.2.0
        version: 11.2.0
      graceful-fs:
        specifier: ^4.2.11
        version: 4.2.11
      gsap:
        specifier: ^3.12.5
        version: 3.12.5
      js-md5:
        specifier: ^0.8.3
        version: 0.8.3
      jsonfile:
        specifier: ^6.1.0
        version: 6.1.0
      lottie-web:
        specifier: ^5.12.2
        version: 5.12.2
      mica-electron:
        specifier: ^1.5.5
        version: 1.5.5
      node-addon-api:
        specifier: ^7.1.0
        version: 7.1.0
      node-gyp:
        specifier: ^10.0.1
        version: 10.0.1
      pinia:
        specifier: ^2.1.7
        version: 2.1.7(typescript@5.3.3)(vue@3.4.19)
      remixicon:
        specifier: ^4.1.0
        version: 4.1.0
      sass:
        specifier: ^1.71.1
        version: 1.71.1
      v-wave:
        specifier: ^2.0.0
        version: 2.0.0(vue@3.4.19)
      vite-plugin-commonjs-externals:
        specifier: ^0.1.4
        version: 0.1.4(vite@5.1.4)
      vite-plugin-electron:
        specifier: ^0.28.2
        version: 0.28.2(electron@29.0.1)(vite-plugin-electron-renderer@0.14.5)
      vite-plugin-vue-setup-extend:
        specifier: ^0.4.0
        version: 0.4.0(vite@5.1.4)
      vitepress:
        specifier: 1.0.0-rc.10
        version: 1.0.0-rc.10(@algolia/client-search@4.22.1)(@types/node@20.11.20)(axios@1.6.7)(sass@1.71.1)(search-insights@2.13.0)(typescript@5.3.3)
      vue-i18n:
        specifier: ^9.9.1
        version: 9.9.1(vue@3.4.19)
      vue-profile-avatar:
        specifier: ^1.2.0
        version: 1.2.0(vue@3.4.19)
      vue-router:
        specifier: ^4.3.0
        version: 4.3.0(vue@3.4.19)
      xterm:
        specifier: ^5.3.0
        version: 5.3.0
      xterm-addon-fit:
        specifier: ^0.8.0
        version: 0.8.0(xterm@5.3.0)
    devDependencies:
      '@vitejs/plugin-vue':
        specifier: ^5.0.4
        version: 5.0.4(vite@5.1.4)(vue@3.4.19)
      electron:
        specifier: ^29.0.1
        version: 29.0.1
      electron-builder:
        specifier: ^24.12.0
        version: 24.12.0
      typescript:
        specifier: ^5.3.3
        version: 5.3.3
      unplugin-auto-import:
        specifier: ^0.17.5
        version: 0.17.5(@vueuse/core@10.8.0)
      unplugin-vue-components:
        specifier: ^0.26.0
        version: 0.26.0(vue@3.4.19)
      vite:
        specifier: ^5.1.4
        version: 5.1.4(@types/node@20.11.20)(sass@1.71.1)
      vite-plugin-top-level-await:
        specifier: ^1.4.1
        version: 1.4.1(vite@5.1.4)
      vue:
        specifier: ^3.4.19
        version: 3.4.19(typescript@5.3.3)
      vue-tsc:
        specifier: ^1.8.27
        version: 1.8.27(typescript@5.3.3)

  packages/utils:
    dependencies:
      electron:
        specifier: ^24.4.0
        version: 24.8.8
      path-browserify:
        specifier: ^1.0.1
        version: 1.0.1
      vue:
        specifier: ^3.4.19
        version: 3.4.19(typescript@5.3.3)

  plugins/touch-image:
    dependencies:
      '@iconify-json/ri':
        specifier: ^1.1.19
        version: 1.1.19
      '@talex-touch/unplugin-export-plugin':
        specifier: ^0.2.13
        version: 0.2.13
      '@talex-touch/utils':
        specifier: workspace:^
        version: link:../../packages/utils
      '@unocss/preset-icons':
        specifier: ^0.58.5
        version: 0.58.5
      '@unocss/preset-uno':
        specifier: ^0.58.5
        version: 0.58.5
      unocss:
        specifier: ^0.58.5
        version: 0.58.5(postcss@8.4.35)(vite@5.1.4)
      vue:
        specifier: ^3.4.19
        version: 3.4.19(typescript@5.3.3)
    devDependencies:
      '@vitejs/plugin-vue':
        specifier: ^5.0.4
        version: 5.0.4(vite@5.1.4)(vue@3.4.19)
      sass:
        specifier: ^1.71.1
        version: 1.71.1
      typescript:
        specifier: ^5.3.3
        version: 5.3.3
      vite:
        specifier: ^5.1.4
        version: 5.1.4(@types/node@20.11.20)(sass@1.71.1)
      vue-tsc:
        specifier: ^1.8.27
        version: 1.8.27(typescript@5.3.3)

  plugins/touch-music:
    dependencies:
      '@milkdown/theme-nord':
        specifier: ^7.3.5
        version: 7.3.5(@milkdown/core@7.3.5)(@milkdown/ctx@7.3.5)(@milkdown/prose@7.3.5)
      '@types/howler':
        specifier: ^2.2.11
        version: 2.2.11
      axios:
        specifier: ^1.6.7
        version: 1.6.7
      granim:
        specifier: ^2.0.0
        version: 2.0.0
      gsap:
        specifier: ^3.12.5
        version: 3.12.5
      howler:
        specifier: ^2.2.4
        version: 2.2.4
      remixicon:
        specifier: ^4.1.0
        version: 4.1.0
      rgbaster:
        specifier: ^2.1.1
        version: 2.1.1
      typescript:
        specifier: ^5.3.3
        version: 5.3.3
      vue:
        specifier: ^3.4.19
        version: 3.4.19(typescript@5.3.3)
      wavesurfer.js:
        specifier: ^7.7.3
        version: 7.7.3
      xterm:
        specifier: ^5.3.0
        version: 5.3.0
      xterm-addon-fit:
        specifier: ^0.8.0
        version: 0.8.0(xterm@5.3.0)
    devDependencies:
      '@vitejs/plugin-vue':
        specifier: ^5.0.4
        version: 5.0.4(vite@5.1.4)(vue@3.4.19)
      vite:
        specifier: ^5.1.4
        version: 5.1.4(@types/node@20.11.20)(sass@1.71.1)

  plugins/touch-translation:
    dependencies:
      '@talex-touch/utils':
        specifier: workspace:^
        version: link:../../packages/utils
      '@vueuse/core':
        specifier: ^10.8.0
        version: 10.8.0(vue@3.4.19)
      vue:
        specifier: ^3.4.19
        version: 3.4.19(typescript@5.3.3)
      vue-router:
        specifier: ^4.3.0
        version: 4.3.0(vue@3.4.19)
    devDependencies:
      '@antfu/eslint-config':
        specifier: ^2.6.4
        version: 2.6.4(@unocss/eslint-plugin@0.58.5)(@vue/compiler-sfc@3.4.19)(eslint-plugin-format@0.1.0)(eslint@8.57.0)(typescript@5.3.3)(vitest@1.3.1)
      '@iconify-json/carbon':
        specifier: ^1.1.30
        version: 1.1.30
      '@types/node':
        specifier: ^20.11.20
        version: 20.11.20
      '@unocss/eslint-config':
        specifier: ^0.58.5
        version: 0.58.5(eslint@8.57.0)(typescript@5.3.3)
      '@unocss/eslint-plugin':
        specifier: ^0.58.5
        version: 0.58.5(eslint@8.57.0)(typescript@5.3.3)
      '@unocss/reset':
        specifier: ^0.58.5
        version: 0.58.5
      '@vitejs/plugin-vue':
        specifier: ^5.0.4
        version: 5.0.4(vite@5.1.4)(vue@3.4.19)
      '@vue-macros/volar':
        specifier: ^0.18.11
        version: 0.18.11(@vue-macros/reactivity-transform@0.4.3)(typescript@5.3.3)(vue-tsc@1.8.27)(vue@3.4.19)
      '@vue/test-utils':
        specifier: ^2.4.4
        version: 2.4.4(vue@3.4.19)
      eslint:
        specifier: ^8.57.0
        version: 8.57.0
      eslint-plugin-format:
        specifier: ^0.1.0
        version: 0.1.0(eslint@8.57.0)
      jsdom:
        specifier: ^24.0.0
        version: 24.0.0
      lint-staged:
        specifier: ^15.2.2
        version: 15.2.2
      pnpm:
        specifier: ^8.15.4
        version: 8.15.4
      simple-git-hooks:
        specifier: ^2.9.0
        version: 2.9.0
      taze:
        specifier: ^0.13.3
        version: 0.13.3
      typescript:
        specifier: ^5.3.3
        version: 5.3.3
      unocss:
        specifier: ^0.58.5
        version: 0.58.5(postcss@8.4.35)(vite@5.1.4)
      unplugin-auto-import:
        specifier: ^0.17.5
        version: 0.17.5(@vueuse/core@10.8.0)
      unplugin-vue-components:
        specifier: ^0.26.0
        version: 0.26.0(vue@3.4.19)
      unplugin-vue-macros:
        specifier: ^2.7.10
        version: 2.7.10(@vueuse/core@10.8.0)(typescript@5.3.3)(vite@5.1.4)(vue@3.4.19)
      unplugin-vue-router:
        specifier: ^0.8.4
        version: 0.8.4(vue-router@4.3.0)(vue@3.4.19)
      vite:
        specifier: ^5.1.4
        version: 5.1.4(@types/node@20.11.20)(sass@1.71.1)
      vitest:
        specifier: ^1.3.1
        version: 1.3.1(@types/node@20.11.20)(jsdom@24.0.0)
      vue-tsc:
        specifier: ^1.8.27
        version: 1.8.27(typescript@5.3.3)

packages:

  /7zip-bin@5.2.0:
    resolution: {integrity: sha512-ukTPVhqG4jNzMro2qA9HSCSSVJN3aN7tlb+hfqYCt3ER0yWroeA2VR38MNrOHLQ/cVj+DaIMad0kFCtWWowh/A==}
    dev: true

  /@aashutoshrathi/word-wrap@1.2.6:
    resolution: {integrity: sha512-1Yjs2SvM8TflER/OD3cOjhWWOZb58A2t7wpE2S9XfBYTiIl+XFhQG2bjy4Pu1I+EAlCNUzRDYDdFwFYUKvXcIA==}
    engines: {node: '>=0.10.0'}
    dev: true

  /@algolia/autocomplete-core@1.9.3(@algolia/client-search@4.22.1)(algoliasearch@4.22.1)(search-insights@2.13.0):
    resolution: {integrity: sha512-009HdfugtGCdC4JdXUbVJClA0q0zh24yyePn+KUGk3rP7j8FEe/m5Yo/z65gn6nP/cM39PxpzqKrL7A6fP6PPw==}
    dependencies:
      '@algolia/autocomplete-plugin-algolia-insights': 1.9.3(@algolia/client-search@4.22.1)(algoliasearch@4.22.1)(search-insights@2.13.0)
      '@algolia/autocomplete-shared': 1.9.3(@algolia/client-search@4.22.1)(algoliasearch@4.22.1)
    transitivePeerDependencies:
      - '@algolia/client-search'
      - algoliasearch
      - search-insights
    dev: false

  /@algolia/autocomplete-plugin-algolia-insights@1.9.3(@algolia/client-search@4.22.1)(algoliasearch@4.22.1)(search-insights@2.13.0):
    resolution: {integrity: sha512-a/yTUkcO/Vyy+JffmAnTWbr4/90cLzw+CC3bRbhnULr/EM0fGNvM13oQQ14f2moLMcVDyAx/leczLlAOovhSZg==}
    peerDependencies:
      search-insights: '>= 1 < 3'
    dependencies:
      '@algolia/autocomplete-shared': 1.9.3(@algolia/client-search@4.22.1)(algoliasearch@4.22.1)
      search-insights: 2.13.0
    transitivePeerDependencies:
      - '@algolia/client-search'
      - algoliasearch
    dev: false

  /@algolia/autocomplete-preset-algolia@1.9.3(@algolia/client-search@4.22.1)(algoliasearch@4.22.1):
    resolution: {integrity: sha512-d4qlt6YmrLMYy95n5TB52wtNDr6EgAIPH81dvvvW8UmuWRgxEtY0NJiPwl/h95JtG2vmRM804M0DSwMCNZlzRA==}
    peerDependencies:
      '@algolia/client-search': '>= 4.9.1 < 6'
      algoliasearch: '>= 4.9.1 < 6'
    dependencies:
      '@algolia/autocomplete-shared': 1.9.3(@algolia/client-search@4.22.1)(algoliasearch@4.22.1)
      '@algolia/client-search': 4.22.1
      algoliasearch: 4.22.1
    dev: false

  /@algolia/autocomplete-shared@1.9.3(@algolia/client-search@4.22.1)(algoliasearch@4.22.1):
    resolution: {integrity: sha512-Wnm9E4Ye6Rl6sTTqjoymD+l8DjSTHsHboVRYrKgEt8Q7UHm9nYbqhN/i0fhUYA3OAEH7WA8x3jfpnmJm3rKvaQ==}
    peerDependencies:
      '@algolia/client-search': '>= 4.9.1 < 6'
      algoliasearch: '>= 4.9.1 < 6'
    dependencies:
      '@algolia/client-search': 4.22.1
      algoliasearch: 4.22.1
    dev: false

  /@algolia/cache-browser-local-storage@4.22.1:
    resolution: {integrity: sha512-Sw6IAmOCvvP6QNgY9j+Hv09mvkvEIDKjYW8ow0UDDAxSXy664RBNQk3i/0nt7gvceOJ6jGmOTimaZoY1THmU7g==}
    dependencies:
      '@algolia/cache-common': 4.22.1
    dev: false

  /@algolia/cache-common@4.22.1:
    resolution: {integrity: sha512-TJMBKqZNKYB9TptRRjSUtevJeQVXRmg6rk9qgFKWvOy8jhCPdyNZV1nB3SKGufzvTVbomAukFR8guu/8NRKBTA==}
    dev: false

  /@algolia/cache-in-memory@4.22.1:
    resolution: {integrity: sha512-ve+6Ac2LhwpufuWavM/aHjLoNz/Z/sYSgNIXsinGofWOysPilQZPUetqLj8vbvi+DHZZaYSEP9H5SRVXnpsNNw==}
    dependencies:
      '@algolia/cache-common': 4.22.1
    dev: false

  /@algolia/client-account@4.22.1:
    resolution: {integrity: sha512-k8m+oegM2zlns/TwZyi4YgCtyToackkOpE+xCaKCYfBfDtdGOaVZCM5YvGPtK+HGaJMIN/DoTL8asbM3NzHonw==}
    dependencies:
      '@algolia/client-common': 4.22.1
      '@algolia/client-search': 4.22.1
      '@algolia/transporter': 4.22.1
    dev: false

  /@algolia/client-analytics@4.22.1:
    resolution: {integrity: sha512-1ssi9pyxyQNN4a7Ji9R50nSdISIumMFDwKNuwZipB6TkauJ8J7ha/uO60sPJFqQyqvvI+px7RSNRQT3Zrvzieg==}
    dependencies:
      '@algolia/client-common': 4.22.1
      '@algolia/client-search': 4.22.1
      '@algolia/requester-common': 4.22.1
      '@algolia/transporter': 4.22.1
    dev: false

  /@algolia/client-common@4.22.1:
    resolution: {integrity: sha512-IvaL5v9mZtm4k4QHbBGDmU3wa/mKokmqNBqPj0K7lcR8ZDKzUorhcGp/u8PkPC/e0zoHSTvRh7TRkGX3Lm7iOQ==}
    dependencies:
      '@algolia/requester-common': 4.22.1
      '@algolia/transporter': 4.22.1
    dev: false

  /@algolia/client-personalization@4.22.1:
    resolution: {integrity: sha512-sl+/klQJ93+4yaqZ7ezOttMQ/nczly/3GmgZXJ1xmoewP5jmdP/X/nV5U7EHHH3hCUEHeN7X1nsIhGPVt9E1cQ==}
    dependencies:
      '@algolia/client-common': 4.22.1
      '@algolia/requester-common': 4.22.1
      '@algolia/transporter': 4.22.1
    dev: false

  /@algolia/client-search@4.22.1:
    resolution: {integrity: sha512-yb05NA4tNaOgx3+rOxAmFztgMTtGBi97X7PC3jyNeGiwkAjOZc2QrdZBYyIdcDLoI09N0gjtpClcackoTN0gPA==}
    dependencies:
      '@algolia/client-common': 4.22.1
      '@algolia/requester-common': 4.22.1
      '@algolia/transporter': 4.22.1
    dev: false

  /@algolia/logger-common@4.22.1:
    resolution: {integrity: sha512-OnTFymd2odHSO39r4DSWRFETkBufnY2iGUZNrMXpIhF5cmFE8pGoINNPzwg02QLBlGSaLqdKy0bM8S0GyqPLBg==}
    dev: false

  /@algolia/logger-console@4.22.1:
    resolution: {integrity: sha512-O99rcqpVPKN1RlpgD6H3khUWylU24OXlzkavUAMy6QZd1776QAcauE3oP8CmD43nbaTjBexZj2nGsBH9Tc0FVA==}
    dependencies:
      '@algolia/logger-common': 4.22.1
    dev: false

  /@algolia/requester-browser-xhr@4.22.1:
    resolution: {integrity: sha512-dtQGYIg6MteqT1Uay3J/0NDqD+UciHy3QgRbk7bNddOJu+p3hzjTRYESqEnoX/DpEkaNYdRHUKNylsqMpgwaEw==}
    dependencies:
      '@algolia/requester-common': 4.22.1
    dev: false

  /@algolia/requester-common@4.22.1:
    resolution: {integrity: sha512-dgvhSAtg2MJnR+BxrIFqlLtkLlVVhas9HgYKMk2Uxiy5m6/8HZBL40JVAMb2LovoPFs9I/EWIoFVjOrFwzn5Qg==}
    dev: false

  /@algolia/requester-node-http@4.22.1:
    resolution: {integrity: sha512-JfmZ3MVFQkAU+zug8H3s8rZ6h0ahHZL/SpMaSasTCGYR5EEJsCc8SI5UZ6raPN2tjxa5bxS13BRpGSBUens7EA==}
    dependencies:
      '@algolia/requester-common': 4.22.1
    dev: false

  /@algolia/transporter@4.22.1:
    resolution: {integrity: sha512-kzWgc2c9IdxMa3YqA6TN0NW5VrKYYW/BELIn7vnLyn+U/RFdZ4lxxt9/8yq3DKV5snvoDzzO4ClyejZRdV3lMQ==}
    dependencies:
      '@algolia/cache-common': 4.22.1
      '@algolia/logger-common': 4.22.1
      '@algolia/requester-common': 4.22.1
    dev: false

  /@ampproject/remapping@2.2.1:
    resolution: {integrity: sha512-lFMjJTrFL3j7L9yBxwYfCq2k6qqwHyzuUl/XBnif78PWTJYyL/dfowQHWE3sp6U6ZzqWiiIZnpTMO96zhkjwtg==}
    engines: {node: '>=6.0.0'}
    dependencies:
      '@jridgewell/gen-mapping': 0.3.3
      '@jridgewell/trace-mapping': 0.3.22

  /@antfu/eslint-config@2.6.4(@unocss/eslint-plugin@0.58.5)(@vue/compiler-sfc@3.4.19)(eslint-plugin-format@0.1.0)(eslint@8.57.0)(typescript@5.3.3)(vitest@1.3.1):
    resolution: {integrity: sha512-dMD/QC5KWS1OltdpKLhfZM7W7y7zils85opk8d4lyNr7yn0OFjZs7eMYtcC6DrrN2kQ1JrFvBM7uB0QdWn5PUQ==}
    hasBin: true
    peerDependencies:
      '@unocss/eslint-plugin': '>=0.50.0'
      eslint: '>=8.40.0'
      eslint-plugin-format: '>=0.1.0'
      eslint-plugin-react: ^7.33.2
      eslint-plugin-react-hooks: ^4.6.0
      eslint-plugin-react-refresh: ^0.4.4
      eslint-plugin-svelte: ^2.34.1
      svelte-eslint-parser: ^0.33.1
    peerDependenciesMeta:
      '@unocss/eslint-plugin':
        optional: true
      eslint-plugin-format:
        optional: true
      eslint-plugin-react:
        optional: true
      eslint-plugin-react-hooks:
        optional: true
      eslint-plugin-react-refresh:
        optional: true
      eslint-plugin-svelte:
        optional: true
      svelte-eslint-parser:
        optional: true
    dependencies:
      '@antfu/eslint-define-config': 1.23.0-2
      '@antfu/install-pkg': 0.3.1
      '@eslint-types/jsdoc': 46.8.2-1
      '@eslint-types/typescript-eslint': 6.21.0
      '@eslint-types/unicorn': 50.0.1
      '@stylistic/eslint-plugin': 1.6.2(eslint@8.57.0)(typescript@5.3.3)
      '@typescript-eslint/eslint-plugin': 6.21.0(@typescript-eslint/parser@6.21.0)(eslint@8.57.0)(typescript@5.3.3)
      '@typescript-eslint/parser': 6.21.0(eslint@8.57.0)(typescript@5.3.3)
      '@unocss/eslint-plugin': 0.58.5(eslint@8.57.0)(typescript@5.3.3)
      eslint: 8.57.0
      eslint-config-flat-gitignore: 0.1.3
      eslint-merge-processors: 0.1.0(eslint@8.57.0)
      eslint-plugin-antfu: 2.1.2(eslint@8.57.0)
      eslint-plugin-eslint-comments: 3.2.0(eslint@8.57.0)
      eslint-plugin-format: 0.1.0(eslint@8.57.0)
      eslint-plugin-i: 2.29.1(@typescript-eslint/parser@6.21.0)(eslint@8.57.0)
      eslint-plugin-jsdoc: 48.2.0(eslint@8.57.0)
      eslint-plugin-jsonc: 2.13.0(eslint@8.57.0)
      eslint-plugin-markdown: 3.0.1(eslint@8.57.0)
      eslint-plugin-n: 16.6.2(eslint@8.57.0)
      eslint-plugin-no-only-tests: 3.1.0
      eslint-plugin-perfectionist: 2.5.0(eslint@8.57.0)(typescript@5.3.3)(vue-eslint-parser@9.4.2)
      eslint-plugin-toml: 0.9.2(eslint@8.57.0)
      eslint-plugin-unicorn: 50.0.1(eslint@8.57.0)
      eslint-plugin-unused-imports: 3.0.0(@typescript-eslint/eslint-plugin@6.21.0)(eslint@8.57.0)
      eslint-plugin-vitest: 0.3.22(@typescript-eslint/eslint-plugin@6.21.0)(eslint@8.57.0)(typescript@5.3.3)(vitest@1.3.1)
      eslint-plugin-vue: 9.21.1(eslint@8.57.0)
      eslint-plugin-yml: 1.12.2(eslint@8.57.0)
      eslint-processor-vue-blocks: 0.1.1(@vue/compiler-sfc@3.4.19)(eslint@8.57.0)
      globals: 13.24.0
      jsonc-eslint-parser: 2.4.0
      local-pkg: 0.5.0
      parse-gitignore: 2.0.0
      picocolors: 1.0.0
      prompts: 2.4.2
      toml-eslint-parser: 0.9.3
      vue-eslint-parser: 9.4.2(eslint@8.57.0)
      yaml-eslint-parser: 1.2.2
      yargs: 17.7.2
    transitivePeerDependencies:
      - '@vue/compiler-sfc'
      - astro-eslint-parser
      - eslint-import-resolver-typescript
      - eslint-import-resolver-webpack
      - supports-color
      - svelte
      - typescript
      - vitest
    dev: true

  /@antfu/eslint-define-config@1.23.0-2:
    resolution: {integrity: sha512-LvxY21+ZhpuBf/aHeBUtGQhSEfad4PkNKXKvDOSvukaM3XVTfBhwmHX2EKwAsdq5DlfjbT3qqYyMiueBIO5iDQ==}
    engines: {node: '>=18.0.0', npm: '>=9.0.0', pnpm: '>= 8.6.0'}
    dev: true

  /@antfu/install-pkg@0.1.1:
    resolution: {integrity: sha512-LyB/8+bSfa0DFGC06zpCEfs89/XoWZwws5ygEa5D+Xsm3OfI+aXQ86VgVG7Acyef+rSZ5HE7J8rrxzrQeM3PjQ==}
    dependencies:
      execa: 5.1.1
      find-up: 5.0.0

  /@antfu/install-pkg@0.3.1:
    resolution: {integrity: sha512-A3zWY9VeTPnxlMiZtsGHw2lSd3ghwvL8s9RiGOtqvDxhhFfZ781ynsGBa/iUnDJ5zBrmTFQrJDud3TGgRISaxw==}
    dependencies:
      execa: 8.0.1
    dev: true

  /@antfu/ni@0.21.12:
    resolution: {integrity: sha512-2aDL3WUv8hMJb2L3r/PIQWsTLyq7RQr3v9xD16fiz6O8ys1xEyLhhTOv8gxtZvJiTzjTF5pHoArvRdesGL1DMQ==}
    hasBin: true
    dev: true

  /@antfu/utils@0.7.7:
    resolution: {integrity: sha512-gFPqTG7otEJ8uP6wrhDv6mqwGWYZKNvAcCq6u9hOj0c+IKCEsY4L1oC9trPq2SaWIzAfHvqfBDxF591JkMf+kg==}

  /@babel/code-frame@7.23.5:
    resolution: {integrity: sha512-CgH3s1a96LipHCmSUmYFPwY7MNx8C3avkq7i4Wl3cfa662ldtUe4VM1TPXX70pfmrlWTb6jLqTYrZyT2ZTJBgA==}
    engines: {node: '>=6.9.0'}
    dependencies:
      '@babel/highlight': 7.23.4
      chalk: 2.4.2

  /@babel/compat-data@7.23.5:
    resolution: {integrity: sha512-uU27kfDRlhfKl+w1U6vp16IuvSLtjAxdArVXPa9BvLkrr7CYIsxH5adpHObeAGY/41+syctUWOZ140a2Rvkgjw==}
    engines: {node: '>=6.9.0'}

  /@babel/core@7.23.9:
    resolution: {integrity: sha512-5q0175NOjddqpvvzU+kDiSOAk4PfdO6FvwCWoQ6RO7rTzEe8vlo+4HVfcnAREhD4npMs0e9uZypjTwzZPCf/cw==}
    engines: {node: '>=6.9.0'}
    dependencies:
      '@ampproject/remapping': 2.2.1
      '@babel/code-frame': 7.23.5
      '@babel/generator': 7.23.6
      '@babel/helper-compilation-targets': 7.23.6
      '@babel/helper-module-transforms': 7.23.3(@babel/core@7.23.9)
      '@babel/helpers': 7.23.9
      '@babel/parser': 7.23.9
      '@babel/template': 7.23.9
      '@babel/traverse': 7.23.9
      '@babel/types': 7.23.9
      convert-source-map: 2.0.0
      debug: 4.3.4
      gensync: 1.0.0-beta.2
      json5: 2.2.3
      semver: 6.3.1
    transitivePeerDependencies:
      - supports-color

  /@babel/generator@7.23.6:
    resolution: {integrity: sha512-qrSfCYxYQB5owCmGLbl8XRpX1ytXlpueOb0N0UmQwA073KZxejgQTzAmJezxvpwQD9uGtK2shHdi55QT+MbjIw==}
    engines: {node: '>=6.9.0'}
    dependencies:
      '@babel/types': 7.23.9
      '@jridgewell/gen-mapping': 0.3.3
      '@jridgewell/trace-mapping': 0.3.22
      jsesc: 2.5.2

  /@babel/helper-annotate-as-pure@7.22.5:
    resolution: {integrity: sha512-LvBTxu8bQSQkcyKOU+a1btnNFQ1dMAd0R6PyW3arXes06F6QLWLIrd681bxRPIXlrMGR3XYnW9JyML7dP3qgxg==}
    engines: {node: '>=6.9.0'}
    dependencies:
      '@babel/types': 7.23.9

  /@babel/helper-compilation-targets@7.23.6:
    resolution: {integrity: sha512-9JB548GZoQVmzrFgp8o7KxdgkTGm6xs9DW0o/Pim72UDjzr5ObUQ6ZzYPqA+g9OTS2bBQoctLJrky0RDCAWRgQ==}
    engines: {node: '>=6.9.0'}
    dependencies:
      '@babel/compat-data': 7.23.5
      '@babel/helper-validator-option': 7.23.5
      browserslist: 4.22.3
      lru-cache: 5.1.1
      semver: 6.3.1

  /@babel/helper-create-class-features-plugin@7.23.10(@babel/core@7.23.9):
    resolution: {integrity: sha512-2XpP2XhkXzgxecPNEEK8Vz8Asj9aRxt08oKOqtiZoqV2UGZ5T+EkyP9sXQ9nwMxBIG34a7jmasVqoMop7VdPUw==}
    engines: {node: '>=6.9.0'}
    peerDependencies:
      '@babel/core': ^7.0.0
    dependencies:
      '@babel/core': 7.23.9
      '@babel/helper-annotate-as-pure': 7.22.5
      '@babel/helper-environment-visitor': 7.22.20
      '@babel/helper-function-name': 7.23.0
      '@babel/helper-member-expression-to-functions': 7.23.0
      '@babel/helper-optimise-call-expression': 7.22.5
      '@babel/helper-replace-supers': 7.22.20(@babel/core@7.23.9)
      '@babel/helper-skip-transparent-expression-wrappers': 7.22.5
      '@babel/helper-split-export-declaration': 7.22.6
      semver: 6.3.1

  /@babel/helper-environment-visitor@7.22.20:
    resolution: {integrity: sha512-zfedSIzFhat/gFhWfHtgWvlec0nqB9YEIVrpuwjruLlXfUSnA8cJB0miHKwqDnQ7d32aKo2xt88/xZptwxbfhA==}
    engines: {node: '>=6.9.0'}

  /@babel/helper-function-name@7.23.0:
    resolution: {integrity: sha512-OErEqsrxjZTJciZ4Oo+eoZqeW9UIiOcuYKRJA4ZAgV9myA+pOXhhmpfNCKjEH/auVfEYVFJ6y1Tc4r0eIApqiw==}
    engines: {node: '>=6.9.0'}
    dependencies:
      '@babel/template': 7.23.9
      '@babel/types': 7.23.9

  /@babel/helper-hoist-variables@7.22.5:
    resolution: {integrity: sha512-wGjk9QZVzvknA6yKIUURb8zY3grXCcOZt+/7Wcy8O2uctxhplmUPkOdlgoNhmdVee2c92JXbf1xpMtVNbfoxRw==}
    engines: {node: '>=6.9.0'}
    dependencies:
      '@babel/types': 7.23.9

  /@babel/helper-member-expression-to-functions@7.23.0:
    resolution: {integrity: sha512-6gfrPwh7OuT6gZyJZvd6WbTfrqAo7vm4xCzAXOusKqq/vWdKXphTpj5klHKNmRUU6/QRGlBsyU9mAIPaWHlqJA==}
    engines: {node: '>=6.9.0'}
    dependencies:
      '@babel/types': 7.23.9

  /@babel/helper-module-imports@7.22.15:
    resolution: {integrity: sha512-0pYVBnDKZO2fnSPCrgM/6WMc7eS20Fbok+0r88fp+YtWVLZrp4CkafFGIp+W0VKw4a22sgebPT99y+FDNMdP4w==}
    engines: {node: '>=6.9.0'}
    dependencies:
      '@babel/types': 7.23.9

  /@babel/helper-module-transforms@7.23.3(@babel/core@7.23.9):
    resolution: {integrity: sha512-7bBs4ED9OmswdfDzpz4MpWgSrV7FXlc3zIagvLFjS5H+Mk7Snr21vQ6QwrsoCGMfNC4e4LQPdoULEt4ykz0SRQ==}
    engines: {node: '>=6.9.0'}
    peerDependencies:
      '@babel/core': ^7.0.0
    dependencies:
      '@babel/core': 7.23.9
      '@babel/helper-environment-visitor': 7.22.20
      '@babel/helper-module-imports': 7.22.15
      '@babel/helper-simple-access': 7.22.5
      '@babel/helper-split-export-declaration': 7.22.6
      '@babel/helper-validator-identifier': 7.22.20

  /@babel/helper-optimise-call-expression@7.22.5:
    resolution: {integrity: sha512-HBwaojN0xFRx4yIvpwGqxiV2tUfl7401jlok564NgB9EHS1y6QT17FmKWm4ztqjeVdXLuC4fSvHc5ePpQjoTbw==}
    engines: {node: '>=6.9.0'}
    dependencies:
      '@babel/types': 7.23.9

  /@babel/helper-plugin-utils@7.22.5:
    resolution: {integrity: sha512-uLls06UVKgFG9QD4OeFYLEGteMIAa5kpTPcFL28yuCIIzsf6ZyKZMllKVOCZFhiZ5ptnwX4mtKdWCBE/uT4amg==}
    engines: {node: '>=6.9.0'}

  /@babel/helper-replace-supers@7.22.20(@babel/core@7.23.9):
    resolution: {integrity: sha512-qsW0In3dbwQUbK8kejJ4R7IHVGwHJlV6lpG6UA7a9hSa2YEiAib+N1T2kr6PEeUT+Fl7najmSOS6SmAwCHK6Tw==}
    engines: {node: '>=6.9.0'}
    peerDependencies:
      '@babel/core': ^7.0.0
    dependencies:
      '@babel/core': 7.23.9
      '@babel/helper-environment-visitor': 7.22.20
      '@babel/helper-member-expression-to-functions': 7.23.0
      '@babel/helper-optimise-call-expression': 7.22.5

  /@babel/helper-simple-access@7.22.5:
    resolution: {integrity: sha512-n0H99E/K+Bika3++WNL17POvo4rKWZ7lZEp1Q+fStVbUi8nxPQEBOlTmCOxW/0JsS56SKKQ+ojAe2pHKJHN35w==}
    engines: {node: '>=6.9.0'}
    dependencies:
      '@babel/types': 7.23.9

  /@babel/helper-skip-transparent-expression-wrappers@7.22.5:
    resolution: {integrity: sha512-tK14r66JZKiC43p8Ki33yLBVJKlQDFoA8GYN67lWCDCqoL6EMMSuM9b+Iff2jHaM/RRFYl7K+iiru7hbRqNx8Q==}
    engines: {node: '>=6.9.0'}
    dependencies:
      '@babel/types': 7.23.9

  /@babel/helper-split-export-declaration@7.22.6:
    resolution: {integrity: sha512-AsUnxuLhRYsisFiaJwvp1QF+I3KjD5FOxut14q/GzovUe6orHLesW2C7d754kRm53h5gqrz6sFl6sxc4BVtE/g==}
    engines: {node: '>=6.9.0'}
    dependencies:
      '@babel/types': 7.23.9

  /@babel/helper-string-parser@7.23.4:
    resolution: {integrity: sha512-803gmbQdqwdf4olxrX4AJyFBV/RTr3rSmOj0rKwesmzlfhYNDEs+/iOcznzpNWlJlIlTJC2QfPFcHB6DlzdVLQ==}
    engines: {node: '>=6.9.0'}

  /@babel/helper-validator-identifier@7.22.20:
    resolution: {integrity: sha512-Y4OZ+ytlatR8AI+8KZfKuL5urKp7qey08ha31L8b3BwewJAoJamTzyvxPR/5D+KkdJCGPq/+8TukHBlY10FX9A==}
    engines: {node: '>=6.9.0'}

  /@babel/helper-validator-option@7.23.5:
    resolution: {integrity: sha512-85ttAOMLsr53VgXkTbkx8oA6YTfT4q7/HzXSLEYmjcSTJPMPQtvq1BD79Byep5xMUYbGRzEpDsjUf3dyp54IKw==}
    engines: {node: '>=6.9.0'}

  /@babel/helpers@7.23.9:
    resolution: {integrity: sha512-87ICKgU5t5SzOT7sBMfCOZQ2rHjRU+Pcb9BoILMYz600W6DkVRLFBPwQ18gwUVvggqXivaUakpnxWQGbpywbBQ==}
    engines: {node: '>=6.9.0'}
    dependencies:
      '@babel/template': 7.23.9
      '@babel/traverse': 7.23.9
      '@babel/types': 7.23.9
    transitivePeerDependencies:
      - supports-color

  /@babel/highlight@7.23.4:
    resolution: {integrity: sha512-acGdbYSfp2WheJoJm/EBBBLh/ID8KDc64ISZ9DYtBmC8/Q204PZJLHyzeB5qMzJ5trcOkybd78M4x2KWsUq++A==}
    engines: {node: '>=6.9.0'}
    dependencies:
      '@babel/helper-validator-identifier': 7.22.20
      chalk: 2.4.2
      js-tokens: 4.0.0

  /@babel/parser@7.23.9:
    resolution: {integrity: sha512-9tcKgqKbs3xGJ+NtKF2ndOBBLVwPjl1SHxPQkd36r3Dlirw3xWUeGaTbqr7uGZcTaxkVNwc+03SVP7aCdWrTlA==}
    engines: {node: '>=6.0.0'}
    hasBin: true
    dependencies:
      '@babel/types': 7.23.9

  /@babel/plugin-syntax-jsx@7.23.3(@babel/core@7.23.9):
    resolution: {integrity: sha512-EB2MELswq55OHUoRZLGg/zC7QWUKfNLpE57m/S2yr1uEneIgsTgrSzXP3NXEsMkVn76OlaVVnzN+ugObuYGwhg==}
    engines: {node: '>=6.9.0'}
    peerDependencies:
      '@babel/core': ^7.0.0-0
    dependencies:
      '@babel/core': 7.23.9
      '@babel/helper-plugin-utils': 7.22.5

  /@babel/plugin-syntax-typescript@7.23.3(@babel/core@7.23.9):
    resolution: {integrity: sha512-9EiNjVJOMwCO+43TqoTrgQ8jMwcAd0sWyXi9RPfIsLTj4R2MADDDQXELhffaUx/uJv2AYcxBgPwH6j4TIA4ytQ==}
    engines: {node: '>=6.9.0'}
    peerDependencies:
      '@babel/core': ^7.0.0-0
    dependencies:
      '@babel/core': 7.23.9
      '@babel/helper-plugin-utils': 7.22.5

  /@babel/plugin-transform-modules-commonjs@7.23.3(@babel/core@7.23.9):
    resolution: {integrity: sha512-aVS0F65LKsdNOtcz6FRCpE4OgsP2OFnW46qNxNIX9h3wuzaNcSQsJysuMwqSibC98HPrf2vCgtxKNwS0DAlgcA==}
    engines: {node: '>=6.9.0'}
    peerDependencies:
      '@babel/core': ^7.0.0-0
    dependencies:
      '@babel/core': 7.23.9
      '@babel/helper-module-transforms': 7.23.3(@babel/core@7.23.9)
      '@babel/helper-plugin-utils': 7.22.5
      '@babel/helper-simple-access': 7.22.5

  /@babel/plugin-transform-typescript@7.23.6(@babel/core@7.23.9):
    resolution: {integrity: sha512-6cBG5mBvUu4VUD04OHKnYzbuHNP8huDsD3EDqqpIpsswTDoqHCjLoHb6+QgsV1WsT2nipRqCPgxD3LXnEO7XfA==}
    engines: {node: '>=6.9.0'}
    peerDependencies:
      '@babel/core': ^7.0.0-0
    dependencies:
      '@babel/core': 7.23.9
      '@babel/helper-annotate-as-pure': 7.22.5
      '@babel/helper-create-class-features-plugin': 7.23.10(@babel/core@7.23.9)
      '@babel/helper-plugin-utils': 7.22.5
      '@babel/plugin-syntax-typescript': 7.23.3(@babel/core@7.23.9)

  /@babel/preset-typescript@7.23.3(@babel/core@7.23.9):
    resolution: {integrity: sha512-17oIGVlqz6CchO9RFYn5U6ZpWRZIngayYCtrPRSgANSwC2V1Jb+iP74nVxzzXJte8b8BYxrL1yY96xfhTBrNNQ==}
    engines: {node: '>=6.9.0'}
    peerDependencies:
      '@babel/core': ^7.0.0-0
    dependencies:
      '@babel/core': 7.23.9
      '@babel/helper-plugin-utils': 7.22.5
      '@babel/helper-validator-option': 7.23.5
      '@babel/plugin-syntax-jsx': 7.23.3(@babel/core@7.23.9)
      '@babel/plugin-transform-modules-commonjs': 7.23.3(@babel/core@7.23.9)
      '@babel/plugin-transform-typescript': 7.23.6(@babel/core@7.23.9)

  /@babel/standalone@7.23.10:
    resolution: {integrity: sha512-xqWviI/pt1Zb/d+6ilWa5IDL2mkDzsBnlHbreqnfyP3/QB/ofQ1bNVcHj8YQX154Rf/xZKR6y0s1ydVF3nAS8g==}
    engines: {node: '>=6.9.0'}
    dev: false

  /@babel/template@7.23.9:
    resolution: {integrity: sha512-+xrD2BWLpvHKNmX2QbpdpsBaWnRxahMwJjO+KZk2JOElj5nSmKezyS1B4u+QbHMTX69t4ukm6hh9lsYQ7GHCKA==}
    engines: {node: '>=6.9.0'}
    dependencies:
      '@babel/code-frame': 7.23.5
      '@babel/parser': 7.23.9
      '@babel/types': 7.23.9

  /@babel/traverse@7.23.9:
    resolution: {integrity: sha512-I/4UJ9vs90OkBtY6iiiTORVMyIhJ4kAVmsKo9KFc8UOxMeUfi2hvtIBsET5u9GizXE6/GFSuKCTNfgCswuEjRg==}
    engines: {node: '>=6.9.0'}
    dependencies:
      '@babel/code-frame': 7.23.5
      '@babel/generator': 7.23.6
      '@babel/helper-environment-visitor': 7.22.20
      '@babel/helper-function-name': 7.23.0
      '@babel/helper-hoist-variables': 7.22.5
      '@babel/helper-split-export-declaration': 7.22.6
      '@babel/parser': 7.23.9
      '@babel/types': 7.23.9
      debug: 4.3.4
      globals: 11.12.0
    transitivePeerDependencies:
      - supports-color

  /@babel/types@7.23.9:
    resolution: {integrity: sha512-dQjSq/7HaSjRM43FFGnv5keM2HsxpmyV1PfaSVm0nzzjwwTmjOe6J4bC8e3+pTEIgHaHj+1ZlLThRJ2auc/w1Q==}
    engines: {node: '>=6.9.0'}
    dependencies:
      '@babel/helper-string-parser': 7.23.4
      '@babel/helper-validator-identifier': 7.22.20
      to-fast-properties: 2.0.0

  /@codemirror/autocomplete@6.12.0(@codemirror/language@6.10.1)(@codemirror/state@6.4.1)(@codemirror/view@6.24.0)(@lezer/common@1.2.1):
    resolution: {integrity: sha512-r4IjdYFthwbCQyvqnSlx0WBHRHi8nBvU+WjJxFUij81qsBfhNudf/XKKmmC2j3m0LaOYUQTf3qiEK1J8lO1sdg==}
    peerDependencies:
      '@codemirror/language': ^6.0.0
      '@codemirror/state': ^6.0.0
      '@codemirror/view': ^6.0.0
      '@lezer/common': ^1.0.0
    dependencies:
      '@codemirror/language': 6.10.1
      '@codemirror/state': 6.4.1
      '@codemirror/view': 6.24.0
      '@lezer/common': 1.2.1
    dev: false

  /@codemirror/commands@6.3.3:
    resolution: {integrity: sha512-dO4hcF0fGT9tu1Pj1D2PvGvxjeGkbC6RGcZw6Qs74TH+Ed1gw98jmUgd2axWvIZEqTeTuFrg1lEB1KV6cK9h1A==}
    dependencies:
      '@codemirror/language': 6.10.1
      '@codemirror/state': 6.4.1
      '@codemirror/view': 6.24.0
      '@lezer/common': 1.2.1
    dev: false

  /@codemirror/lang-json@6.0.1:
    resolution: {integrity: sha512-+T1flHdgpqDDlJZ2Lkil/rLiRy684WMLc74xUnjJH48GQdfJo/pudlTRreZmKwzP8/tGdKf83wlbAdOCzlJOGQ==}
    dependencies:
      '@codemirror/language': 6.10.1
      '@lezer/json': 1.0.2
    dev: false

  /@codemirror/language@6.10.1:
    resolution: {integrity: sha512-5GrXzrhq6k+gL5fjkAwt90nYDmjlzTIJV8THnxNFtNKWotMIlzzN+CpqxqwXOECnUdOndmSeWntVrVcv5axWRQ==}
    dependencies:
      '@codemirror/state': 6.4.1
      '@codemirror/view': 6.24.0
      '@lezer/common': 1.2.1
      '@lezer/highlight': 1.2.0
      '@lezer/lr': 1.4.0
      style-mod: 4.1.0
    dev: false

  /@codemirror/lint@6.5.0:
    resolution: {integrity: sha512-+5YyicIaaAZKU8K43IQi8TBy6mF6giGeWAH7N96Z5LC30Wm5JMjqxOYIE9mxwMG1NbhT2mA3l9hA4uuKUM3E5g==}
    dependencies:
      '@codemirror/state': 6.4.1
      '@codemirror/view': 6.24.0
      crelt: 1.0.6
    dev: false

  /@codemirror/search@6.5.6:
    resolution: {integrity: sha512-rpMgcsh7o0GuCDUXKPvww+muLA1pDJaFrpq/CCHtpQJYz8xopu4D1hPcKRoDD0YlF8gZaqTNIRa4VRBWyhyy7Q==}
    dependencies:
      '@codemirror/state': 6.4.1
      '@codemirror/view': 6.24.0
      crelt: 1.0.6
    dev: false

  /@codemirror/state@6.4.1:
    resolution: {integrity: sha512-QkEyUiLhsJoZkbumGZlswmAhA7CBU02Wrz7zvH4SrcifbsqwlXShVXg65f3v/ts57W3dqyamEriMhij1Z3Zz4A==}
    dev: false

  /@codemirror/view@6.24.0:
    resolution: {integrity: sha512-zK6m5pNkdhdJl8idPP1gA4N8JKTiSsOz8U/Iw+C1ChMwyLG7+MLiNXnH/wFuAk6KeGEe33/adOiAh5jMqee03w==}
    dependencies:
      '@codemirror/state': 6.4.1
      style-mod: 4.1.0
      w3c-keyname: 2.2.8
    dev: false

  /@commitlint/cli@18.6.1(@types/node@20.11.20)(typescript@5.3.3):
    resolution: {integrity: sha512-5IDE0a+lWGdkOvKH892HHAZgbAjcj1mT5QrfA/SVbLJV/BbBMGyKN0W5mhgjekPJJwEQdVNvhl9PwUacY58Usw==}
    engines: {node: '>=v18'}
    hasBin: true
    dependencies:
      '@commitlint/format': 18.6.1
      '@commitlint/lint': 18.6.1
      '@commitlint/load': 18.6.1(@types/node@20.11.20)(typescript@5.3.3)
      '@commitlint/read': 18.6.1
      '@commitlint/types': 18.6.1
      execa: 5.1.1
      lodash.isfunction: 3.0.9
      resolve-from: 5.0.0
      resolve-global: 1.0.0
      yargs: 17.7.2
    transitivePeerDependencies:
      - '@types/node'
      - typescript
    dev: true

  /@commitlint/config-conventional@18.6.2:
    resolution: {integrity: sha512-PcgSYg1AKGQIwDQKbaHtJsfqYy4uJTC7crLVZ83lfjcPaec4Pry2vLeaWej7ao2KsT20l9dWoMPpEGg8LWdUuA==}
    engines: {node: '>=v18'}
    dependencies:
      '@commitlint/types': 18.6.1
      conventional-changelog-conventionalcommits: 7.0.2
    dev: true

  /@commitlint/config-validator@18.6.1:
    resolution: {integrity: sha512-05uiToBVfPhepcQWE1ZQBR/Io3+tb3gEotZjnI4tTzzPk16NffN6YABgwFQCLmzZefbDcmwWqJWc2XT47q7Znw==}
    engines: {node: '>=v18'}
    dependencies:
      '@commitlint/types': 18.6.1
      ajv: 8.12.0
    dev: true

  /@commitlint/ensure@18.6.1:
    resolution: {integrity: sha512-BPm6+SspyxQ7ZTsZwXc7TRQL5kh5YWt3euKmEIBZnocMFkJevqs3fbLRb8+8I/cfbVcAo4mxRlpTPfz8zX7SnQ==}
    engines: {node: '>=v18'}
    dependencies:
      '@commitlint/types': 18.6.1
      lodash.camelcase: 4.3.0
      lodash.kebabcase: 4.1.1
      lodash.snakecase: 4.1.1
      lodash.startcase: 4.4.0
      lodash.upperfirst: 4.3.1
    dev: true

  /@commitlint/execute-rule@18.6.1:
    resolution: {integrity: sha512-7s37a+iWyJiGUeMFF6qBlyZciUkF8odSAnHijbD36YDctLhGKoYltdvuJ/AFfRm6cBLRtRk9cCVPdsEFtt/2rg==}
    engines: {node: '>=v18'}
    dev: true

  /@commitlint/format@18.6.1:
    resolution: {integrity: sha512-K8mNcfU/JEFCharj2xVjxGSF+My+FbUHoqR+4GqPGrHNqXOGNio47ziiR4HQUPKtiNs05o8/WyLBoIpMVOP7wg==}
    engines: {node: '>=v18'}
    dependencies:
      '@commitlint/types': 18.6.1
      chalk: 4.1.2
    dev: true

  /@commitlint/is-ignored@18.6.1:
    resolution: {integrity: sha512-MOfJjkEJj/wOaPBw5jFjTtfnx72RGwqYIROABudOtJKW7isVjFe9j0t8xhceA02QebtYf4P/zea4HIwnXg8rvA==}
    engines: {node: '>=v18'}
    dependencies:
      '@commitlint/types': 18.6.1
      semver: 7.6.0
    dev: true

  /@commitlint/lint@18.6.1:
    resolution: {integrity: sha512-8WwIFo3jAuU+h1PkYe5SfnIOzp+TtBHpFr4S8oJWhu44IWKuVx6GOPux3+9H1iHOan/rGBaiacicZkMZuluhfQ==}
    engines: {node: '>=v18'}
    dependencies:
      '@commitlint/is-ignored': 18.6.1
      '@commitlint/parse': 18.6.1
      '@commitlint/rules': 18.6.1
      '@commitlint/types': 18.6.1
    dev: true

  /@commitlint/load@18.6.1(@types/node@20.11.20)(typescript@5.3.3):
    resolution: {integrity: sha512-p26x8734tSXUHoAw0ERIiHyW4RaI4Bj99D8YgUlVV9SedLf8hlWAfyIFhHRIhfPngLlCe0QYOdRKYFt8gy56TA==}
    engines: {node: '>=v18'}
    dependencies:
      '@commitlint/config-validator': 18.6.1
      '@commitlint/execute-rule': 18.6.1
      '@commitlint/resolve-extends': 18.6.1
      '@commitlint/types': 18.6.1
      chalk: 4.1.2
      cosmiconfig: 8.3.6(typescript@5.3.3)
      cosmiconfig-typescript-loader: 5.0.0(@types/node@20.11.20)(cosmiconfig@8.3.6)(typescript@5.3.3)
      lodash.isplainobject: 4.0.6
      lodash.merge: 4.6.2
      lodash.uniq: 4.5.0
      resolve-from: 5.0.0
    transitivePeerDependencies:
      - '@types/node'
      - typescript
    dev: true

  /@commitlint/message@18.6.1:
    resolution: {integrity: sha512-VKC10UTMLcpVjMIaHHsY1KwhuTQtdIKPkIdVEwWV+YuzKkzhlI3aNy6oo1eAN6b/D2LTtZkJe2enHmX0corYRw==}
    engines: {node: '>=v18'}
    dev: true

  /@commitlint/parse@18.6.1:
    resolution: {integrity: sha512-eS/3GREtvVJqGZrwAGRwR9Gdno3YcZ6Xvuaa+vUF8j++wsmxrA2En3n0ccfVO2qVOLJC41ni7jSZhQiJpMPGOQ==}
    engines: {node: '>=v18'}
    dependencies:
      '@commitlint/types': 18.6.1
      conventional-changelog-angular: 7.0.0
      conventional-commits-parser: 5.0.0
    dev: true

  /@commitlint/read@18.6.1:
    resolution: {integrity: sha512-ia6ODaQFzXrVul07ffSgbZGFajpe8xhnDeLIprLeyfz3ivQU1dIoHp7yz0QIorZ6yuf4nlzg4ZUkluDrGN/J/w==}
    engines: {node: '>=v18'}
    dependencies:
      '@commitlint/top-level': 18.6.1
      '@commitlint/types': 18.6.1
      git-raw-commits: 2.0.11
      minimist: 1.2.8
    dev: true

  /@commitlint/resolve-extends@18.6.1:
    resolution: {integrity: sha512-ifRAQtHwK+Gj3Bxj/5chhc4L2LIc3s30lpsyW67yyjsETR6ctHAHRu1FSpt0KqahK5xESqoJ92v6XxoDRtjwEQ==}
    engines: {node: '>=v18'}
    dependencies:
      '@commitlint/config-validator': 18.6.1
      '@commitlint/types': 18.6.1
      import-fresh: 3.3.0
      lodash.mergewith: 4.6.2
      resolve-from: 5.0.0
      resolve-global: 1.0.0
    dev: true

  /@commitlint/rules@18.6.1:
    resolution: {integrity: sha512-kguM6HxZDtz60v/zQYOe0voAtTdGybWXefA1iidjWYmyUUspO1zBPQEmJZ05/plIAqCVyNUTAiRPWIBKLCrGew==}
    engines: {node: '>=v18'}
    dependencies:
      '@commitlint/ensure': 18.6.1
      '@commitlint/message': 18.6.1
      '@commitlint/to-lines': 18.6.1
      '@commitlint/types': 18.6.1
      execa: 5.1.1
    dev: true

  /@commitlint/to-lines@18.6.1:
    resolution: {integrity: sha512-Gl+orGBxYSNphx1+83GYeNy5N0dQsHBQ9PJMriaLQDB51UQHCVLBT/HBdOx5VaYksivSf5Os55TLePbRLlW50Q==}
    engines: {node: '>=v18'}
    dev: true

  /@commitlint/top-level@18.6.1:
    resolution: {integrity: sha512-HyiHQZUTf0+r0goTCDs/bbVv/LiiQ7AVtz6KIar+8ZrseB9+YJAIo8HQ2IC2QT1y3N1lbW6OqVEsTHjbT6hGSw==}
    engines: {node: '>=v18'}
    dependencies:
      find-up: 5.0.0
    dev: true

  /@commitlint/types@18.6.1:
    resolution: {integrity: sha512-gwRLBLra/Dozj2OywopeuHj2ac26gjGkz2cZ+86cTJOdtWfiRRr4+e77ZDAGc6MDWxaWheI+mAV5TLWWRwqrFg==}
    engines: {node: '>=v18'}
    dependencies:
      chalk: 4.1.2
    dev: true

  /@cspotcode/source-map-support@0.8.1:
    resolution: {integrity: sha512-IchNf6dN4tHoMFIn/7OE8LWZ19Y6q/67Bmf6vnGREv8RSbBVb9LPJxEcnwrcwX6ixSvaiGoomAUvu4YSxXrVgw==}
    engines: {node: '>=12'}
    dependencies:
      '@jridgewell/trace-mapping': 0.3.9
    dev: false

  /@ctrl/tinycolor@3.6.1:
    resolution: {integrity: sha512-SITSV6aIXsuVNV3f3O0f2n/cgyEDWoSqtZMYiAmcsYHydcKrOz3gUxB/iXd/Qf08+IZX4KpgNbvUdMBmWz+kcA==}
    engines: {node: '>=10'}
    dev: false

  /@develar/schema-utils@2.6.5:
    resolution: {integrity: sha512-0cp4PsWQ/9avqTVMCtZ+GirikIA36ikvjtHweU4/j8yLtgObI0+JUPhYFScgwlteveGB1rt3Cm8UhN04XayDig==}
    engines: {node: '>= 8.9.0'}
    dependencies:
      ajv: 6.12.6
      ajv-keywords: 3.5.2(ajv@6.12.6)
    dev: true

  /@docsearch/css@3.5.2:
    resolution: {integrity: sha512-SPiDHaWKQZpwR2siD0KQUwlStvIAnEyK6tAE2h2Wuoq8ue9skzhlyVQ1ddzOxX6khULnAALDiR/isSF3bnuciA==}
    dev: false

  /@docsearch/js@3.5.2(@algolia/client-search@4.22.1)(search-insights@2.13.0):
    resolution: {integrity: sha512-p1YFTCDflk8ieHgFJYfmyHBki1D61+U9idwrLh+GQQMrBSP3DLGKpy0XUJtPjAOPltcVbqsTjiPFfH7JImjUNg==}
    dependencies:
      '@docsearch/react': 3.5.2(@algolia/client-search@4.22.1)(search-insights@2.13.0)
      preact: 10.19.4
    transitivePeerDependencies:
      - '@algolia/client-search'
      - '@types/react'
      - react
      - react-dom
      - search-insights
    dev: false

  /@docsearch/react@3.5.2(@algolia/client-search@4.22.1)(search-insights@2.13.0):
    resolution: {integrity: sha512-9Ahcrs5z2jq/DcAvYtvlqEBHImbm4YJI8M9y0x6Tqg598P40HTEkX7hsMcIuThI+hTFxRGZ9hll0Wygm2yEjng==}
    peerDependencies:
      '@types/react': '>= 16.8.0 < 19.0.0'
      react: '>= 16.8.0 < 19.0.0'
      react-dom: '>= 16.8.0 < 19.0.0'
      search-insights: '>= 1 < 3'
    peerDependenciesMeta:
      '@types/react':
        optional: true
      react:
        optional: true
      react-dom:
        optional: true
      search-insights:
        optional: true
    dependencies:
      '@algolia/autocomplete-core': 1.9.3(@algolia/client-search@4.22.1)(algoliasearch@4.22.1)(search-insights@2.13.0)
      '@algolia/autocomplete-preset-algolia': 1.9.3(@algolia/client-search@4.22.1)(algoliasearch@4.22.1)
      '@docsearch/css': 3.5.2
      algoliasearch: 4.22.1
      search-insights: 2.13.0
    transitivePeerDependencies:
      - '@algolia/client-search'
    dev: false

  /@dprint/formatter@0.2.1:
    resolution: {integrity: sha512-GCzgRt2o4mhZLy8L47k2A+q9EMG/jWhzZebE29EqKsxmjDrSfv2VisEj/Q+39OOf04jTkEfB/TRO+IZSyxHdYg==}
    dev: true

  /@dprint/markdown@0.16.4:
    resolution: {integrity: sha512-WjsC4yLybR5/76+d/2s36nOBGjETe+jJR//ddFHohDXKdis+FTUv7dJ00kmd6g0AKQwDITayM1Nid10gFNG0Yg==}
    dev: true

  /@dprint/toml@0.5.4:
    resolution: {integrity: sha512-d+5GwwzztZD0QixmOBhaO6nWVLsAeYsJ1HJYNxDoDRbASFCpza9BBVshG5ctBRXCkkIHhD9BO1SnbOoRQltUQw==}
    dev: true

  /@eggjs/yauzl@2.11.0:
    resolution: {integrity: sha512-Jq+k2fCZJ3i3HShb0nxLUiAgq5pwo8JTT1TrH22JoehZQ0Nm2dvByGIja1NYfNyuE4Tx5/Dns5nVsBN/mlC8yg==}
    dependencies:
      buffer-crc32: 0.2.13
      fd-slicer2: 1.2.0
    dev: false

  /@electron/asar@3.2.8:
    resolution: {integrity: sha512-cmskk5M06ewHMZAplSiF4AlME3IrnnZhKnWbtwKVLRkdJkKyUVjMLhDIiPIx/+6zQWVlKX/LtmK9xDme7540Sg==}
    engines: {node: '>=10.12.0'}
    hasBin: true
    dependencies:
      commander: 5.1.0
      glob: 7.2.3
      minimatch: 3.1.2
    dev: true

  /@electron/get@2.0.3:
    resolution: {integrity: sha512-Qkzpg2s9GnVV2I2BjRksUi43U5e6+zaQMcjoJy0C+C5oxaKl+fmckGDQFtRpZpZV0NQekuZZ+tGz7EA9TVnQtQ==}
    engines: {node: '>=12'}
    dependencies:
      debug: 4.3.4
      env-paths: 2.2.1
      fs-extra: 8.1.0
      got: 11.8.6
      progress: 2.0.3
      semver: 6.3.1
      sumchecker: 3.0.1
    optionalDependencies:
      global-agent: 3.0.0
    transitivePeerDependencies:
      - supports-color

  /@electron/notarize@2.1.0:
    resolution: {integrity: sha512-Q02xem1D0sg4v437xHgmBLxI2iz/fc0D4K7fiVWHa/AnW8o7D751xyKNXgziA6HrTOme9ul1JfWN5ark8WH1xA==}
    engines: {node: '>= 10.0.0'}
    dependencies:
      debug: 4.3.4
      fs-extra: 9.1.0
      promise-retry: 2.0.1
    transitivePeerDependencies:
      - supports-color
    dev: true

  /@electron/osx-sign@1.0.5:
    resolution: {integrity: sha512-k9ZzUQtamSoweGQDV2jILiRIHUu7lYlJ3c6IEmjv1hC17rclE+eb9U+f6UFlOOETo0JzY1HNlXy4YOlCvl+Lww==}
    engines: {node: '>=12.0.0'}
    hasBin: true
    dependencies:
      compare-version: 0.1.2
      debug: 4.3.4
      fs-extra: 10.1.0
      isbinaryfile: 4.0.10
      minimist: 1.2.8
      plist: 3.1.0
    transitivePeerDependencies:
      - supports-color
    dev: true

  /@electron/universal@1.4.1:
    resolution: {integrity: sha512-lE/U3UNw1YHuowNbTmKNs9UlS3En3cPgwM5MI+agIgr/B1hSze9NdOP0qn7boZaI9Lph8IDv3/24g9IxnJP7aQ==}
    engines: {node: '>=8.6'}
    dependencies:
      '@electron/asar': 3.2.8
      '@malept/cross-spawn-promise': 1.1.1
      debug: 4.3.4
      dir-compare: 3.3.0
      fs-extra: 9.1.0
      minimatch: 3.1.2
      plist: 3.1.0
    transitivePeerDependencies:
      - supports-color
    dev: true

  /@element-plus/icons-vue@2.3.1(vue@3.4.19):
    resolution: {integrity: sha512-XxVUZv48RZAd87ucGS48jPf6pKu0yV5UCg9f4FFwtrYxXOwWuVJo6wOvSLKEoMQKjv8GsX/mhP6UsC1lRwbUWg==}
    peerDependencies:
      vue: ^3.2.0
    dependencies:
      vue: 3.4.19(typescript@5.3.3)
    dev: false

  /@es-joy/jsdoccomment@0.42.0:
    resolution: {integrity: sha512-R1w57YlVA6+YE01wch3GPYn6bCsrOV3YW/5oGGE2tmX6JcL9Nr+b5IikrjMPF+v9CV3ay+obImEdsDhovhJrzw==}
    engines: {node: '>=16'}
    dependencies:
      comment-parser: 1.4.1
      esquery: 1.5.0
      jsdoc-type-pratt-parser: 4.0.0
    dev: true

  /@esbuild/aix-ppc64@0.19.12:
    resolution: {integrity: sha512-bmoCYyWdEL3wDQIVbcyzRyeKLgk2WtWLTWz1ZIAZF/EGbNOwSA6ew3PftJ1PqMiOOGu0OyFMzG53L0zqIpPeNA==}
    engines: {node: '>=12'}
    cpu: [ppc64]
    os: [aix]
    requiresBuild: true
    optional: true

  /@esbuild/android-arm64@0.18.20:
    resolution: {integrity: sha512-Nz4rJcchGDtENV0eMKUNa6L12zz2zBDXuhj/Vjh18zGqB44Bi7MBMSXjgunJgjRhCmKOjnPuZp4Mb6OKqtMHLQ==}
    engines: {node: '>=12'}
    cpu: [arm64]
    os: [android]
    requiresBuild: true
    dev: false
    optional: true

  /@esbuild/android-arm64@0.19.12:
    resolution: {integrity: sha512-P0UVNGIienjZv3f5zq0DP3Nt2IE/3plFzuaS96vihvD0Hd6H/q4WXUGpCxD/E8YrSXfNyRPbpTq+T8ZQioSuPA==}
    engines: {node: '>=12'}
    cpu: [arm64]
    os: [android]
    requiresBuild: true
    optional: true

  /@esbuild/android-arm@0.18.20:
    resolution: {integrity: sha512-fyi7TDI/ijKKNZTUJAQqiG5T7YjJXgnzkURqmGj13C6dCqckZBLdl4h7bkhHt/t0WP+zO9/zwroDvANaOqO5Sw==}
    engines: {node: '>=12'}
    cpu: [arm]
    os: [android]
    requiresBuild: true
    dev: false
    optional: true

  /@esbuild/android-arm@0.19.12:
    resolution: {integrity: sha512-qg/Lj1mu3CdQlDEEiWrlC4eaPZ1KztwGJ9B6J+/6G+/4ewxJg7gqj8eVYWvao1bXrqGiW2rsBZFSX3q2lcW05w==}
    engines: {node: '>=12'}
    cpu: [arm]
    os: [android]
    requiresBuild: true
    optional: true

  /@esbuild/android-x64@0.18.20:
    resolution: {integrity: sha512-8GDdlePJA8D6zlZYJV/jnrRAi6rOiNaCC/JclcXpB+KIuvfBN4owLtgzY2bsxnx666XjJx2kDPUmnTtR8qKQUg==}
    engines: {node: '>=12'}
    cpu: [x64]
    os: [android]
    requiresBuild: true
    dev: false
    optional: true

  /@esbuild/android-x64@0.19.12:
    resolution: {integrity: sha512-3k7ZoUW6Q6YqhdhIaq/WZ7HwBpnFBlW905Fa4s4qWJyiNOgT1dOqDiVAQFwBH7gBRZr17gLrlFCRzF6jFh7Kew==}
    engines: {node: '>=12'}
    cpu: [x64]
    os: [android]
    requiresBuild: true
    optional: true

  /@esbuild/darwin-arm64@0.18.20:
    resolution: {integrity: sha512-bxRHW5kHU38zS2lPTPOyuyTm+S+eobPUnTNkdJEfAddYgEcll4xkT8DB9d2008DtTbl7uJag2HuE5NZAZgnNEA==}
    engines: {node: '>=12'}
    cpu: [arm64]
    os: [darwin]
    requiresBuild: true
    dev: false
    optional: true

  /@esbuild/darwin-arm64@0.19.12:
    resolution: {integrity: sha512-B6IeSgZgtEzGC42jsI+YYu9Z3HKRxp8ZT3cqhvliEHovq8HSX2YX8lNocDn79gCKJXOSaEot9MVYky7AKjCs8g==}
    engines: {node: '>=12'}
    cpu: [arm64]
    os: [darwin]
    requiresBuild: true
    optional: true

  /@esbuild/darwin-x64@0.18.20:
    resolution: {integrity: sha512-pc5gxlMDxzm513qPGbCbDukOdsGtKhfxD1zJKXjCCcU7ju50O7MeAZ8c4krSJcOIJGFR+qx21yMMVYwiQvyTyQ==}
    engines: {node: '>=12'}
    cpu: [x64]
    os: [darwin]
    requiresBuild: true
    dev: false
    optional: true

  /@esbuild/darwin-x64@0.19.12:
    resolution: {integrity: sha512-hKoVkKzFiToTgn+41qGhsUJXFlIjxI/jSYeZf3ugemDYZldIXIxhvwN6erJGlX4t5h417iFuheZ7l+YVn05N3A==}
    engines: {node: '>=12'}
    cpu: [x64]
    os: [darwin]
    requiresBuild: true
    optional: true

  /@esbuild/freebsd-arm64@0.18.20:
    resolution: {integrity: sha512-yqDQHy4QHevpMAaxhhIwYPMv1NECwOvIpGCZkECn8w2WFHXjEwrBn3CeNIYsibZ/iZEUemj++M26W3cNR5h+Tw==}
    engines: {node: '>=12'}
    cpu: [arm64]
    os: [freebsd]
    requiresBuild: true
    dev: false
    optional: true

  /@esbuild/freebsd-arm64@0.19.12:
    resolution: {integrity: sha512-4aRvFIXmwAcDBw9AueDQ2YnGmz5L6obe5kmPT8Vd+/+x/JMVKCgdcRwH6APrbpNXsPz+K653Qg8HB/oXvXVukA==}
    engines: {node: '>=12'}
    cpu: [arm64]
    os: [freebsd]
    requiresBuild: true
    optional: true

  /@esbuild/freebsd-x64@0.18.20:
    resolution: {integrity: sha512-tgWRPPuQsd3RmBZwarGVHZQvtzfEBOreNuxEMKFcd5DaDn2PbBxfwLcj4+aenoh7ctXcbXmOQIn8HI6mCSw5MQ==}
    engines: {node: '>=12'}
    cpu: [x64]
    os: [freebsd]
    requiresBuild: true
    dev: false
    optional: true

  /@esbuild/freebsd-x64@0.19.12:
    resolution: {integrity: sha512-EYoXZ4d8xtBoVN7CEwWY2IN4ho76xjYXqSXMNccFSx2lgqOG/1TBPW0yPx1bJZk94qu3tX0fycJeeQsKovA8gg==}
    engines: {node: '>=12'}
    cpu: [x64]
    os: [freebsd]
    requiresBuild: true
    optional: true

  /@esbuild/linux-arm64@0.18.20:
    resolution: {integrity: sha512-2YbscF+UL7SQAVIpnWvYwM+3LskyDmPhe31pE7/aoTMFKKzIc9lLbyGUpmmb8a8AixOL61sQ/mFh3jEjHYFvdA==}
    engines: {node: '>=12'}
    cpu: [arm64]
    os: [linux]
    requiresBuild: true
    dev: false
    optional: true

  /@esbuild/linux-arm64@0.19.12:
    resolution: {integrity: sha512-EoTjyYyLuVPfdPLsGVVVC8a0p1BFFvtpQDB/YLEhaXyf/5bczaGeN15QkR+O4S5LeJ92Tqotve7i1jn35qwvdA==}
    engines: {node: '>=12'}
    cpu: [arm64]
    os: [linux]
    requiresBuild: true
    optional: true

  /@esbuild/linux-arm@0.18.20:
    resolution: {integrity: sha512-/5bHkMWnq1EgKr1V+Ybz3s1hWXok7mDFUMQ4cG10AfW3wL02PSZi5kFpYKrptDsgb2WAJIvRcDm+qIvXf/apvg==}
    engines: {node: '>=12'}
    cpu: [arm]
    os: [linux]
    requiresBuild: true
    dev: false
    optional: true

  /@esbuild/linux-arm@0.19.12:
    resolution: {integrity: sha512-J5jPms//KhSNv+LO1S1TX1UWp1ucM6N6XuL6ITdKWElCu8wXP72l9MM0zDTzzeikVyqFE6U8YAV9/tFyj0ti+w==}
    engines: {node: '>=12'}
    cpu: [arm]
    os: [linux]
    requiresBuild: true
    optional: true

  /@esbuild/linux-ia32@0.18.20:
    resolution: {integrity: sha512-P4etWwq6IsReT0E1KHU40bOnzMHoH73aXp96Fs8TIT6z9Hu8G6+0SHSw9i2isWrD2nbx2qo5yUqACgdfVGx7TA==}
    engines: {node: '>=12'}
    cpu: [ia32]
    os: [linux]
    requiresBuild: true
    dev: false
    optional: true

  /@esbuild/linux-ia32@0.19.12:
    resolution: {integrity: sha512-Thsa42rrP1+UIGaWz47uydHSBOgTUnwBwNq59khgIwktK6x60Hivfbux9iNR0eHCHzOLjLMLfUMLCypBkZXMHA==}
    engines: {node: '>=12'}
    cpu: [ia32]
    os: [linux]
    requiresBuild: true
    optional: true

  /@esbuild/linux-loong64@0.18.20:
    resolution: {integrity: sha512-nXW8nqBTrOpDLPgPY9uV+/1DjxoQ7DoB2N8eocyq8I9XuqJ7BiAMDMf9n1xZM9TgW0J8zrquIb/A7s3BJv7rjg==}
    engines: {node: '>=12'}
    cpu: [loong64]
    os: [linux]
    requiresBuild: true
    dev: false
    optional: true

  /@esbuild/linux-loong64@0.19.12:
    resolution: {integrity: sha512-LiXdXA0s3IqRRjm6rV6XaWATScKAXjI4R4LoDlvO7+yQqFdlr1Bax62sRwkVvRIrwXxvtYEHHI4dm50jAXkuAA==}
    engines: {node: '>=12'}
    cpu: [loong64]
    os: [linux]
    requiresBuild: true
    optional: true

  /@esbuild/linux-mips64el@0.18.20:
    resolution: {integrity: sha512-d5NeaXZcHp8PzYy5VnXV3VSd2D328Zb+9dEq5HE6bw6+N86JVPExrA6O68OPwobntbNJ0pzCpUFZTo3w0GyetQ==}
    engines: {node: '>=12'}
    cpu: [mips64el]
    os: [linux]
    requiresBuild: true
    dev: false
    optional: true

  /@esbuild/linux-mips64el@0.19.12:
    resolution: {integrity: sha512-fEnAuj5VGTanfJ07ff0gOA6IPsvrVHLVb6Lyd1g2/ed67oU1eFzL0r9WL7ZzscD+/N6i3dWumGE1Un4f7Amf+w==}
    engines: {node: '>=12'}
    cpu: [mips64el]
    os: [linux]
    requiresBuild: true
    optional: true

  /@esbuild/linux-ppc64@0.18.20:
    resolution: {integrity: sha512-WHPyeScRNcmANnLQkq6AfyXRFr5D6N2sKgkFo2FqguP44Nw2eyDlbTdZwd9GYk98DZG9QItIiTlFLHJHjxP3FA==}
    engines: {node: '>=12'}
    cpu: [ppc64]
    os: [linux]
    requiresBuild: true
    dev: false
    optional: true

  /@esbuild/linux-ppc64@0.19.12:
    resolution: {integrity: sha512-nYJA2/QPimDQOh1rKWedNOe3Gfc8PabU7HT3iXWtNUbRzXS9+vgB0Fjaqr//XNbd82mCxHzik2qotuI89cfixg==}
    engines: {node: '>=12'}
    cpu: [ppc64]
    os: [linux]
    requiresBuild: true
    optional: true

  /@esbuild/linux-riscv64@0.18.20:
    resolution: {integrity: sha512-WSxo6h5ecI5XH34KC7w5veNnKkju3zBRLEQNY7mv5mtBmrP/MjNBCAlsM2u5hDBlS3NGcTQpoBvRzqBcRtpq1A==}
    engines: {node: '>=12'}
    cpu: [riscv64]
    os: [linux]
    requiresBuild: true
    dev: false
    optional: true

  /@esbuild/linux-riscv64@0.19.12:
    resolution: {integrity: sha512-2MueBrlPQCw5dVJJpQdUYgeqIzDQgw3QtiAHUC4RBz9FXPrskyyU3VI1hw7C0BSKB9OduwSJ79FTCqtGMWqJHg==}
    engines: {node: '>=12'}
    cpu: [riscv64]
    os: [linux]
    requiresBuild: true
    optional: true

  /@esbuild/linux-s390x@0.18.20:
    resolution: {integrity: sha512-+8231GMs3mAEth6Ja1iK0a1sQ3ohfcpzpRLH8uuc5/KVDFneH6jtAJLFGafpzpMRO6DzJ6AvXKze9LfFMrIHVQ==}
    engines: {node: '>=12'}
    cpu: [s390x]
    os: [linux]
    requiresBuild: true
    dev: false
    optional: true

  /@esbuild/linux-s390x@0.19.12:
    resolution: {integrity: sha512-+Pil1Nv3Umes4m3AZKqA2anfhJiVmNCYkPchwFJNEJN5QxmTs1uzyy4TvmDrCRNT2ApwSari7ZIgrPeUx4UZDg==}
    engines: {node: '>=12'}
    cpu: [s390x]
    os: [linux]
    requiresBuild: true
    optional: true

  /@esbuild/linux-x64@0.18.20:
    resolution: {integrity: sha512-UYqiqemphJcNsFEskc73jQ7B9jgwjWrSayxawS6UVFZGWrAAtkzjxSqnoclCXxWtfwLdzU+vTpcNYhpn43uP1w==}
    engines: {node: '>=12'}
    cpu: [x64]
    os: [linux]
    requiresBuild: true
    dev: false
    optional: true

  /@esbuild/linux-x64@0.19.12:
    resolution: {integrity: sha512-B71g1QpxfwBvNrfyJdVDexenDIt1CiDN1TIXLbhOw0KhJzE78KIFGX6OJ9MrtC0oOqMWf+0xop4qEU8JrJTwCg==}
    engines: {node: '>=12'}
    cpu: [x64]
    os: [linux]
    requiresBuild: true
    optional: true

  /@esbuild/netbsd-x64@0.18.20:
    resolution: {integrity: sha512-iO1c++VP6xUBUmltHZoMtCUdPlnPGdBom6IrO4gyKPFFVBKioIImVooR5I83nTew5UOYrk3gIJhbZh8X44y06A==}
    engines: {node: '>=12'}
    cpu: [x64]
    os: [netbsd]
    requiresBuild: true
    dev: false
    optional: true

  /@esbuild/netbsd-x64@0.19.12:
    resolution: {integrity: sha512-3ltjQ7n1owJgFbuC61Oj++XhtzmymoCihNFgT84UAmJnxJfm4sYCiSLTXZtE00VWYpPMYc+ZQmB6xbSdVh0JWA==}
    engines: {node: '>=12'}
    cpu: [x64]
    os: [netbsd]
    requiresBuild: true
    optional: true

  /@esbuild/openbsd-x64@0.18.20:
    resolution: {integrity: sha512-e5e4YSsuQfX4cxcygw/UCPIEP6wbIL+se3sxPdCiMbFLBWu0eiZOJ7WoD+ptCLrmjZBK1Wk7I6D/I3NglUGOxg==}
    engines: {node: '>=12'}
    cpu: [x64]
    os: [openbsd]
    requiresBuild: true
    dev: false
    optional: true

  /@esbuild/openbsd-x64@0.19.12:
    resolution: {integrity: sha512-RbrfTB9SWsr0kWmb9srfF+L933uMDdu9BIzdA7os2t0TXhCRjrQyCeOt6wVxr79CKD4c+p+YhCj31HBkYcXebw==}
    engines: {node: '>=12'}
    cpu: [x64]
    os: [openbsd]
    requiresBuild: true
    optional: true

  /@esbuild/sunos-x64@0.18.20:
    resolution: {integrity: sha512-kDbFRFp0YpTQVVrqUd5FTYmWo45zGaXe0X8E1G/LKFC0v8x0vWrhOWSLITcCn63lmZIxfOMXtCfti/RxN/0wnQ==}
    engines: {node: '>=12'}
    cpu: [x64]
    os: [sunos]
    requiresBuild: true
    dev: false
    optional: true

  /@esbuild/sunos-x64@0.19.12:
    resolution: {integrity: sha512-HKjJwRrW8uWtCQnQOz9qcU3mUZhTUQvi56Q8DPTLLB+DawoiQdjsYq+j+D3s9I8VFtDr+F9CjgXKKC4ss89IeA==}
    engines: {node: '>=12'}
    cpu: [x64]
    os: [sunos]
    requiresBuild: true
    optional: true

  /@esbuild/win32-arm64@0.18.20:
    resolution: {integrity: sha512-ddYFR6ItYgoaq4v4JmQQaAI5s7npztfV4Ag6NrhiaW0RrnOXqBkgwZLofVTlq1daVTQNhtI5oieTvkRPfZrePg==}
    engines: {node: '>=12'}
    cpu: [arm64]
    os: [win32]
    requiresBuild: true
    dev: false
    optional: true

  /@esbuild/win32-arm64@0.19.12:
    resolution: {integrity: sha512-URgtR1dJnmGvX864pn1B2YUYNzjmXkuJOIqG2HdU62MVS4EHpU2946OZoTMnRUHklGtJdJZ33QfzdjGACXhn1A==}
    engines: {node: '>=12'}
    cpu: [arm64]
    os: [win32]
    requiresBuild: true
    optional: true

  /@esbuild/win32-ia32@0.18.20:
    resolution: {integrity: sha512-Wv7QBi3ID/rROT08SABTS7eV4hX26sVduqDOTe1MvGMjNd3EjOz4b7zeexIR62GTIEKrfJXKL9LFxTYgkyeu7g==}
    engines: {node: '>=12'}
    cpu: [ia32]
    os: [win32]
    requiresBuild: true
    dev: false
    optional: true

  /@esbuild/win32-ia32@0.19.12:
    resolution: {integrity: sha512-+ZOE6pUkMOJfmxmBZElNOx72NKpIa/HFOMGzu8fqzQJ5kgf6aTGrcJaFsNiVMH4JKpMipyK+7k0n2UXN7a8YKQ==}
    engines: {node: '>=12'}
    cpu: [ia32]
    os: [win32]
    requiresBuild: true
    optional: true

  /@esbuild/win32-x64@0.18.20:
    resolution: {integrity: sha512-kTdfRcSiDfQca/y9QIkng02avJ+NCaQvrMejlsB3RRv5sE9rRoeBPISaZpKxHELzRxZyLvNts1P27W3wV+8geQ==}
    engines: {node: '>=12'}
    cpu: [x64]
    os: [win32]
    requiresBuild: true
    dev: false
    optional: true

  /@esbuild/win32-x64@0.19.12:
    resolution: {integrity: sha512-T1QyPSDCyMXaO3pzBkF96E8xMkiRYbUEZADd29SyPGabqxMViNoii+NcK7eWJAEoU6RZyEm5lVSIjTmcdoB9HA==}
    engines: {node: '>=12'}
    cpu: [x64]
    os: [win32]
    requiresBuild: true
    optional: true

  /@eslint-community/eslint-utils@4.4.0(eslint@8.57.0):
    resolution: {integrity: sha512-1/sA4dwrzBAyeUoQ6oxahHKmrZvsnLCg4RfxW3ZFGGmQkSNQPFNLV9CUEFQP1x9EYXHTo5p6xdhZM1Ne9p/AfA==}
    engines: {node: ^12.22.0 || ^14.17.0 || >=16.0.0}
    peerDependencies:
      eslint: ^6.0.0 || ^7.0.0 || >=8.0.0
    dependencies:
      eslint: 8.57.0
      eslint-visitor-keys: 3.4.3
    dev: true

  /@eslint-community/regexpp@4.10.0:
    resolution: {integrity: sha512-Cu96Sd2By9mCNTx2iyKOmq10v22jUVQv0lQnlGNy16oE9589yE+QADPbrMGCkA51cKZSg3Pu/aTJVTGfL/qjUA==}
    engines: {node: ^12.0.0 || ^14.0.0 || >=16.0.0}
    dev: true

  /@eslint-types/jsdoc@46.8.2-1:
    resolution: {integrity: sha512-FwD7V0xX0jyaqj8Ul5ZY+TAAPohDfVqtbuXJNHb+OIv1aTIqZi5+Zn3F2UwQ5O3BnQd2mTduyK0+HjGx3/AMFg==}
    dev: true

  /@eslint-types/typescript-eslint@6.21.0:
    resolution: {integrity: sha512-ao4TdMLw+zFdAJ9q6iBBxC5GSrJ14Hpv0VKaergr++jRTDaGgoYiAq84tx1FYqUJzQgzJC7dm6s52IAQP7EiHA==}
    dev: true

  /@eslint-types/unicorn@50.0.1:
    resolution: {integrity: sha512-nuJuipTNcg9f+oxZ+3QZw4tuDLmir4RJOPfM/oujgToiy1s+tePDZhwg5jUGc3q8OzTtPbVpsFSYX7QApjO3EA==}
    dev: true

  /@eslint/eslintrc@2.1.4:
    resolution: {integrity: sha512-269Z39MS6wVJtsoUl10L60WdkhJVdPG24Q4eZTH3nnF6lpvSShEK3wQjDX9JRWAUPvPh7COouPpU9IrqaZFvtQ==}
    engines: {node: ^12.22.0 || ^14.17.0 || >=16.0.0}
    dependencies:
      ajv: 6.12.6
      debug: 4.3.4
      espree: 9.6.1
      globals: 13.24.0
      ignore: 5.3.1
      import-fresh: 3.3.0
      js-yaml: 4.1.0
      minimatch: 3.1.2
      strip-json-comments: 3.1.1
    transitivePeerDependencies:
      - supports-color
    dev: true

  /@eslint/js@8.57.0:
    resolution: {integrity: sha512-Ys+3g2TaW7gADOJzPt83SJtCDhMjndcDMFVQ/Tj9iA1BfJzFKD9mAUXT3OenpuPHbI6P/myECxRJrofUsDx/5g==}
    engines: {node: ^12.22.0 || ^14.17.0 || >=16.0.0}
    dev: true

  /@floating-ui/core@1.6.0:
    resolution: {integrity: sha512-PcF++MykgmTj3CIyOQbKA/hDzOAiqI3mhuoN44WRCopIs1sgoDoU4oty4Jtqaj/y3oDU6fnVSm4QG0a3t5i0+g==}
    dependencies:
      '@floating-ui/utils': 0.2.1
    dev: false

  /@floating-ui/dom@1.6.3:
    resolution: {integrity: sha512-RnDthu3mzPlQ31Ss/BTwQ1zjzIhr3lk1gZB1OC56h/1vEtaXkESrOqL5fQVMfXpwGtRwX+YsZBdyHtJMQnkArw==}
    dependencies:
      '@floating-ui/core': 1.6.0
      '@floating-ui/utils': 0.2.1
    dev: false

  /@floating-ui/utils@0.2.1:
    resolution: {integrity: sha512-9TANp6GPoMtYzQdt54kfAyMmz1+osLlXdg2ENroU7zzrtflTLrrC/lgrIfaSe+Wu0b89GKccT7vxXA0MoAIO+Q==}
    dev: false

  /@floating-ui/vue@1.0.6(vue@3.4.19):
    resolution: {integrity: sha512-EdrOljjkpkkqZnrpqUcPoz9NvHxuTjUtSInh6GMv3+Mcy+giY2cE2pHh9rpacRcZ2eMSCxel9jWkWXTjLmY55w==}
    dependencies:
      '@floating-ui/dom': 1.6.3
      '@floating-ui/utils': 0.2.1
      vue-demi: 0.14.7(vue@3.4.19)
    transitivePeerDependencies:
      - '@vue/composition-api'
      - vue
    dev: false

  /@humanwhocodes/config-array@0.11.14:
    resolution: {integrity: sha512-3T8LkOmg45BV5FICb15QQMsyUSWrQ8AygVfC7ZG32zOalnqrilm018ZVCw0eapXux8FtA33q8PSRSstjee3jSg==}
    engines: {node: '>=10.10.0'}
    dependencies:
      '@humanwhocodes/object-schema': 2.0.2
      debug: 4.3.4
      minimatch: 3.1.2
    transitivePeerDependencies:
      - supports-color
    dev: true

  /@humanwhocodes/module-importer@1.0.1:
    resolution: {integrity: sha512-bxveV4V8v5Yb4ncFTT3rPSgZBOpCkjfK0y4oVVVJwIuDVBRMDXrPyXRL988i5ap9m9bnyEEjWfm5WkBmtffLfA==}
    engines: {node: '>=12.22'}
    dev: true

  /@humanwhocodes/object-schema@2.0.2:
    resolution: {integrity: sha512-6EwiSjwWYP7pTckG6I5eyFANjPhmPjUX9JRLUSfNPC7FX7zK9gyZAfUEaECL6ALTpGX5AjnBq3C9XmVWPitNpw==}
    dev: true

  /@iconify-json/carbon@1.1.30:
    resolution: {integrity: sha512-tEvEmxCO0J0t0p2NT2IvJ+iiSNqqnabygSo/S8wkeh2Guhc4tQOgl9dxvDMpy6RqwtKRTKsaROPtnRfu/bl+Tg==}
    dependencies:
      '@iconify/types': 2.0.0
    dev: true

  /@iconify-json/ri@1.1.19:
    resolution: {integrity: sha512-S9usTucQOY//J3LGIGZ+A6i8AYGCStDcLKjmWzI2UPnWJo+Xd5dESMQGkhOI5BlG3W4AtH6RmiXcpbPy3krmjQ==}
    dependencies:
      '@iconify/types': 2.0.0
    dev: false

  /@iconify-json/simple-icons@1.1.92:
    resolution: {integrity: sha512-y92iNGu31r/rCHOJfjLLx8UJxMxit1XLKKPlDZZOZMUwWwnsZv2jm1WEzqiN30BVP+Nr4/dcAT5qTvaoGR+HQQ==}
    dependencies:
      '@iconify/types': 2.0.0
    dev: false

  /@iconify/types@2.0.0:
    resolution: {integrity: sha512-+wluvCrRhXrhyOmRDJ3q8mux9JkKy5SJ/v8ol2tu4FVjyYvtEzkc/3pK15ET6RKg4b4w4BmTk1+gsCUhf21Ykg==}

  /@iconify/utils@2.1.22:
    resolution: {integrity: sha512-6UHVzTVXmvO8uS6xFF+L/QTSpTzA/JZxtgU+KYGFyDYMEObZ1bu/b5l+zNJjHy+0leWjHI+C0pXlzGvv3oXZMA==}
    dependencies:
      '@antfu/install-pkg': 0.1.1
      '@antfu/utils': 0.7.7
      '@iconify/types': 2.0.0
      debug: 4.3.4
      kolorist: 1.8.0
      local-pkg: 0.5.0
      mlly: 1.5.0
    transitivePeerDependencies:
      - supports-color

  /@intlify/bundle-utils@7.5.0(vue-i18n@9.9.1):
    resolution: {integrity: sha512-6DymqusddBQ8kVtVBsVFFF7arNfIhuLacOmmsqayT2vl427j9m0VX12mMC+cgoVIodSpRfzYPaPTdPuJq7mK0Q==}
    engines: {node: '>= 14.16'}
    peerDependencies:
      petite-vue-i18n: '*'
      vue-i18n: '*'
    peerDependenciesMeta:
      petite-vue-i18n:
        optional: true
      vue-i18n:
        optional: true
    dependencies:
      '@intlify/message-compiler': 9.9.1
      '@intlify/shared': 9.9.1
      acorn: 8.11.3
      escodegen: 2.1.0
      estree-walker: 2.0.2
      jsonc-eslint-parser: 2.4.0
      magic-string: 0.30.7
      mlly: 1.6.1
      source-map-js: 1.0.2
      vue-i18n: 9.9.1(vue@3.4.19)
      yaml-eslint-parser: 1.2.2
    dev: false

  /@intlify/core-base@9.9.1:
    resolution: {integrity: sha512-qsV15dg7jNX2faBRyKMgZS8UcFJViWEUPLdzZ9UR0kQZpFVeIpc0AG7ZOfeP7pX2T9SQ5jSiorq/tii9nkkafA==}
    engines: {node: '>= 16'}
    dependencies:
      '@intlify/message-compiler': 9.9.1
      '@intlify/shared': 9.9.1
    dev: false

  /@intlify/message-compiler@9.9.1:
    resolution: {integrity: sha512-zTvP6X6HeumHOXuAE1CMMsV6tTX+opKMOxO1OHTCg5N5Sm/F7d8o2jdT6W6L5oHUsJ/vvkGefHIs7Q3hfowmsA==}
    engines: {node: '>= 16'}
    dependencies:
      '@intlify/shared': 9.9.1
      source-map-js: 1.0.2
    dev: false

  /@intlify/shared@9.9.1:
    resolution: {integrity: sha512-b3Pta1nwkz5rGq434v0psHwEwHGy1pYCttfcM22IE//K9owbpkEvFptx9VcuRAxjQdrO2If249cmDDjBu5wMDA==}
    engines: {node: '>= 16'}
    dev: false

  /@intlify/unplugin-vue-i18n@2.0.0(vue-i18n@9.9.1):
    resolution: {integrity: sha512-1oKvm92L9l2od2H9wKx2ZvR4tzn7gUtd7bPLI7AWUmm7U9H1iEypndt5d985ypxGsEs0gToDaKTrytbBIJwwSg==}
    engines: {node: '>= 14.16'}
    peerDependencies:
      petite-vue-i18n: '*'
      vue-i18n: '*'
      vue-i18n-bridge: '*'
    peerDependenciesMeta:
      petite-vue-i18n:
        optional: true
      vue-i18n:
        optional: true
      vue-i18n-bridge:
        optional: true
    dependencies:
      '@intlify/bundle-utils': 7.5.0(vue-i18n@9.9.1)
      '@intlify/shared': 9.9.1
      '@rollup/pluginutils': 5.1.0
      '@vue/compiler-sfc': 3.4.19
      debug: 4.3.4
      fast-glob: 3.3.2
      js-yaml: 4.1.0
      json5: 2.2.3
      pathe: 1.1.2
      picocolors: 1.0.0
      source-map-js: 1.0.2
      unplugin: 1.7.1
      vue-i18n: 9.9.1(vue@3.4.19)
    transitivePeerDependencies:
      - rollup
      - supports-color
    dev: false

  /@isaacs/cliui@8.0.2:
    resolution: {integrity: sha512-O8jcjabXaleOG9DQ0+ARXWZBTfnP4WNAqzuiJK7ll44AmxGKv/J2M4TPjxjY3znBCfvBXFzucm1twdyFybFqEA==}
    engines: {node: '>=12'}
    dependencies:
      string-width: 5.1.2
      string-width-cjs: /string-width@4.2.3
      strip-ansi: 7.1.0
      strip-ansi-cjs: /strip-ansi@6.0.1
      wrap-ansi: 8.1.0
      wrap-ansi-cjs: /wrap-ansi@7.0.0

  /@jest/schemas@29.6.3:
    resolution: {integrity: sha512-mo5j5X+jIZmJQveBKeS/clAueipV7KgiX1vMgCxam1RNYiqE1w62n0/tJJnHtjW8ZHcQco5gY85jA3mi0L+nSA==}
    engines: {node: ^14.15.0 || ^16.10.0 || >=18.0.0}
    dependencies:
      '@sinclair/typebox': 0.27.8

  /@jridgewell/gen-mapping@0.3.3:
    resolution: {integrity: sha512-HLhSWOLRi875zjjMG/r+Nv0oCW8umGb0BgEhyX3dDX3egwZtB8PqLnjz3yedt8R5StBrzcg4aBpnh8UA9D1BoQ==}
    engines: {node: '>=6.0.0'}
    dependencies:
      '@jridgewell/set-array': 1.1.2
      '@jridgewell/sourcemap-codec': 1.4.15
      '@jridgewell/trace-mapping': 0.3.22

  /@jridgewell/resolve-uri@3.1.1:
    resolution: {integrity: sha512-dSYZh7HhCDtCKm4QakX0xFpsRDqjjtZf/kjI/v3T3Nwt5r8/qz/M19F9ySyOqU94SXBmeG9ttTul+YnR4LOxFA==}
    engines: {node: '>=6.0.0'}

  /@jridgewell/set-array@1.1.2:
    resolution: {integrity: sha512-xnkseuNADM0gt2bs+BvhO0p78Mk762YnZdsuzFV018NoG1Sj1SCQvpSqa7XUaTam5vAGasABV9qXASMKnFMwMw==}
    engines: {node: '>=6.0.0'}

  /@jridgewell/sourcemap-codec@1.4.15:
    resolution: {integrity: sha512-eF2rxCRulEKXHTRiDrDy6erMYWqNw4LPdQ8UQA4huuxaQsVeRPFl2oM8oDGxMFhJUWZf9McpLtJasDDZb/Bpeg==}

  /@jridgewell/trace-mapping@0.3.22:
    resolution: {integrity: sha512-Wf963MzWtA2sjrNt+g18IAln9lKnlRp+K2eH4jjIoF1wYeq3aMREpG09xhlhdzS0EjwU7qmUJYangWa+151vZw==}
    dependencies:
      '@jridgewell/resolve-uri': 3.1.1
      '@jridgewell/sourcemap-codec': 1.4.15

  /@jridgewell/trace-mapping@0.3.9:
    resolution: {integrity: sha512-3Belt6tdc8bPgAtbcmdtNJlirVoTmEb5e2gC94PnkwEW9jI6CAHUeoG85tjWP5WquqfavoMtMwiG4P926ZKKuQ==}
    dependencies:
      '@jridgewell/resolve-uri': 3.1.1
      '@jridgewell/sourcemap-codec': 1.4.15
    dev: false

  /@lezer/common@1.2.1:
    resolution: {integrity: sha512-yemX0ZD2xS/73llMZIK6KplkjIjf2EvAHcinDi/TfJ9hS25G0388+ClHt6/3but0oOxinTcQHJLDXh6w1crzFQ==}
    dev: false

  /@lezer/highlight@1.2.0:
    resolution: {integrity: sha512-WrS5Mw51sGrpqjlh3d4/fOwpEV2Hd3YOkp9DBt4k8XZQcoTHZFB7sx030A6OcahF4J1nDQAa3jXlTVVYH50IFA==}
    dependencies:
      '@lezer/common': 1.2.1
    dev: false

  /@lezer/json@1.0.2:
    resolution: {integrity: sha512-xHT2P4S5eeCYECyKNPhr4cbEL9tc8w83SPwRC373o9uEdrvGKTZoJVAGxpOsZckMlEh9W23Pc72ew918RWQOBQ==}
    dependencies:
      '@lezer/common': 1.2.1
      '@lezer/highlight': 1.2.0
      '@lezer/lr': 1.4.0
    dev: false

  /@lezer/lr@1.4.0:
    resolution: {integrity: sha512-Wst46p51km8gH0ZUmeNrtpRYmdlRHUpN1DQd3GFAyKANi8WVz8c2jHYTf1CVScFaCjQw1iO3ZZdqGDxQPRErTg==}
    dependencies:
      '@lezer/common': 1.2.1
    dev: false

  /@malept/cross-spawn-promise@1.1.1:
    resolution: {integrity: sha512-RTBGWL5FWQcg9orDOCcp4LvItNzUPcyEU9bwaeJX0rJ1IQxzucC48Y0/sQLp/g6t99IQgAlGIaesJS+gTn7tVQ==}
    engines: {node: '>= 10'}
    dependencies:
      cross-spawn: 7.0.3
    dev: true

  /@malept/flatpak-bundler@0.4.0:
    resolution: {integrity: sha512-9QOtNffcOF/c1seMCDnjckb3R9WHcG34tky+FHpNKKCW0wc/scYLwMtO+ptyGUfMW0/b/n4qRiALlaFHc9Oj7Q==}
    engines: {node: '>= 10.0.0'}
    dependencies:
      debug: 4.3.4
      fs-extra: 9.1.0
      lodash: 4.17.21
      tmp-promise: 3.0.3
    transitivePeerDependencies:
      - supports-color
    dev: true

  /@milkdown/core@7.3.5(@milkdown/ctx@7.3.5)(@milkdown/prose@7.3.5)(@milkdown/transformer@7.3.5):
    resolution: {integrity: sha512-aynL3fsgAdZReq6I10ZGzSwQC1bbNaNDYC04KjunHfACKaBD65oeK2yG93AvEf97fzGw+mfnVXMnGt6VNbJLuQ==}
    peerDependencies:
      '@milkdown/ctx': ^7.2.0
      '@milkdown/prose': ^7.2.0
      '@milkdown/transformer': ^7.2.0
    dependencies:
      '@milkdown/ctx': 7.3.5
      '@milkdown/exception': 7.3.5
      '@milkdown/prose': 7.3.5
      '@milkdown/transformer': 7.3.5(@milkdown/prose@7.3.5)
      remark-parse: 11.0.0
      remark-stringify: 11.0.0
      tslib: 2.6.2
      unified: 11.0.4
    transitivePeerDependencies:
      - supports-color
    dev: false

  /@milkdown/ctx@7.3.5:
    resolution: {integrity: sha512-p/hk+QS7YtBlkgQqGouhIoz/wPQ/91xBuoxT4Z6zqzWswFW2uR7sham7nTtUU2/AV1LAhlgVU4jn1MFSYtS8FQ==}
    dependencies:
      '@milkdown/exception': 7.3.5
      tslib: 2.6.2
    dev: false

  /@milkdown/exception@7.3.5:
    resolution: {integrity: sha512-wpiVibi6H7zb26rgNSbJvQ9PaLC9665a2UipIaZ2XMrixt6mwoDqoIw4/9CSKGzRvFJDB/uS7IVwO9/2+RcovA==}
    dependencies:
      tslib: 2.6.2
    dev: false

  /@milkdown/preset-commonmark@7.3.5(@milkdown/core@7.3.5)(@milkdown/ctx@7.3.5)(@milkdown/prose@7.3.5)(@milkdown/transformer@7.3.5):
    resolution: {integrity: sha512-oSG/BV3Sv4BRjHczFrZ6zc42amwVoSxY/+GHMImMKBRpqLcBApfizo8sTpyp572wYmpTl/8Ycll2V+8h1gLraA==}
    peerDependencies:
      '@milkdown/core': ^7.2.0
      '@milkdown/ctx': ^7.2.0
      '@milkdown/prose': ^7.2.0
      '@milkdown/transformer': ^7.2.0
    dependencies:
      '@milkdown/core': 7.3.5(@milkdown/ctx@7.3.5)(@milkdown/prose@7.3.5)(@milkdown/transformer@7.3.5)
      '@milkdown/ctx': 7.3.5
      '@milkdown/exception': 7.3.5
      '@milkdown/prose': 7.3.5
      '@milkdown/transformer': 7.3.5(@milkdown/prose@7.3.5)
      '@milkdown/utils': 7.3.5(@milkdown/core@7.3.5)(@milkdown/ctx@7.3.5)(@milkdown/prose@7.3.5)(@milkdown/transformer@7.3.5)
      '@sindresorhus/slugify': 2.2.1
      remark-inline-links: 7.0.0
      tslib: 2.6.2
      unist-util-visit: 5.0.0
    dev: false

  /@milkdown/prose@7.3.5:
    resolution: {integrity: sha512-JvncNyiOUv0DNMnWFkmJXqFddvFvNsBzsu6KgOlA5BwYD1CwkxhPS76bhbBd79e1uSxPMZwX7KM7YXbGa4LJnQ==}
    dependencies:
      '@milkdown/exception': 7.3.5
      prosemirror-changeset: 2.2.1
      prosemirror-commands: 1.5.2
      prosemirror-dropcursor: 1.8.1
      prosemirror-gapcursor: 1.3.2
      prosemirror-history: 1.3.2
      prosemirror-inputrules: 1.4.0
      prosemirror-keymap: 1.2.2
      prosemirror-model: 1.19.4
      prosemirror-schema-list: 1.3.0
      prosemirror-state: 1.4.3
      prosemirror-tables: 1.3.5
      prosemirror-transform: 1.8.0
      prosemirror-view: 1.32.7
      tslib: 2.6.2
    dev: false

  /@milkdown/theme-nord@7.3.5(@milkdown/core@7.3.5)(@milkdown/ctx@7.3.5)(@milkdown/prose@7.3.5):
    resolution: {integrity: sha512-9JevesunRXGSZWxAk0ia65CXaSiLrfof8nUndeK5/uRwlh2RzImLDL5sb/qFZDHS+0GmZmZ4KHmOKvnz/hJq0g==}
    peerDependencies:
      '@milkdown/core': ^7.2.0
      '@milkdown/ctx': ^7.2.0
      '@milkdown/prose': ^7.2.0
    dependencies:
      '@milkdown/core': 7.3.5(@milkdown/ctx@7.3.5)(@milkdown/prose@7.3.5)(@milkdown/transformer@7.3.5)
      '@milkdown/ctx': 7.3.5
      '@milkdown/prose': 7.3.5
      clsx: 2.1.0
      tslib: 2.6.2
    dev: false

  /@milkdown/transformer@7.3.5(@milkdown/prose@7.3.5):
    resolution: {integrity: sha512-TO1IjO4ZIUKpXH1NFW7NcEVc/Hbh3GagIxay9NnRXQOYG4gu7Fr2v1suvzywLbk/7im+TXF3gclVWMd9/6oqeg==}
    peerDependencies:
      '@milkdown/prose': ^7.2.0
    dependencies:
      '@milkdown/exception': 7.3.5
      '@milkdown/prose': 7.3.5
      remark: 15.0.1
      remark-parse: 11.0.0
      remark-stringify: 11.0.0
      tslib: 2.6.2
      unified: 11.0.4
    transitivePeerDependencies:
      - supports-color
    dev: false

  /@milkdown/utils@7.3.5(@milkdown/core@7.3.5)(@milkdown/ctx@7.3.5)(@milkdown/prose@7.3.5)(@milkdown/transformer@7.3.5):
    resolution: {integrity: sha512-5PLvFDhhkCDBRMRq98q1JHYkTPL/uVD3oLRPM96dbcprlMoi1jjwZ7wqVDOpcGhxoXYo1umQ5hddWjNysDkSSA==}
    peerDependencies:
      '@milkdown/core': ^7.2.0
      '@milkdown/ctx': ^7.2.0
      '@milkdown/prose': ^7.2.0
      '@milkdown/transformer': ^7.2.0
    dependencies:
      '@milkdown/core': 7.3.5(@milkdown/ctx@7.3.5)(@milkdown/prose@7.3.5)(@milkdown/transformer@7.3.5)
      '@milkdown/ctx': 7.3.5
      '@milkdown/exception': 7.3.5
      '@milkdown/prose': 7.3.5
      '@milkdown/transformer': 7.3.5(@milkdown/prose@7.3.5)
      nanoid: 5.0.5
      tslib: 2.6.2
    dev: false

  /@milkdown/vue@7.3.5(@milkdown/core@7.3.5)(@milkdown/ctx@7.3.5)(@milkdown/prose@7.3.5)(@milkdown/transformer@7.3.5)(vue@3.4.19):
    resolution: {integrity: sha512-0vBDyoV0xLXbObmGXgHFTJio4SI3YHdLqpOnLui9bpcX1qbMO0ETwEQ0e2tbOMXXHF58HYVVW7nFp2SEFgtFnA==}
    peerDependencies:
      '@milkdown/core': ^7.2.0
      '@milkdown/prose': ^7.2.0
      vue: ^3.0.0
    dependencies:
      '@milkdown/core': 7.3.5(@milkdown/ctx@7.3.5)(@milkdown/prose@7.3.5)(@milkdown/transformer@7.3.5)
      '@milkdown/prose': 7.3.5
      '@milkdown/utils': 7.3.5(@milkdown/core@7.3.5)(@milkdown/ctx@7.3.5)(@milkdown/prose@7.3.5)(@milkdown/transformer@7.3.5)
      tslib: 2.6.2
      vue: 3.4.19(typescript@5.3.3)
    transitivePeerDependencies:
      - '@milkdown/ctx'
      - '@milkdown/transformer'
    dev: false

  /@nodelib/fs.scandir@2.1.5:
    resolution: {integrity: sha512-vq24Bq3ym5HEQm2NKCr3yXDwjc7vTsEThRDnkp2DK9p1uqLR+DHurm/NOTo0KG7HYHU7eppKZj3MyqYuMBf62g==}
    engines: {node: '>= 8'}
    dependencies:
      '@nodelib/fs.stat': 2.0.5
      run-parallel: 1.2.0

  /@nodelib/fs.stat@2.0.5:
    resolution: {integrity: sha512-RkhPPp2zrqDAQA/2jNhnztcPAlv64XdhIp7a7454A5ovI7Bukxgt7MX7udwAu3zg1DcpPU0rz3VV1SeaqvY4+A==}
    engines: {node: '>= 8'}

  /@nodelib/fs.walk@1.2.8:
    resolution: {integrity: sha512-oGB+UxlgWcgQkgwo8GcEGwemoTFt3FIO9ababBmaGwXIoBKZ+GTy0pP185beGg7Llih/NSHSV2XAs1lnznocSg==}
    engines: {node: '>= 8'}
    dependencies:
      '@nodelib/fs.scandir': 2.1.5
      fastq: 1.17.1

  /@npmcli/agent@2.2.1:
    resolution: {integrity: sha512-H4FrOVtNyWC8MUwL3UfjOsAihHvT1Pe8POj3JvjXhSTJipsZMtgUALCT4mGyYZNxymkUfOw3PUj6dE4QPp6osQ==}
    engines: {node: ^16.14.0 || >=18.0.0}
    dependencies:
      agent-base: 7.1.0
      http-proxy-agent: 7.0.2
      https-proxy-agent: 7.0.4
      lru-cache: 10.2.0
      socks-proxy-agent: 8.0.2
    transitivePeerDependencies:
      - supports-color

  /@npmcli/config@8.1.0:
    resolution: {integrity: sha512-61LNEybTFaa9Z/f8y6X9s2Blc75aijZK67LxqC5xicBcfkw8M/88nYrRXGXxAUKm6GRlxTZ216dp1UK2+TbaYw==}
    engines: {node: ^16.14.0 || >=18.0.0}
    dependencies:
      '@npmcli/map-workspaces': 3.0.4
      ci-info: 4.0.0
      ini: 4.1.1
      nopt: 7.2.0
      proc-log: 3.0.0
      read-package-json-fast: 3.0.2
      semver: 7.6.0
      walk-up-path: 3.0.1
    dev: true

  /@npmcli/fs@3.1.0:
    resolution: {integrity: sha512-7kZUAaLscfgbwBQRbvdMYaZOWyMEcPTH/tJjnyAWJ/dvvs9Ef+CERx/qJb9GExJpl1qipaDGn7KqHnFGGixd0w==}
    engines: {node: ^14.17.0 || ^16.13.0 || >=18.0.0}
    dependencies:
      semver: 7.6.0

  /@npmcli/git@5.0.4:
    resolution: {integrity: sha512-nr6/WezNzuYUppzXRaYu/W4aT5rLxdXqEFupbh6e/ovlYFQ8hpu1UUPV3Ir/YTl+74iXl2ZOMlGzudh9ZPUchQ==}
    engines: {node: ^16.14.0 || >=18.0.0}
    dependencies:
      '@npmcli/promise-spawn': 7.0.1
      lru-cache: 10.2.0
      npm-pick-manifest: 9.0.0
      proc-log: 3.0.0
      promise-inflight: 1.0.1
      promise-retry: 2.0.1
      semver: 7.6.0
      which: 4.0.0
    transitivePeerDependencies:
      - bluebird
    dev: true

  /@npmcli/installed-package-contents@2.0.2:
    resolution: {integrity: sha512-xACzLPhnfD51GKvTOOuNX2/V4G4mz9/1I2MfDoye9kBM3RYe5g2YbscsaGoTlaWqkxeiapBWyseULVKpSVHtKQ==}
    engines: {node: ^14.17.0 || ^16.13.0 || >=18.0.0}
    hasBin: true
    dependencies:
      npm-bundled: 3.0.0
      npm-normalize-package-bin: 3.0.1
    dev: true

  /@npmcli/map-workspaces@3.0.4:
    resolution: {integrity: sha512-Z0TbvXkRbacjFFLpVpV0e2mheCh+WzQpcqL+4xp49uNJOxOnIAPZyXtUxZ5Qn3QBTGKA11Exjd9a5411rBrhDg==}
    engines: {node: ^14.17.0 || ^16.13.0 || >=18.0.0}
    dependencies:
      '@npmcli/name-from-folder': 2.0.0
      glob: 10.3.10
      minimatch: 9.0.3
      read-package-json-fast: 3.0.2
    dev: true

  /@npmcli/name-from-folder@2.0.0:
    resolution: {integrity: sha512-pwK+BfEBZJbKdNYpHHRTNBwBoqrN/iIMO0AiGvYsp3Hoaq0WbgGSWQR6SCldZovoDpY3yje5lkFUe6gsDgJ2vg==}
    engines: {node: ^14.17.0 || ^16.13.0 || >=18.0.0}
    dev: true

  /@npmcli/node-gyp@3.0.0:
    resolution: {integrity: sha512-gp8pRXC2oOxu0DUE1/M3bYtb1b3/DbJ5aM113+XJBgfXdussRAsX0YOrOhdd8WvnAR6auDBvJomGAkLKA5ydxA==}
    engines: {node: ^14.17.0 || ^16.13.0 || >=18.0.0}
    dev: true

  /@npmcli/package-json@5.0.0:
    resolution: {integrity: sha512-OI2zdYBLhQ7kpNPaJxiflofYIpkNLi+lnGdzqUOfRmCF3r2l1nadcjtCYMJKv/Utm/ZtlffaUuTiAktPHbc17g==}
    engines: {node: ^16.14.0 || >=18.0.0}
    dependencies:
      '@npmcli/git': 5.0.4
      glob: 10.3.10
      hosted-git-info: 7.0.1
      json-parse-even-better-errors: 3.0.1
      normalize-package-data: 6.0.0
      proc-log: 3.0.0
      semver: 7.6.0
    transitivePeerDependencies:
      - bluebird
    dev: true

  /@npmcli/promise-spawn@7.0.1:
    resolution: {integrity: sha512-P4KkF9jX3y+7yFUxgcUdDtLy+t4OlDGuEBLNs57AZsfSfg+uV6MLndqGpnl4831ggaEdXwR50XFoZP4VFtHolg==}
    engines: {node: ^16.14.0 || >=18.0.0}
    dependencies:
      which: 4.0.0
    dev: true

  /@npmcli/run-script@7.0.4:
    resolution: {integrity: sha512-9ApYM/3+rBt9V80aYg6tZfzj3UWdiYyCt7gJUD1VJKvWF5nwKDSICXbYIQbspFTq6TOpbsEtIC0LArB8d9PFmg==}
    engines: {node: ^16.14.0 || >=18.0.0}
    dependencies:
      '@npmcli/node-gyp': 3.0.0
      '@npmcli/package-json': 5.0.0
      '@npmcli/promise-spawn': 7.0.1
      node-gyp: 10.0.1
      which: 4.0.0
    transitivePeerDependencies:
      - bluebird
      - supports-color
    dev: true

  /@nuxt/kit@3.10.3:
    resolution: {integrity: sha512-PUjYB9Mvx0qD9H1QZBwwtY4fLlCLET+Mm9BVqUOtXCaGoXd6u6BE4e/dGFPk2UEKkIcDGrUMSbqkHYvsEuK9NQ==}
    engines: {node: ^14.18.0 || >=16.10.0}
    dependencies:
      '@nuxt/schema': 3.10.3
      c12: 1.9.0
      consola: 3.2.3
      defu: 6.1.4
      globby: 14.0.1
      hash-sum: 2.0.0
      ignore: 5.3.1
      jiti: 1.21.0
      knitwork: 1.0.0
      mlly: 1.6.1
      pathe: 1.1.2
      pkg-types: 1.0.3
      scule: 1.3.0
      semver: 7.6.0
      ufo: 1.4.0
      unctx: 2.3.1
      unimport: 3.7.1
      untyped: 1.4.2
    transitivePeerDependencies:
      - rollup
      - supports-color
    dev: false

  /@nuxt/schema@3.10.3:
    resolution: {integrity: sha512-a4cYbeskEVBPazgAhvUGkL/j7ho/iPWMK3vCEm6dRMjSqHVEITRosrj0aMfLbRrDpTrMjlRs0ZitxiaUfE/p5Q==}
    engines: {node: ^14.18.0 || >=16.10.0}
    dependencies:
      '@nuxt/ui-templates': 1.3.1
      consola: 3.2.3
      defu: 6.1.4
      hookable: 5.5.3
      pathe: 1.1.2
      pkg-types: 1.0.3
      scule: 1.3.0
      std-env: 3.7.0
      ufo: 1.4.0
      unimport: 3.7.1
      untyped: 1.4.2
    transitivePeerDependencies:
      - rollup
      - supports-color
    dev: false

  /@nuxt/ui-templates@1.3.1:
    resolution: {integrity: sha512-5gc02Pu1HycOVUWJ8aYsWeeXcSTPe8iX8+KIrhyEtEoOSkY0eMBuo0ssljB8wALuEmepv31DlYe5gpiRwkjESA==}
    dev: false

  /@one-ini/wasm@0.1.1:
    resolution: {integrity: sha512-XuySG1E38YScSJoMlqovLru4KTUNSjgVTIjyh7qMX6aNN5HY5Ct5LhRJdxO79JtTzKfzV/bnWpz+zquYrISsvw==}
    dev: true

  /@pkgjs/parseargs@0.11.0:
    resolution: {integrity: sha512-+1VkjdD0QBLPodGrJUeqarH8VAIvQODIbwh9XpP5Syisf7YoQgsJKPNFoqqLQlu+VQ/tVSshMR6loPMn8U+dPg==}
    engines: {node: '>=14'}
    requiresBuild: true
    optional: true

  /@pkgr/core@0.1.1:
    resolution: {integrity: sha512-cq8o4cWH0ibXh9VGi5P20Tu9XF/0fFXl9EUinr9QfTM7a7p0oTA4iJRCQWppXR1Pg8dSM0UCItCkPwsk9qWWYA==}
    engines: {node: ^12.20.0 || ^14.18.0 || >=16.0.0}
    dev: true

  /@polka/url@1.0.0-next.24:
    resolution: {integrity: sha512-2LuNTFBIO0m7kKIQvvPHN6UE63VjpmL9rnEEaOOaiSPbZK+zUOYIzBAWcED+3XYzhYsd/0mD57VdxAEqqV52CQ==}

  /@rollup/plugin-commonjs@25.0.7:
    resolution: {integrity: sha512-nEvcR+LRjEjsaSsc4x3XZfCCvZIaSMenZu/OiwOKGN2UhQpAYI7ru7czFvyWbErlpoGjnSX3D5Ch5FcMA3kRWQ==}
    engines: {node: '>=14.0.0'}
    peerDependencies:
      rollup: ^2.68.0||^3.0.0||^4.0.0
    peerDependenciesMeta:
      rollup:
        optional: true
    dependencies:
      '@rollup/pluginutils': 5.1.0
      commondir: 1.0.1
      estree-walker: 2.0.2
      glob: 8.1.0
      is-reference: 1.2.1
      magic-string: 0.30.7
    dev: false

  /@rollup/plugin-virtual@3.0.2:
    resolution: {integrity: sha512-10monEYsBp3scM4/ND4LNH5Rxvh3e/cVeL3jWTgZ2SrQ+BmUoQcopVQvnaMcOnykb1VkxUFuDAN+0FnpTFRy2A==}
    engines: {node: '>=14.0.0'}
    peerDependencies:
      rollup: ^1.20.0||^2.0.0||^3.0.0||^4.0.0
    peerDependenciesMeta:
      rollup:
        optional: true
    dev: true

  /@rollup/pluginutils@5.1.0:
    resolution: {integrity: sha512-XTIWOPPcpvyKI6L1NHo0lFlCyznUEyPmPY1mc3KpPVDYulHSTvyeLNVW00QTLIAFNhR3kYnJTQHeGqU4M3n09g==}
    engines: {node: '>=14.0.0'}
    peerDependencies:
      rollup: ^1.20.0||^2.0.0||^3.0.0||^4.0.0
    peerDependenciesMeta:
      rollup:
        optional: true
    dependencies:
      '@types/estree': 1.0.5
      estree-walker: 2.0.2
      picomatch: 2.3.1

  /@rollup/rollup-android-arm-eabi@4.12.0:
    resolution: {integrity: sha512-+ac02NL/2TCKRrJu2wffk1kZ+RyqxVUlbjSagNgPm94frxtr+XDL12E5Ll1enWskLrtrZ2r8L3wED1orIibV/w==}
    cpu: [arm]
    os: [android]
    requiresBuild: true
    optional: true

  /@rollup/rollup-android-arm64@4.12.0:
    resolution: {integrity: sha512-OBqcX2BMe6nvjQ0Nyp7cC90cnumt8PXmO7Dp3gfAju/6YwG0Tj74z1vKrfRz7qAv23nBcYM8BCbhrsWqO7PzQQ==}
    cpu: [arm64]
    os: [android]
    requiresBuild: true
    optional: true

  /@rollup/rollup-darwin-arm64@4.12.0:
    resolution: {integrity: sha512-X64tZd8dRE/QTrBIEs63kaOBG0b5GVEd3ccoLtyf6IdXtHdh8h+I56C2yC3PtC9Ucnv0CpNFJLqKFVgCYe0lOQ==}
    cpu: [arm64]
    os: [darwin]
    requiresBuild: true
    optional: true

  /@rollup/rollup-darwin-x64@4.12.0:
    resolution: {integrity: sha512-cc71KUZoVbUJmGP2cOuiZ9HSOP14AzBAThn3OU+9LcA1+IUqswJyR1cAJj3Mg55HbjZP6OLAIscbQsQLrpgTOg==}
    cpu: [x64]
    os: [darwin]
    requiresBuild: true
    optional: true

  /@rollup/rollup-linux-arm-gnueabihf@4.12.0:
    resolution: {integrity: sha512-a6w/Y3hyyO6GlpKL2xJ4IOh/7d+APaqLYdMf86xnczU3nurFTaVN9s9jOXQg97BE4nYm/7Ga51rjec5nfRdrvA==}
    cpu: [arm]
    os: [linux]
    requiresBuild: true
    optional: true

  /@rollup/rollup-linux-arm64-gnu@4.12.0:
    resolution: {integrity: sha512-0fZBq27b+D7Ar5CQMofVN8sggOVhEtzFUwOwPppQt0k+VR+7UHMZZY4y+64WJ06XOhBTKXtQB/Sv0NwQMXyNAA==}
    cpu: [arm64]
    os: [linux]
    requiresBuild: true
    optional: true

  /@rollup/rollup-linux-arm64-musl@4.12.0:
    resolution: {integrity: sha512-eTvzUS3hhhlgeAv6bfigekzWZjaEX9xP9HhxB0Dvrdbkk5w/b+1Sxct2ZuDxNJKzsRStSq1EaEkVSEe7A7ipgQ==}
    cpu: [arm64]
    os: [linux]
    requiresBuild: true
    optional: true

  /@rollup/rollup-linux-riscv64-gnu@4.12.0:
    resolution: {integrity: sha512-ix+qAB9qmrCRiaO71VFfY8rkiAZJL8zQRXveS27HS+pKdjwUfEhqo2+YF2oI+H/22Xsiski+qqwIBxVewLK7sw==}
    cpu: [riscv64]
    os: [linux]
    requiresBuild: true
    optional: true

  /@rollup/rollup-linux-x64-gnu@4.12.0:
    resolution: {integrity: sha512-TenQhZVOtw/3qKOPa7d+QgkeM6xY0LtwzR8OplmyL5LrgTWIXpTQg2Q2ycBf8jm+SFW2Wt/DTn1gf7nFp3ssVA==}
    cpu: [x64]
    os: [linux]
    requiresBuild: true
    optional: true

  /@rollup/rollup-linux-x64-musl@4.12.0:
    resolution: {integrity: sha512-LfFdRhNnW0zdMvdCb5FNuWlls2WbbSridJvxOvYWgSBOYZtgBfW9UGNJG//rwMqTX1xQE9BAodvMH9tAusKDUw==}
    cpu: [x64]
    os: [linux]
    requiresBuild: true
    optional: true

  /@rollup/rollup-win32-arm64-msvc@4.12.0:
    resolution: {integrity: sha512-JPDxovheWNp6d7AHCgsUlkuCKvtu3RB55iNEkaQcf0ttsDU/JZF+iQnYcQJSk/7PtT4mjjVG8N1kpwnI9SLYaw==}
    cpu: [arm64]
    os: [win32]
    requiresBuild: true
    optional: true

  /@rollup/rollup-win32-ia32-msvc@4.12.0:
    resolution: {integrity: sha512-fjtuvMWRGJn1oZacG8IPnzIV6GF2/XG+h71FKn76OYFqySXInJtseAqdprVTDTyqPxQOG9Exak5/E9Z3+EJ8ZA==}
    cpu: [ia32]
    os: [win32]
    requiresBuild: true
    optional: true

  /@rollup/rollup-win32-x64-msvc@4.12.0:
    resolution: {integrity: sha512-ZYmr5mS2wd4Dew/JjT0Fqi2NPB/ZhZ2VvPp7SmvPZb4Y1CG/LRcS6tcRo2cYU7zLK5A7cdbhWnnWmUjoI4qapg==}
    cpu: [x64]
    os: [win32]
    requiresBuild: true
    optional: true

  /@sigstore/bundle@2.2.0:
    resolution: {integrity: sha512-5VI58qgNs76RDrwXNhpmyN/jKpq9evV/7f1XrcqcAfvxDl5SeVY/I5Rmfe96ULAV7/FK5dge9RBKGBJPhL1WsQ==}
    engines: {node: ^16.14.0 || >=18.0.0}
    dependencies:
      '@sigstore/protobuf-specs': 0.3.0
    dev: true

  /@sigstore/core@1.0.0:
    resolution: {integrity: sha512-dW2qjbWLRKGu6MIDUTBuJwXCnR8zivcSpf5inUzk7y84zqy/dji0/uahppoIgMoKeR+6pUZucrwHfkQQtiG9Rw==}
    engines: {node: ^16.14.0 || >=18.0.0}
    dev: true

  /@sigstore/protobuf-specs@0.3.0:
    resolution: {integrity: sha512-zxiQ66JFOjVvP9hbhGj/F/qNdsZfkGb/dVXSanNRNuAzMlr4MC95voPUBX8//ZNnmv3uSYzdfR/JSkrgvZTGxA==}
    engines: {node: ^14.17.0 || ^16.13.0 || >=18.0.0}
    dev: true

  /@sigstore/sign@2.2.3:
    resolution: {integrity: sha512-LqlA+ffyN02yC7RKszCdMTS6bldZnIodiox+IkT8B2f8oRYXCB3LQ9roXeiEL21m64CVH1wyveYAORfD65WoSw==}
    engines: {node: ^16.14.0 || >=18.0.0}
    dependencies:
      '@sigstore/bundle': 2.2.0
      '@sigstore/core': 1.0.0
      '@sigstore/protobuf-specs': 0.3.0
      make-fetch-happen: 13.0.0
    transitivePeerDependencies:
      - supports-color
    dev: true

  /@sigstore/tuf@2.3.1:
    resolution: {integrity: sha512-9Iv40z652td/QbV0o5n/x25H9w6IYRt2pIGbTX55yFDYlApDQn/6YZomjz6+KBx69rXHLzHcbtTS586mDdFD+Q==}
    engines: {node: ^16.14.0 || >=18.0.0}
    dependencies:
      '@sigstore/protobuf-specs': 0.3.0
      tuf-js: 2.2.0
    transitivePeerDependencies:
      - supports-color
    dev: true

  /@sigstore/verify@1.1.0:
    resolution: {integrity: sha512-1fTqnqyTBWvV7cftUUFtDcHPdSox0N3Ub7C0lRyReYx4zZUlNTZjCV+HPy4Lre+r45dV7Qx5JLKvqqsgxuyYfg==}
    engines: {node: ^16.14.0 || >=18.0.0}
    dependencies:
      '@sigstore/bundle': 2.2.0
      '@sigstore/core': 1.0.0
      '@sigstore/protobuf-specs': 0.3.0
    dev: true

  /@sinclair/typebox@0.27.8:
    resolution: {integrity: sha512-+Fj43pSMwJs4KRrH/938Uf+uAELIgVBmQzg/q1YG10djyfA3TnrU8N8XzqCh/okZdszqBQTZf96idMfE5lnwTA==}

  /@sindresorhus/is@4.6.0:
    resolution: {integrity: sha512-t09vSN3MdfsyCHoFcTRCH/iUtG7OJ0CsjzB8cjAmKc/va/kIgeDI/TxsigdncE/4be734m0cvIYwNaV4i2XqAw==}
    engines: {node: '>=10'}

  /@sindresorhus/merge-streams@2.3.0:
    resolution: {integrity: sha512-LtoMMhxAlorcGhmFYI+LhPgbPZCkgP6ra1YL604EeF6U98pLlQ3iWIGMdWSC+vWmPBWBNgmDBAhnAobLROJmwg==}
    engines: {node: '>=18'}
    dev: false

  /@sindresorhus/slugify@2.2.1:
    resolution: {integrity: sha512-MkngSCRZ8JdSOCHRaYd+D01XhvU3Hjy6MGl06zhOk614hp9EOAp5gIkBeQg7wtmxpitU6eAL4kdiRMcJa2dlrw==}
    engines: {node: '>=12'}
    dependencies:
      '@sindresorhus/transliterate': 1.6.0
      escape-string-regexp: 5.0.0
    dev: false

  /@sindresorhus/transliterate@1.6.0:
    resolution: {integrity: sha512-doH1gimEu3A46VX6aVxpHTeHrytJAG6HgdxntYnCFiIFHEM/ZGpG8KiZGBChchjQmG0XFIBL552kBTjVcMZXwQ==}
    engines: {node: '>=12'}
    dependencies:
      escape-string-regexp: 5.0.0
    dev: false

  /@stylistic/eslint-plugin-js@1.6.2(eslint@8.57.0):
    resolution: {integrity: sha512-ndT6X2KgWGxv8101pdMOxL8pihlYIHcOv3ICd70cgaJ9exwkPn8hJj4YQwslxoAlre1TFHnXd/G1/hYXgDrjIA==}
    engines: {node: ^16.0.0 || >=18.0.0}
    peerDependencies:
      eslint: '>=8.40.0'
    dependencies:
      '@types/eslint': 8.56.3
      acorn: 8.11.3
      escape-string-regexp: 4.0.0
      eslint: 8.57.0
      eslint-visitor-keys: 3.4.3
      espree: 9.6.1
    dev: true

  /@stylistic/eslint-plugin-jsx@1.6.2(eslint@8.57.0):
    resolution: {integrity: sha512-hbbouazSJbHD/fshBIOLh9JgtSphKNoTCfHLSNBjAkXLK+GR4i2jhEZZF9P0mtXrNuy2WWInmpq/g0pfWBmSBA==}
    engines: {node: ^16.0.0 || >=18.0.0}
    peerDependencies:
      eslint: '>=8.40.0'
    dependencies:
      '@stylistic/eslint-plugin-js': 1.6.2(eslint@8.57.0)
      '@types/eslint': 8.56.3
      eslint: 8.57.0
      estraverse: 5.3.0
      picomatch: 4.0.1
    dev: true

  /@stylistic/eslint-plugin-plus@1.6.2(eslint@8.57.0)(typescript@5.3.3):
    resolution: {integrity: sha512-EDMwa6gzKw4bXRqdIAUvZDfIgwotbjJs8o+vYE22chAYtVAnA0Pcq+cPx0Uk35t2gvJWb5OaLDjqA6oy1tD0jg==}
    peerDependencies:
      eslint: '*'
    dependencies:
      '@types/eslint': 8.56.3
      '@typescript-eslint/utils': 6.21.0(eslint@8.57.0)(typescript@5.3.3)
      eslint: 8.57.0
    transitivePeerDependencies:
      - supports-color
      - typescript
    dev: true

  /@stylistic/eslint-plugin-ts@1.6.2(eslint@8.57.0)(typescript@5.3.3):
    resolution: {integrity: sha512-FizV58em0OjO/xFHRIy/LJJVqzxCNmYC/xVtKDf8aGDRgZpLo+lkaBKfBrbMkAGzhBKbYj+iLEFI4WEl6aVZGQ==}
    engines: {node: ^16.0.0 || >=18.0.0}
    peerDependencies:
      eslint: '>=8.40.0'
    dependencies:
      '@stylistic/eslint-plugin-js': 1.6.2(eslint@8.57.0)
      '@types/eslint': 8.56.3
      '@typescript-eslint/utils': 6.21.0(eslint@8.57.0)(typescript@5.3.3)
      eslint: 8.57.0
    transitivePeerDependencies:
      - supports-color
      - typescript
    dev: true

  /@stylistic/eslint-plugin@1.6.2(eslint@8.57.0)(typescript@5.3.3):
    resolution: {integrity: sha512-EFnVcKOE5HTiMlVwisL9hHjz8a69yBbJRscWF/z+/vl6M4ew8NVrBlY8ea7KdV8QtyCY4Yapmsbg5ZDfhWlEgg==}
    engines: {node: ^16.0.0 || >=18.0.0}
    peerDependencies:
      eslint: '>=8.40.0'
    dependencies:
      '@stylistic/eslint-plugin-js': 1.6.2(eslint@8.57.0)
      '@stylistic/eslint-plugin-jsx': 1.6.2(eslint@8.57.0)
      '@stylistic/eslint-plugin-plus': 1.6.2(eslint@8.57.0)(typescript@5.3.3)
      '@stylistic/eslint-plugin-ts': 1.6.2(eslint@8.57.0)(typescript@5.3.3)
      '@types/eslint': 8.56.3
      eslint: 8.57.0
    transitivePeerDependencies:
      - supports-color
      - typescript
    dev: true

  /@swc/core-darwin-arm64@1.4.0:
    resolution: {integrity: sha512-UTJ/Vz+s7Pagef6HmufWt6Rs0aUu+EJF4Pzuwvr7JQQ5b1DZeAAUeUtkUTFx/PvCbM8Xfw4XdKBUZfrIKCfW8A==}
    engines: {node: '>=10'}
    cpu: [arm64]
    os: [darwin]
    requiresBuild: true
    dev: true
    optional: true

  /@swc/core-darwin-x64@1.4.0:
    resolution: {integrity: sha512-f8v58u2GsGak8EtZFN9guXqE0Ep10Suny6xriaW2d8FGqESPyNrnBzli3aqkSeQk5gGqu2zJ7WiiKp3XoUOidA==}
    engines: {node: '>=10'}
    cpu: [x64]
    os: [darwin]
    requiresBuild: true
    dev: true
    optional: true

  /@swc/core-linux-arm-gnueabihf@1.4.0:
    resolution: {integrity: sha512-q2KAkBzmPcTnRij/Y1fgHCKAGevUX/H4uUESrw1J5gmUg9Qip6onKV80lTumA1/aooGJ18LOsB31qdbwmZk9OA==}
    engines: {node: '>=10'}
    cpu: [arm]
    os: [linux]
    requiresBuild: true
    dev: true
    optional: true

  /@swc/core-linux-arm64-gnu@1.4.0:
    resolution: {integrity: sha512-SknGu96W0mzHtLHWm+62fk5+Omp9fMPFO7AWyGFmz2tr8EgRRXtTSrBUnWhAbgcalnhen48GsvtMdxf1KNputg==}
    engines: {node: '>=10'}
    cpu: [arm64]
    os: [linux]
    requiresBuild: true
    dev: true
    optional: true

  /@swc/core-linux-arm64-musl@1.4.0:
    resolution: {integrity: sha512-/k3TDvpBRMDNskHooNN1KqwUhcwkfBlIYxRTnJvsfT2C7My4pffR+4KXmt0IKynlTTbCdlU/4jgX4801FSuliw==}
    engines: {node: '>=10'}
    cpu: [arm64]
    os: [linux]
    requiresBuild: true
    dev: true
    optional: true

  /@swc/core-linux-x64-gnu@1.4.0:
    resolution: {integrity: sha512-GYsTMvNt5+WTVlwwQzOOWsPMw6P/F41u5PGHWmfev8Nd4QJ1h3rWPySKk4mV42IJwH9MgQCVSl3ygwNqwl6kFg==}
    engines: {node: '>=10'}
    cpu: [x64]
    os: [linux]
    requiresBuild: true
    dev: true
    optional: true

  /@swc/core-linux-x64-musl@1.4.0:
    resolution: {integrity: sha512-jGVPdM/VwF7kK/uYRW5N6FwzKf/FnDjGIR3RPvQokjYJy7Auk+3Oj21C0Jev7sIT9RYnO/TrFEoEozKeD/z2Qw==}
    engines: {node: '>=10'}
    cpu: [x64]
    os: [linux]
    requiresBuild: true
    dev: true
    optional: true

  /@swc/core-win32-arm64-msvc@1.4.0:
    resolution: {integrity: sha512-biHYm1AronEKlt47O/H8sSOBM2BKXMmWT+ApvlxUw50m1RGNnVnE0bgY7tylFuuSiWyXsQPJbmUV708JqORXVg==}
    engines: {node: '>=10'}
    cpu: [arm64]
    os: [win32]
    requiresBuild: true
    dev: true
    optional: true

  /@swc/core-win32-ia32-msvc@1.4.0:
    resolution: {integrity: sha512-TL5L2tFQb19kJwv6+elToGBj74QXCn9j+hZfwQatvZEJRA5rDK16eH6oAE751dGUArhnWlW3Vj65hViPvTuycw==}
    engines: {node: '>=10'}
    cpu: [ia32]
    os: [win32]
    requiresBuild: true
    dev: true
    optional: true

  /@swc/core-win32-x64-msvc@1.4.0:
    resolution: {integrity: sha512-e2xVezU7XZ2Stzn4i7TOQe2Kn84oYdG0M3A7XI7oTdcpsKCcKwgiMoroiAhqCv+iN20KNqhnWwJiUiTj/qN5AA==}
    engines: {node: '>=10'}
    cpu: [x64]
    os: [win32]
    requiresBuild: true
    dev: true
    optional: true

  /@swc/core@1.4.0:
    resolution: {integrity: sha512-wc5DMI5BJftnK0Fyx9SNJKkA0+BZSJQx8430yutWmsILkHMBD3Yd9GhlMaxasab9RhgKqZp7Ht30hUYO5ZDvQg==}
    engines: {node: '>=10'}
    requiresBuild: true
    peerDependencies:
      '@swc/helpers': ^0.5.0
    peerDependenciesMeta:
      '@swc/helpers':
        optional: true
    dependencies:
      '@swc/counter': 0.1.3
      '@swc/types': 0.1.5
    optionalDependencies:
      '@swc/core-darwin-arm64': 1.4.0
      '@swc/core-darwin-x64': 1.4.0
      '@swc/core-linux-arm-gnueabihf': 1.4.0
      '@swc/core-linux-arm64-gnu': 1.4.0
      '@swc/core-linux-arm64-musl': 1.4.0
      '@swc/core-linux-x64-gnu': 1.4.0
      '@swc/core-linux-x64-musl': 1.4.0
      '@swc/core-win32-arm64-msvc': 1.4.0
      '@swc/core-win32-ia32-msvc': 1.4.0
      '@swc/core-win32-x64-msvc': 1.4.0
    dev: true

  /@swc/counter@0.1.3:
    resolution: {integrity: sha512-e2BR4lsJkkRlKZ/qCHPw9ZaSxc0MVUd7gtbtaB7aMvHeJVYe8sOB8DBZkP2DtISHGSku9sCK6T6cnY0CtXrOCQ==}
    dev: true

  /@swc/types@0.1.5:
    resolution: {integrity: sha512-myfUej5naTBWnqOCc/MdVOLVjXUXtIA+NpDrDBKJtLLg2shUjBu3cZmB/85RyitKc55+lUUyl7oRfLOvkr2hsw==}
    dev: true

  /@sxzz/popperjs-es@2.11.7:
    resolution: {integrity: sha512-Ccy0NlLkzr0Ex2FKvh2X+OyERHXJ88XJ1MXtsI9y9fGexlaXaVTPzBCRBwIxFkORuOb+uBqeu+RqnpgYTEZRUQ==}
    dev: false

  /@szmarczak/http-timer@4.0.6:
    resolution: {integrity: sha512-4BAffykYOgO+5nzBWYwE3W90sBgLJoUPRWWcL8wlyiM8IB8ipJz3UMJ9KXQd1RKQXpKp8Tutn80HZtWsu2u76w==}
    engines: {node: '>=10'}
    dependencies:
      defer-to-connect: 2.0.1

  /@talex-touch/unplugin-export-plugin@0.2.13:
    resolution: {integrity: sha512-Jh8jwvkcreTrKhua2xbqfWE+O+kwmzzG2L1/5OSyJDN+Yc6lYsD+xNqXzEwmHuRZx08tNa2RifeWPdCD6RPt8g==}
    dependencies:
      cli-progress: 3.12.0
      compressing: 1.10.0
      fs: 0.0.1-security
      unplugin: 1.7.1
    dev: false

  /@tootallnate/once@2.0.0:
    resolution: {integrity: sha512-XCuKFP5PS55gnMVu3dty8KPatLqUoy/ZYzDzAGCQ8JNFCkLXzmI7vNHCR+XpbZaMWQK/vQubr7PkYq8g470J/A==}
    engines: {node: '>= 10'}
    dev: true

  /@tsconfig/node10@1.0.9:
    resolution: {integrity: sha512-jNsYVVxU8v5g43Erja32laIDHXeoNvFEpX33OK4d6hljo3jDhCBDhx5dhCCTMWUojscpAagGiRkBKxpdl9fxqA==}
    dev: false

  /@tsconfig/node12@1.0.11:
    resolution: {integrity: sha512-cqefuRsh12pWyGsIoBKJA9luFu3mRxCA+ORZvA4ktLSzIuCUtWVxGIuXigEwO5/ywWFMZ2QEGKWvkZG1zDMTag==}
    dev: false

  /@tsconfig/node14@1.0.3:
    resolution: {integrity: sha512-ysT8mhdixWK6Hw3i1V2AeRqZ5WfXg1G43mqoYlM2nc6388Fq5jcXyr5mRsqViLx/GJYdoL0bfXD8nmF+Zn/Iow==}
    dev: false

  /@tsconfig/node16@1.0.4:
    resolution: {integrity: sha512-vxhUy4J8lyeyinH7Azl1pdd43GJhZH/tP2weN8TntQblOY+A0XbT8DJk1/oCPuOOyg/Ja757rG0CgHcWC8OfMA==}
    dev: false

  /@tufjs/canonical-json@2.0.0:
    resolution: {integrity: sha512-yVtV8zsdo8qFHe+/3kw81dSLyF7D576A5cCFCi4X7B39tWT7SekaEFUnvnWJHz+9qO7qJTah1JbrDjWKqFtdWA==}
    engines: {node: ^16.14.0 || >=18.0.0}
    dev: true

  /@tufjs/models@2.0.0:
    resolution: {integrity: sha512-c8nj8BaOExmZKO2DXhDfegyhSGcG9E/mPN3U13L+/PsoWm1uaGiHHjxqSHQiasDBQwDA3aHuw9+9spYAP1qvvg==}
    engines: {node: ^16.14.0 || >=18.0.0}
    dependencies:
      '@tufjs/canonical-json': 2.0.0
      minimatch: 9.0.3
    dev: true

  /@types/cacheable-request@6.0.3:
    resolution: {integrity: sha512-IQ3EbTzGxIigb1I3qPZc1rWJnH0BmSKv5QYTalEwweFvyBDLSAe24zP0le/hyi7ecGfZVlIVAg4BZqb8WBwKqw==}
    dependencies:
      '@types/http-cache-semantics': 4.0.4
      '@types/keyv': 3.1.4
      '@types/node': 20.11.20
      '@types/responselike': 1.0.3

  /@types/debug@4.1.12:
    resolution: {integrity: sha512-vIChWdVG3LG1SMxEvI/AK+FWJthlrqlTu7fbrlywTkkaONwk/UAGaULXRlf8vkzFBLVm0zkMdCquhL5aOjhXPQ==}
    dependencies:
      '@types/ms': 0.7.34

  /@types/eslint@8.56.3:
    resolution: {integrity: sha512-PvSf1wfv2wJpVIFUMSb+i4PvqNYkB9Rkp9ZDO3oaWzq4SKhsQk4mrMBr3ZH06I0hKrVGLBacmgl8JM4WVjb9dg==}
    dependencies:
      '@types/estree': 1.0.5
      '@types/json-schema': 7.0.15
    dev: true

  /@types/estree@1.0.5:
    resolution: {integrity: sha512-/kYRxGDLWzHOB7q+wtSUQlFrtcdUccpfy+X+9iMBpHK8QLLhx2wIPYuS5DYtR9Wa/YlZAbIovy7qVdB1Aq6Lyw==}

  /@types/fs-extra@9.0.13:
    resolution: {integrity: sha512-nEnwB++1u5lVDM2UI4c1+5R+FYaKfaAzS4OococimjVm3nQw3TuzH5UNsocrcTBbhnerblyHj4A49qXbIiZdpA==}
    dependencies:
      '@types/node': 20.11.20
    dev: true

  /@types/howler@2.2.11:
    resolution: {integrity: sha512-7aBoUL6RbSIrqKnpEgfa1wSNUBK06mn08siP2QI0zYk7MXfEJAaORc4tohamQYqCqVESoDyRWSdQn2BOKWj2Qw==}
    dev: false

  /@types/http-cache-semantics@4.0.4:
    resolution: {integrity: sha512-1m0bIFVc7eJWyve9S0RnuRgcQqF/Xd5QsUZAZeQFr1Q3/p9JWoQQEqmVy+DPTNpGXwhgIetAoYF8JSc33q29QA==}

  /@types/json-schema@7.0.15:
    resolution: {integrity: sha512-5+fP8P8MFNC+AyZCDxrB2pkZFPGzqQWUzpSeuuVLvm8VMcorNYavBqoFcxK8bQz4Qsbn4oUEEem4wDLfcysGHA==}
    dev: true

  /@types/keyv@3.1.4:
    resolution: {integrity: sha512-BQ5aZNSCpj7D6K2ksrRCTmKRLEpnPvWDiLPfoGyhZ++8YtiK9d/3DBKPJgry359X/P1PfruyYwvnvwFjuEiEIg==}
    dependencies:
      '@types/node': 20.11.20

  /@types/lodash-es@4.17.12:
    resolution: {integrity: sha512-0NgftHUcV4v34VhXm8QBSftKVXtbkBG3ViCjs6+eJ5a6y6Mi/jiFGPc1sC7QK+9BFhWrURE3EOggmWaSxL9OzQ==}
    dependencies:
      '@types/lodash': 4.14.202
    dev: false

  /@types/lodash@4.14.202:
    resolution: {integrity: sha512-OvlIYQK9tNneDlS0VN54LLd5uiPCBOp7gS5Z0f1mjoJYBrtStzgmJBxONW3U6OZqdtNzZPmn9BS/7WI7BFFcFQ==}
    dev: false

  /@types/mdast@3.0.15:
    resolution: {integrity: sha512-LnwD+mUEfxWMa1QpDraczIn6k0Ee3SMicuYSSzS6ZYl2gKS09EClnJYGd8Du6rfc5r/GZEk5o1mRb8TaTj03sQ==}
    dependencies:
      '@types/unist': 2.0.10
    dev: true

  /@types/mdast@4.0.3:
    resolution: {integrity: sha512-LsjtqsyF+d2/yFOYaN22dHZI1Cpwkrj+g06G8+qtUKlhovPW89YhqSnfKtMbkgmEtYpH2gydRNULd6y8mciAFg==}
    dependencies:
      '@types/unist': 3.0.2
    dev: false

  /@types/minimist@1.2.5:
    resolution: {integrity: sha512-hov8bUuiLiyFPGyFPE1lwWhmzYbirOXQNNo40+y3zow8aFVTeyn3VWL0VFFfdNddA8S4Vf0Tc062rzyNr7Paag==}
    dev: true

  /@types/ms@0.7.34:
    resolution: {integrity: sha512-nG96G3Wp6acyAgJqGasjODb+acrI7KltPiRxzHPXnP3NgI28bpQDRv53olbqGXbfcgF5aiiHmO3xpwEpS5Ld9g==}

  /@types/node@18.19.15:
    resolution: {integrity: sha512-AMZ2UWx+woHNfM11PyAEQmfSxi05jm9OlkxczuHeEqmvwPkYj6MWv44gbzDPefYOLysTOFyI3ziiy2ONmUZfpA==}
    dependencies:
      undici-types: 5.26.5
    dev: false

  /@types/node@20.11.20:
    resolution: {integrity: sha512-7/rR21OS+fq8IyHTgtLkDK949uzsa6n8BkziAKtPVpugIkO6D+/ooXMvzXxDnZrmtXVfjb1bKQafYpb8s89LOg==}
    dependencies:
      undici-types: 5.26.5

  /@types/normalize-package-data@2.4.4:
    resolution: {integrity: sha512-37i+OaWTh9qeK4LSHPsyRC7NahnGotNuZvjLSgcPzblpHB3rrCJxAOgI5gCdKm7coonsaX1Of0ILiTcnZjbfxA==}
    dev: true

  /@types/plist@3.0.5:
    resolution: {integrity: sha512-E6OCaRmAe4WDmWNsL/9RMqdkkzDCY1etutkflWk4c+AcjDU07Pcz1fQwTX0TQz+Pxqn9i4L1TU3UFpjnrcDgxA==}
    requiresBuild: true
    dependencies:
      '@types/node': 20.11.20
      xmlbuilder: 15.1.1

  /@types/responselike@1.0.3:
    resolution: {integrity: sha512-H/+L+UkTV33uf49PH5pCAUBVPNj2nDBXTN+qS1dOwyyg24l3CcicicCA7ca+HMvJBZcFgl5r8e+RR6elsb4Lyw==}
    dependencies:
      '@types/node': 20.11.20

  /@types/semver@7.5.6:
    resolution: {integrity: sha512-dn1l8LaMea/IjDoHNd9J52uBbInB796CDffS6VdIxvqYCPSG0V0DzHp76GpaWnlhg88uYyPbXCDIowa86ybd5A==}
    dev: true

  /@types/unist@2.0.10:
    resolution: {integrity: sha512-IfYcSBWE3hLpBg8+X2SEa8LVkJdJEkT2Ese2aaLs3ptGdVtABxndrMaxuFlQ1qdFf9Q5rDvDpxI3WwgvKFAsQA==}
    dev: true

  /@types/unist@3.0.2:
    resolution: {integrity: sha512-dqId9J8K/vGi5Zr7oo212BGii5m3q5Hxlkwy3WpYuKPklmBEvsbMYYyLxAQpSffdLl/gdW0XUpKWFvYmyoWCoQ==}
    dev: false

  /@types/verror@1.10.9:
    resolution: {integrity: sha512-MLx9Z+9lGzwEuW16ubGeNkpBDE84RpB/NyGgg6z2BTpWzKkGU451cAY3UkUzZEp72RHF585oJ3V8JVNqIplcAQ==}
    requiresBuild: true
    dev: true
    optional: true

  /@types/web-bluetooth@0.0.16:
    resolution: {integrity: sha512-oh8q2Zc32S6gd/j50GowEjKLoOVOwHP/bWVjKJInBwQqdOYMdPrf1oVlelTlyfFK3CKxL1uahMDAr+vy8T7yMQ==}
    dev: false

  /@types/web-bluetooth@0.0.20:
    resolution: {integrity: sha512-g9gZnnXVq7gM7v3tJCWV/qw7w+KeOlSHAhgF9RytFyifW6AF61hdT2ucrYhPq9hLs5JIryeupHV3qGk95dH9ow==}

  /@types/yauzl@2.10.3:
    resolution: {integrity: sha512-oJoftv0LSuaDZE3Le4DbKX+KS9G36NzOeSap90UIK0yMA/NhKJhqlSGtNDORNRaIbQfzjXDrQa0ytJ6mNRGz/Q==}
    requiresBuild: true
    dependencies:
      '@types/node': 20.11.20
    optional: true

  /@typescript-eslint/eslint-plugin@6.21.0(@typescript-eslint/parser@6.21.0)(eslint@8.57.0)(typescript@5.3.3):
    resolution: {integrity: sha512-oy9+hTPCUFpngkEZUSzbf9MxI65wbKFoQYsgPdILTfbUldp5ovUuphZVe4i30emU9M/kP+T64Di0mxl7dSw3MA==}
    engines: {node: ^16.0.0 || >=18.0.0}
    peerDependencies:
      '@typescript-eslint/parser': ^6.0.0 || ^6.0.0-alpha
      eslint: ^7.0.0 || ^8.0.0
      typescript: '*'
    peerDependenciesMeta:
      typescript:
        optional: true
    dependencies:
      '@eslint-community/regexpp': 4.10.0
      '@typescript-eslint/parser': 6.21.0(eslint@8.57.0)(typescript@5.3.3)
      '@typescript-eslint/scope-manager': 6.21.0
      '@typescript-eslint/type-utils': 6.21.0(eslint@8.57.0)(typescript@5.3.3)
      '@typescript-eslint/utils': 6.21.0(eslint@8.57.0)(typescript@5.3.3)
      '@typescript-eslint/visitor-keys': 6.21.0
      debug: 4.3.4
      eslint: 8.57.0
      graphemer: 1.4.0
      ignore: 5.3.1
      natural-compare: 1.4.0
      semver: 7.6.0
      ts-api-utils: 1.2.1(typescript@5.3.3)
      typescript: 5.3.3
    transitivePeerDependencies:
      - supports-color
    dev: true

  /@typescript-eslint/parser@6.21.0(eslint@8.57.0)(typescript@5.3.3):
    resolution: {integrity: sha512-tbsV1jPne5CkFQCgPBcDOt30ItF7aJoZL997JSF7MhGQqOeT3svWRYxiqlfA5RUdlHN6Fi+EI9bxqbdyAUZjYQ==}
    engines: {node: ^16.0.0 || >=18.0.0}
    peerDependencies:
      eslint: ^7.0.0 || ^8.0.0
      typescript: '*'
    peerDependenciesMeta:
      typescript:
        optional: true
    dependencies:
      '@typescript-eslint/scope-manager': 6.21.0
      '@typescript-eslint/types': 6.21.0
      '@typescript-eslint/typescript-estree': 6.21.0(typescript@5.3.3)
      '@typescript-eslint/visitor-keys': 6.21.0
      debug: 4.3.4
      eslint: 8.57.0
      typescript: 5.3.3
    transitivePeerDependencies:
      - supports-color
    dev: true

  /@typescript-eslint/parser@7.0.2(eslint@8.57.0)(typescript@5.3.3):
    resolution: {integrity: sha512-GdwfDglCxSmU+QTS9vhz2Sop46ebNCXpPPvsByK7hu0rFGRHL+AusKQJ7SoN+LbLh6APFpQwHKmDSwN35Z700Q==}
    engines: {node: ^16.0.0 || >=18.0.0}
    peerDependencies:
      eslint: ^8.56.0
      typescript: '*'
    peerDependenciesMeta:
      typescript:
        optional: true
    dependencies:
      '@typescript-eslint/scope-manager': 7.0.2
      '@typescript-eslint/types': 7.0.2
      '@typescript-eslint/typescript-estree': 7.0.2(typescript@5.3.3)
      '@typescript-eslint/visitor-keys': 7.0.2
      debug: 4.3.4
      eslint: 8.57.0
      typescript: 5.3.3
    transitivePeerDependencies:
      - supports-color
    dev: true

  /@typescript-eslint/scope-manager@6.21.0:
    resolution: {integrity: sha512-OwLUIWZJry80O99zvqXVEioyniJMa+d2GrqpUTqi5/v5D5rOrppJVBPa0yKCblcigC0/aYAzxxqQ1B+DS2RYsg==}
    engines: {node: ^16.0.0 || >=18.0.0}
    dependencies:
      '@typescript-eslint/types': 6.21.0
      '@typescript-eslint/visitor-keys': 6.21.0
    dev: true

  /@typescript-eslint/scope-manager@7.0.2:
    resolution: {integrity: sha512-l6sa2jF3h+qgN2qUMjVR3uCNGjWw4ahGfzIYsCtFrQJCjhbrDPdiihYT8FnnqFwsWX+20hK592yX9I2rxKTP4g==}
    engines: {node: ^16.0.0 || >=18.0.0}
    dependencies:
      '@typescript-eslint/types': 7.0.2
      '@typescript-eslint/visitor-keys': 7.0.2
    dev: true

  /@typescript-eslint/type-utils@6.21.0(eslint@8.57.0)(typescript@5.3.3):
    resolution: {integrity: sha512-rZQI7wHfao8qMX3Rd3xqeYSMCL3SoiSQLBATSiVKARdFGCYSRvmViieZjqc58jKgs8Y8i9YvVVhRbHSTA4VBag==}
    engines: {node: ^16.0.0 || >=18.0.0}
    peerDependencies:
      eslint: ^7.0.0 || ^8.0.0
      typescript: '*'
    peerDependenciesMeta:
      typescript:
        optional: true
    dependencies:
      '@typescript-eslint/typescript-estree': 6.21.0(typescript@5.3.3)
      '@typescript-eslint/utils': 6.21.0(eslint@8.57.0)(typescript@5.3.3)
      debug: 4.3.4
      eslint: 8.57.0
      ts-api-utils: 1.2.1(typescript@5.3.3)
      typescript: 5.3.3
    transitivePeerDependencies:
      - supports-color
    dev: true

  /@typescript-eslint/types@6.21.0:
    resolution: {integrity: sha512-1kFmZ1rOm5epu9NZEZm1kckCDGj5UJEf7P1kliH4LKu/RkwpsfqqGmY2OOcUs18lSlQBKLDYBOGxRVtrMN5lpg==}
    engines: {node: ^16.0.0 || >=18.0.0}
    dev: true

  /@typescript-eslint/types@7.0.2:
    resolution: {integrity: sha512-ZzcCQHj4JaXFjdOql6adYV4B/oFOFjPOC9XYwCaZFRvqN8Llfvv4gSxrkQkd2u4Ci62i2c6W6gkDwQJDaRc4nA==}
    engines: {node: ^16.0.0 || >=18.0.0}
    dev: true

  /@typescript-eslint/typescript-estree@6.21.0(typescript@5.3.3):
    resolution: {integrity: sha512-6npJTkZcO+y2/kr+z0hc4HwNfrrP4kNYh57ek7yCNlrBjWQ1Y0OS7jiZTkgumrvkX5HkEKXFZkkdFNkaW2wmUQ==}
    engines: {node: ^16.0.0 || >=18.0.0}
    peerDependencies:
      typescript: '*'
    peerDependenciesMeta:
      typescript:
        optional: true
    dependencies:
      '@typescript-eslint/types': 6.21.0
      '@typescript-eslint/visitor-keys': 6.21.0
      debug: 4.3.4
      globby: 11.1.0
      is-glob: 4.0.3
      minimatch: 9.0.3
      semver: 7.6.0
      ts-api-utils: 1.2.1(typescript@5.3.3)
      typescript: 5.3.3
    transitivePeerDependencies:
      - supports-color
    dev: true

  /@typescript-eslint/typescript-estree@7.0.2(typescript@5.3.3):
    resolution: {integrity: sha512-3AMc8khTcELFWcKcPc0xiLviEvvfzATpdPj/DXuOGIdQIIFybf4DMT1vKRbuAEOFMwhWt7NFLXRkbjsvKZQyvw==}
    engines: {node: ^16.0.0 || >=18.0.0}
    peerDependencies:
      typescript: '*'
    peerDependenciesMeta:
      typescript:
        optional: true
    dependencies:
      '@typescript-eslint/types': 7.0.2
      '@typescript-eslint/visitor-keys': 7.0.2
      debug: 4.3.4
      globby: 11.1.0
      is-glob: 4.0.3
      minimatch: 9.0.3
      semver: 7.6.0
      ts-api-utils: 1.2.1(typescript@5.3.3)
      typescript: 5.3.3
    transitivePeerDependencies:
      - supports-color
    dev: true

  /@typescript-eslint/utils@6.21.0(eslint@8.57.0)(typescript@5.3.3):
    resolution: {integrity: sha512-NfWVaC8HP9T8cbKQxHcsJBY5YE1O33+jpMwN45qzWWaPDZgLIbo12toGMWnmhvCpd3sIxkpDw3Wv1B3dYrbDQQ==}
    engines: {node: ^16.0.0 || >=18.0.0}
    peerDependencies:
      eslint: ^7.0.0 || ^8.0.0
    dependencies:
      '@eslint-community/eslint-utils': 4.4.0(eslint@8.57.0)
      '@types/json-schema': 7.0.15
      '@types/semver': 7.5.6
      '@typescript-eslint/scope-manager': 6.21.0
      '@typescript-eslint/types': 6.21.0
      '@typescript-eslint/typescript-estree': 6.21.0(typescript@5.3.3)
      eslint: 8.57.0
      semver: 7.6.0
    transitivePeerDependencies:
      - supports-color
      - typescript
    dev: true

  /@typescript-eslint/visitor-keys@6.21.0:
    resolution: {integrity: sha512-JJtkDduxLi9bivAB+cYOVMtbkqdPOhZ+ZI5LC47MIRrDV4Yn2o+ZnW10Nkmr28xRpSpdJ6Sm42Hjf2+REYXm0A==}
    engines: {node: ^16.0.0 || >=18.0.0}
    dependencies:
      '@typescript-eslint/types': 6.21.0
      eslint-visitor-keys: 3.4.3
    dev: true

  /@typescript-eslint/visitor-keys@7.0.2:
    resolution: {integrity: sha512-8Y+YiBmqPighbm5xA2k4wKTxRzx9EkBu7Rlw+WHqMvRJ3RPz/BMBO9b2ru0LUNmXg120PHUXD5+SWFy2R8DqlQ==}
    engines: {node: ^16.0.0 || >=18.0.0}
    dependencies:
      '@typescript-eslint/types': 7.0.2
      eslint-visitor-keys: 3.4.3
    dev: true

  /@ungap/structured-clone@1.2.0:
    resolution: {integrity: sha512-zuVdFrMJiuCDQUMCzQaD6KL28MjnqqN8XnAqiEq9PNm/hCPTSGfrXCOfwj1ow4LFb/tNymJPwsNbVePc1xFqrQ==}
    dev: true

  /@unocss/astro@0.58.5(vite@5.1.4):
    resolution: {integrity: sha512-LtuVnj8oFAK9663OVhQO8KpdJFiOyyPsYfnOZlDCOFK3gHb/2WMrzdBwr1w8LoQF3bDedkFMKirVF7gWjyZiaw==}
    peerDependencies:
      vite: ^2.9.0 || ^3.0.0-0 || ^4.0.0 || ^5.0.0-0
    peerDependenciesMeta:
      vite:
        optional: true
    dependencies:
      '@unocss/core': 0.58.5
      '@unocss/reset': 0.58.5
      '@unocss/vite': 0.58.5(vite@5.1.4)
      vite: 5.1.4(@types/node@20.11.20)(sass@1.71.1)
    transitivePeerDependencies:
      - rollup

  /@unocss/cli@0.58.5:
    resolution: {integrity: sha512-FzVVXO9ghsGtJpu9uR4o7JeM9gUfWNbVZZ/IfH+0WbDJuyx4rO/jwN55z0yA5QDkhvOz9DvzwPCBzLpTJ5q+Lw==}
    engines: {node: '>=14'}
    hasBin: true
    dependencies:
      '@ampproject/remapping': 2.2.1
      '@rollup/pluginutils': 5.1.0
      '@unocss/config': 0.58.5
      '@unocss/core': 0.58.5
      '@unocss/preset-uno': 0.58.5
      cac: 6.7.14
      chokidar: 3.6.0
      colorette: 2.0.20
      consola: 3.2.3
      fast-glob: 3.3.2
      magic-string: 0.30.7
      pathe: 1.1.2
      perfect-debounce: 1.0.0
    transitivePeerDependencies:
      - rollup

  /@unocss/config@0.58.5:
    resolution: {integrity: sha512-O1pLSeNXfG11QHaLSVwS9rJKvE4b9304IQ3UvOdbYN+7SAT4YTZ7JDU4ngO1KWyOFBO6RD0WspCR95pgqOqJiQ==}
    engines: {node: '>=14'}
    dependencies:
      '@unocss/core': 0.58.5
      unconfig: 0.3.11

  /@unocss/core@0.58.5:
    resolution: {integrity: sha512-qbPqL+46hf1/UelQOwUwpAuvm6buoss43DPYHOPdfNJ+NTWkSpATQMF0JKT04QE0QRQbHNSHdMe9ariG+IIlCw==}

  /@unocss/eslint-config@0.58.5(eslint@8.57.0)(typescript@5.3.3):
    resolution: {integrity: sha512-HaRLlr9YBG0QPAn8nnIgYTpQ1HBVn3nuZs7hlPwV/IvFiMIY33BLVfNLEuKuGgkqxT04LmO4Oelsdau3a02+ug==}
    engines: {node: '>=14'}
    dependencies:
      '@unocss/eslint-plugin': 0.58.5(eslint@8.57.0)(typescript@5.3.3)
    transitivePeerDependencies:
      - eslint
      - supports-color
      - typescript
    dev: true

  /@unocss/eslint-plugin@0.58.5(eslint@8.57.0)(typescript@5.3.3):
    resolution: {integrity: sha512-QGB/Srml1XGiunuwbBmiVsXnkjjkRhg4/mTZ6HFkG1qZBAbsyE2QVxYJ6L7S4x4qdEgij2h2DK/Y90Cutwc7Mw==}
    engines: {node: '>=14'}
    dependencies:
      '@typescript-eslint/utils': 6.21.0(eslint@8.57.0)(typescript@5.3.3)
      '@unocss/config': 0.58.5
      '@unocss/core': 0.58.5
      magic-string: 0.30.7
      synckit: 0.9.0
    transitivePeerDependencies:
      - eslint
      - supports-color
      - typescript
    dev: true

  /@unocss/extractor-arbitrary-variants@0.58.5:
    resolution: {integrity: sha512-KJQX0OJKzy4YjJo09h2la2Q+cn5IJ1JdyPVJJkzovHnv7jSBWzsfct+bj/6a+SJ4p4JBIqEJz3M/qxHv4EPJyA==}
    dependencies:
      '@unocss/core': 0.58.5

  /@unocss/inspector@0.58.5:
    resolution: {integrity: sha512-cbJlIHEZ14puTtttf7sl+VZFDscV1DJiSseh9sSe0xJ/1NVBT9Bvkm09/1tnpLYAgF5gfa1CaCcjKmURgYzKrA==}
    dependencies:
      '@unocss/core': 0.58.5
      '@unocss/rule-utils': 0.58.5
      gzip-size: 6.0.0
      sirv: 2.0.4

  /@unocss/postcss@0.58.5(postcss@8.4.35):
    resolution: {integrity: sha512-m4L2YRdYfT6CV306Kl2VwEwbqa/92EpW4GE2Kqak1RuJyFJXBnWEEMJV4Uy6B1jWKLlCEWkuVUW33JUg7X6BxQ==}
    engines: {node: '>=14'}
    peerDependencies:
      postcss: ^8.4.21
    dependencies:
      '@unocss/config': 0.58.5
      '@unocss/core': 0.58.5
      '@unocss/rule-utils': 0.58.5
      css-tree: 2.3.1
      fast-glob: 3.3.2
      magic-string: 0.30.7
      postcss: 8.4.35

  /@unocss/preset-attributify@0.58.5:
    resolution: {integrity: sha512-OR4gUHamHCb4/LB/zZHlibaraTyILfFvRIzgmJnEb6lITGApQUl86qaJcTbTyfTfLVRufLG/JVeuz2HLUBPRXw==}
    dependencies:
      '@unocss/core': 0.58.5

  /@unocss/preset-icons@0.58.5:
    resolution: {integrity: sha512-LDNXavHtWaIvMvBezT9O8yiqHJChVCEfTRO6YFVY0yy+wo5jHiuMh6iKeHVcwbYdn3NqHYmpi7b/hrXPMtODzA==}
    dependencies:
      '@iconify/utils': 2.1.22
      '@unocss/core': 0.58.5
      ofetch: 1.3.3
    transitivePeerDependencies:
      - supports-color

  /@unocss/preset-mini@0.58.5:
    resolution: {integrity: sha512-WqD31fKUAN28OCUOyi1uremmLk0eTMqtCizjbbXsY/DP6RKYUT7trFAtppTcHWFhSQcknb4FURfAZppACsTVQQ==}
    dependencies:
      '@unocss/core': 0.58.5
      '@unocss/extractor-arbitrary-variants': 0.58.5
      '@unocss/rule-utils': 0.58.5

  /@unocss/preset-tagify@0.58.5:
    resolution: {integrity: sha512-UB9IXi8vA/SzmmRLMWR7bzeBpxpiRo7y9xk3ruvDddYlsyiwIeDIMwG23YtcA6q41FDQvkrmvTxUEH9LFlv6aA==}
    dependencies:
      '@unocss/core': 0.58.5

  /@unocss/preset-typography@0.58.5:
    resolution: {integrity: sha512-rFny4a9yxgY34XOom5euCqQaOLV8PpbTg0Pn+5FelUMG4OfMevTwBCe9JttFJcUc3cNTL2enkzIdMa3l66114g==}
    dependencies:
      '@unocss/core': 0.58.5
      '@unocss/preset-mini': 0.58.5

  /@unocss/preset-uno@0.58.5:
    resolution: {integrity: sha512-vgq/R4f7RDmdROy+pX+PeE38I3SgYKd4LL7Wb1HJUaVwz7PkF0XHCynOTbwrPXnK1kp1cnZYYEww7/RiYp+IQQ==}
    dependencies:
      '@unocss/core': 0.58.5
      '@unocss/preset-mini': 0.58.5
      '@unocss/preset-wind': 0.58.5
      '@unocss/rule-utils': 0.58.5

  /@unocss/preset-web-fonts@0.58.5:
    resolution: {integrity: sha512-WKZ5raSClFXhqzfAhApef3+fuMq6cjKBxvhJ1FBIxFKcSOvN8e2czty2iGQVl02yMsxBWMv0Bpfm7np+cCoI1w==}
    dependencies:
      '@unocss/core': 0.58.5
      ofetch: 1.3.3

  /@unocss/preset-wind@0.58.5:
    resolution: {integrity: sha512-54RkjLmlqMUlC8o8nDCVzB25D1zzK4eth+/3uQzt739qU0U92NxuZKY21ADj9Rp/mVhKBV5FKuXPjmYc6yTQRQ==}
    dependencies:
      '@unocss/core': 0.58.5
      '@unocss/preset-mini': 0.58.5
      '@unocss/rule-utils': 0.58.5

  /@unocss/reset@0.58.5:
    resolution: {integrity: sha512-2wMrkCj3SSb5hrx9TKs5jZa34QIRkHv9FotbJutAPo7o8hx+XXn56ogzdoUrcFPJZJUx2R2nyOVbSlGMIjtFtw==}

  /@unocss/rule-utils@0.58.5:
    resolution: {integrity: sha512-w0sGJoeUGwMWLVFLEE9PDiv/fQcQqZnTIIQLYNCjTdqXDRlwTp9ACW0h47x/hAAIXdOtEOOBuTfjGD79GznUmA==}
    engines: {node: '>=14'}
    dependencies:
      '@unocss/core': 0.58.5
      magic-string: 0.30.7

  /@unocss/scope@0.58.5:
    resolution: {integrity: sha512-vSentagAwYTnThGRCjzZ6eNSSRuzdWBl21L1BbvVNM91Ss/FugQnZ1hd0m3TrVvvStYXnFVHMQ/MjCAEJ4cMYg==}

  /@unocss/transformer-attributify-jsx-babel@0.58.5:
    resolution: {integrity: sha512-IAWSSKN3V0D87DE8bqaaPrZBWOdWQ06QNfi9vRuQJfRWOui87ezi9+NffjcnQw/ap9xMk1O6z74/WOW3zo6uYA==}
    dependencies:
      '@babel/core': 7.23.9
      '@babel/plugin-syntax-jsx': 7.23.3(@babel/core@7.23.9)
      '@babel/preset-typescript': 7.23.3(@babel/core@7.23.9)
      '@unocss/core': 0.58.5
    transitivePeerDependencies:
      - supports-color

  /@unocss/transformer-attributify-jsx@0.58.5:
    resolution: {integrity: sha512-sItEALyvAt3PZLd9Q1tlIATjaj3kWbS/qI3otUVsYBdZjP4UudzJ3D1fcWNL2WPlgz8KtlVzRUuxob8TQ4ibZg==}
    dependencies:
      '@unocss/core': 0.58.5

  /@unocss/transformer-compile-class@0.58.5:
    resolution: {integrity: sha512-4MaxjaZo1rf5uHvDGa2mbnXxAYVYoj1+oRNpL4fE3FoExS1Ka2CiNGQn/S4bHMF51vmXMSWtOzurJpPD4BaJUQ==}
    dependencies:
      '@unocss/core': 0.58.5

  /@unocss/transformer-directives@0.58.5:
    resolution: {integrity: sha512-allspF5TlT1B2bJSZ1houHScXOTaTPlatLiEmgQKzr/m93rCvktokaO5J6qeN2VXQdpTIsxdA5B8//7UkfTuIA==}
    dependencies:
      '@unocss/core': 0.58.5
      '@unocss/rule-utils': 0.58.5
      css-tree: 2.3.1

  /@unocss/transformer-variant-group@0.58.5:
    resolution: {integrity: sha512-SjUwGzKK5CVqn7Gg+3v3hV47ZUll7GcGu0vR3RCLO4gqEfFlZWMTHml1Sl2sY1WAca2iVcDRu+dp0RLxRG/dUA==}
    dependencies:
      '@unocss/core': 0.58.5

  /@unocss/vite@0.58.5(vite@5.1.4):
    resolution: {integrity: sha512-p4o1XNX1rvjmoUqSSdua8XyWNg/d+YUChDd2L/xEty+6j2qv0wUaohs3UQ87vWlv632/UmgdX+2MbrgtqthCtw==}
    peerDependencies:
      vite: ^2.9.0 || ^3.0.0-0 || ^4.0.0 || ^5.0.0-0
    dependencies:
      '@ampproject/remapping': 2.2.1
      '@rollup/pluginutils': 5.1.0
      '@unocss/config': 0.58.5
      '@unocss/core': 0.58.5
      '@unocss/inspector': 0.58.5
      '@unocss/scope': 0.58.5
      '@unocss/transformer-directives': 0.58.5
      chokidar: 3.6.0
      fast-glob: 3.3.2
      magic-string: 0.30.7
      vite: 5.1.4(@types/node@20.11.20)(sass@1.71.1)
    transitivePeerDependencies:
      - rollup

  /@vitejs/plugin-vue-jsx@3.1.0(vite@5.1.4)(vue@3.4.19):
    resolution: {integrity: sha512-w9M6F3LSEU5kszVb9An2/MmXNxocAnUb3WhRr8bHlimhDrXNt6n6D2nJQR3UXpGlZHh/EsgouOHCsM8V3Ln+WA==}
    engines: {node: ^14.18.0 || >=16.0.0}
    peerDependencies:
      vite: ^4.0.0 || ^5.0.0
      vue: ^3.0.0
    dependencies:
      '@babel/core': 7.23.9
      '@babel/plugin-transform-typescript': 7.23.6(@babel/core@7.23.9)
      '@vue/babel-plugin-jsx': 1.2.1(@babel/core@7.23.9)
      vite: 5.1.4(@types/node@20.11.20)(sass@1.71.1)
      vue: 3.4.19(typescript@5.3.3)
    transitivePeerDependencies:
      - supports-color

  /@vitejs/plugin-vue@5.0.4(vite@5.1.4)(vue@3.4.19):
    resolution: {integrity: sha512-WS3hevEszI6CEVEx28F8RjTX97k3KsrcY6kvTg7+Whm5y3oYvcqzVeGCU3hxSAn4uY2CLCkeokkGKpoctccilQ==}
    engines: {node: ^18.0.0 || >=20.0.0}
    peerDependencies:
      vite: ^5.0.0
      vue: ^3.2.25
    dependencies:
      vite: 5.1.4(@types/node@20.11.20)(sass@1.71.1)
      vue: 3.4.19(typescript@5.3.3)
    dev: true

  /@vitest/expect@1.3.1:
    resolution: {integrity: sha512-xofQFwIzfdmLLlHa6ag0dPV8YsnKOCP1KdAeVVh34vSjN2dcUiXYCD9htu/9eM7t8Xln4v03U9HLxLpPlsXdZw==}
    dependencies:
      '@vitest/spy': 1.3.1
      '@vitest/utils': 1.3.1
      chai: 4.4.1

  /@vitest/runner@1.3.1:
    resolution: {integrity: sha512-5FzF9c3jG/z5bgCnjr8j9LNq/9OxV2uEBAITOXfoe3rdZJTdO7jzThth7FXv/6b+kdY65tpRQB7WaKhNZwX+Kg==}
    dependencies:
      '@vitest/utils': 1.3.1
      p-limit: 5.0.0
      pathe: 1.1.2

  /@vitest/snapshot@1.3.1:
    resolution: {integrity: sha512-EF++BZbt6RZmOlE3SuTPu/NfwBF6q4ABS37HHXzs2LUVPBLx2QoY/K0fKpRChSo8eLiuxcbCVfqKgx/dplCDuQ==}
    dependencies:
      magic-string: 0.30.7
      pathe: 1.1.2
      pretty-format: 29.7.0

  /@vitest/spy@1.3.1:
    resolution: {integrity: sha512-xAcW+S099ylC9VLU7eZfdT9myV67Nor9w9zhf0mGCYJSO+zM2839tOeROTdikOi/8Qeusffvxb/MyBSOja1Uig==}
    dependencies:
      tinyspy: 2.2.1

  /@vitest/utils@1.3.1:
    resolution: {integrity: sha512-d3Waie/299qqRyHTm2DjADeTaNdNSVsnwHPWrs20JMpjh6eiVq7ggggweO8rc4arhf6rRkWuHKwvxGvejUXZZQ==}
    dependencies:
      diff-sequences: 29.6.3
      estree-walker: 3.0.3
      loupe: 2.3.7
      pretty-format: 29.7.0

  /@volar/language-core@1.11.1:
    resolution: {integrity: sha512-dOcNn3i9GgZAcJt43wuaEykSluAuOkQgzni1cuxLxTV0nJKanQztp7FxyswdRILaKH+P2XZMPRp2S4MV/pElCw==}
    dependencies:
      '@volar/source-map': 1.11.1
    dev: true

  /@volar/source-map@1.11.1:
    resolution: {integrity: sha512-hJnOnwZ4+WT5iupLRnuzbULZ42L7BWWPMmruzwtLhJfpDVoZLjNBxHDi2sY2bgZXCKlpU5XcsMFoYrsQmPhfZg==}
    dependencies:
      muggle-string: 0.3.1
    dev: true

  /@volar/typescript@1.11.1:
    resolution: {integrity: sha512-iU+t2mas/4lYierSnoFOeRFQUhAEMgsFuQxoxvwn5EdQopw43j+J27a4lt9LMInx1gLJBC6qL14WYGlgymaSMQ==}
    dependencies:
      '@volar/language-core': 1.11.1
      path-browserify: 1.0.1
    dev: true

  /@vue-macros/api@0.9.3(vue@3.4.19):
    resolution: {integrity: sha512-Yjq5gxdd97FIBNpxp7E2aRChqN6UVLEkRM6bgdaYDjbZsu6uvO2pkwQFQSx4Z0n8k/69KC4N05UQ1V68XF7I8Q==}
    engines: {node: '>=16.14.0'}
    dependencies:
      '@babel/types': 7.23.9
      '@vue-macros/common': 1.10.1(vue@3.4.19)
      resolve.exports: 2.0.2
    transitivePeerDependencies:
      - rollup
      - vue
    dev: true

  /@vue-macros/better-define@1.7.3(vue@3.4.19):
    resolution: {integrity: sha512-vw1GemB2WVO2rqXN4e0YXibeaPWud0d88hJvN4FnslZ5oMrr/ne9oo28Dqj1FZWmB7UlOiJIIGrPxZyMrSG6uw==}
    engines: {node: '>=16.14.0'}
    dependencies:
      '@vue-macros/api': 0.9.3(vue@3.4.19)
      '@vue-macros/common': 1.10.1(vue@3.4.19)
      unplugin: 1.7.1
    transitivePeerDependencies:
      - rollup
      - vue
    dev: true

  /@vue-macros/boolean-prop@0.3.2(vue@3.4.19):
    resolution: {integrity: sha512-vdhjfpRsxln/XXiqIa3De3wJsZGRiiGWa6rMO3cp3E5954a8yBlGqdBWFy+wxOMdTnqm73Ag1JvWM2nm7VXNlQ==}
    engines: {node: '>=16.14.0'}
    dependencies:
      '@vue-macros/common': 1.10.1(vue@3.4.19)
      '@vue/compiler-core': 3.4.18
    transitivePeerDependencies:
      - rollup
      - vue
    dev: true

  /@vue-macros/chain-call@0.2.2(vue@3.4.19):
    resolution: {integrity: sha512-eXmiGd8pNv+6Oy9m8U0rjwa7eY5KjRf0CriU+yZgnzW09G+7+w47gQuVQveLzY+KX1sbhOTOcajyjfhDqNVKfw==}
    engines: {node: '>=16.14.0'}
    dependencies:
      '@vue-macros/common': 1.10.1(vue@3.4.19)
      unplugin: 1.7.1
    transitivePeerDependencies:
      - rollup
      - vue
    dev: true

  /@vue-macros/common@1.10.1(vue@3.4.19):
    resolution: {integrity: sha512-uftSpfwdwitcQT2lM8aVxcfe5rKQBzC9jMrtJM5sG4hEuFyfIvnJihpPpnaWxY+X4p64k+YYXtBFv+1O5Bq3dg==}
    engines: {node: '>=16.14.0'}
    peerDependencies:
      vue: ^2.7.0 || ^3.2.25
    peerDependenciesMeta:
      vue:
        optional: true
    dependencies:
      '@babel/types': 7.23.9
      '@rollup/pluginutils': 5.1.0
      '@vue/compiler-sfc': 3.4.19
      ast-kit: 0.11.3
      local-pkg: 0.5.0
      magic-string-ast: 0.3.0
      vue: 3.4.19(typescript@5.3.3)
    transitivePeerDependencies:
      - rollup
    dev: true

  /@vue-macros/define-emit@0.2.3(vue@3.4.19):
    resolution: {integrity: sha512-YTkjhQ+7qqb8goYLAgpJGxzR0pOvANYXh+tkhMzywxt0x+4HW+I2xkAQcRtfGNo3M/4FaM7CUXuTsm2vie39Ug==}
    engines: {node: '>=16.14.0'}
    peerDependencies:
      vue: ^2.7.0 || ^3.2.25
    dependencies:
      '@vue-macros/api': 0.9.3(vue@3.4.19)
      '@vue-macros/common': 1.10.1(vue@3.4.19)
      unplugin: 1.7.1
      vue: 3.4.19(typescript@5.3.3)
    transitivePeerDependencies:
      - rollup
    dev: true

  /@vue-macros/define-models@1.2.2(@vueuse/core@10.8.0)(vue@3.4.19):
    resolution: {integrity: sha512-dLR9pTUR/OOMwIFT5rn116meXv7fqVL5ImD0OA89JdYGxdtaxGDP8UJZV6qtIaBiAF+2KNEf6ZAF72ST250xOA==}
    engines: {node: '>=16.14.0'}
    peerDependencies:
      '@vueuse/core': '>=9.0.0'
    peerDependenciesMeta:
      '@vueuse/core':
        optional: true
    dependencies:
      '@vue-macros/common': 1.10.1(vue@3.4.19)
      '@vueuse/core': 10.8.0(vue@3.4.19)
      ast-walker-scope: 0.5.0
      unplugin: 1.7.1
    transitivePeerDependencies:
      - rollup
      - vue
    dev: true

  /@vue-macros/define-prop@0.3.3(vue@3.4.19):
    resolution: {integrity: sha512-8W8U89+u5GzahdI5sO61nInXux+yWLGQx0Lq5/4Y2uj8kKj8aJvjie31y2CWREGq8q/jRT0MqT5ODs7JGt0IAQ==}
    engines: {node: '>=16.14.0'}
    peerDependencies:
      vue: ^2.7.0 || ^3.2.25
    dependencies:
      '@vue-macros/api': 0.9.3(vue@3.4.19)
      '@vue-macros/common': 1.10.1(vue@3.4.19)
      unplugin: 1.7.1
      vue: 3.4.19(typescript@5.3.3)
    transitivePeerDependencies:
      - rollup
    dev: true

  /@vue-macros/define-props-refs@1.2.2(vue@3.4.19):
    resolution: {integrity: sha512-ErqJrN+4mARONiBddT0S7PLINMuFcnN1LbpnEzZujFRgS2/5d9U/cAe/Jb4pvCTYSWecskCFNHk1/4YS/JAk4A==}
    engines: {node: '>=16.14.0'}
    peerDependencies:
      vue: ^2.7.0 || ^3.2.25
    dependencies:
      '@vue-macros/common': 1.10.1(vue@3.4.19)
      unplugin: 1.7.1
      vue: 3.4.19(typescript@5.3.3)
    transitivePeerDependencies:
      - rollup
    dev: true

  /@vue-macros/define-props@2.0.3(@vue-macros/reactivity-transform@0.4.3)(vue@3.4.19):
    resolution: {integrity: sha512-OFkdhfEmDfP+ySqoQ8qeSvGxLpJPCaJrcMsiHu5DVqGcWou0RzkmxiQZu/PVZhk0p1DnV1lCCajut3jzhqLRXQ==}
    engines: {node: '>=16.14.0'}
    peerDependencies:
      '@vue-macros/reactivity-transform': ^0.4.3
      vue: ^2.7.0 || ^3.2.25
    dependencies:
      '@vue-macros/common': 1.10.1(vue@3.4.19)
      '@vue-macros/reactivity-transform': 0.4.3(vue@3.4.19)
      unplugin: 1.7.1
      vue: 3.4.19(typescript@5.3.3)
    transitivePeerDependencies:
      - rollup
    dev: true

  /@vue-macros/define-render@1.5.2(vue@3.4.19):
    resolution: {integrity: sha512-wqBDfJQ5JxCc5yhVdLInB6jaqXYBmgMkBD/mjJWJ7qiaj/sVkxq2h3uxjwInWgBH0eb0ZX+rAaYkFwg+uueEXg==}
    engines: {node: '>=16.14.0'}
    peerDependencies:
      vue: ^2.7.0 || ^3.0.0
    dependencies:
      '@vue-macros/common': 1.10.1(vue@3.4.19)
      unplugin: 1.7.1
      vue: 3.4.19(typescript@5.3.3)
    transitivePeerDependencies:
      - rollup
    dev: true

  /@vue-macros/define-slots@1.1.2(vue@3.4.19):
    resolution: {integrity: sha512-DYYWkNjIa+XQxGq4PbRyvg7sQUqV5jkOarM7cwf8b4BmybFUPcxbB/2JTf6xr/grHkGUHHRoUlZ7J8z8rhUH8Q==}
    engines: {node: '>=16.14.0'}
    peerDependencies:
      vue: ^2.7.0 || ^3.0.0
    dependencies:
      '@vue-macros/common': 1.10.1(vue@3.4.19)
      unplugin: 1.7.1
      vue: 3.4.19(typescript@5.3.3)
    transitivePeerDependencies:
      - rollup
    dev: true

  /@vue-macros/devtools@0.2.0(typescript@5.3.3)(vite@5.1.4):
    resolution: {integrity: sha512-jHjvY1bFgQLe/2+5pBOG4fgmL5MPhsqQDj7Barhj8YN+Oe7U2hBImvfAyOGpqd2uucLOWQTP1cWrp3q9b1svsg==}
    engines: {node: '>=16.14.0'}
    peerDependencies:
      vite: ^4.0.0 || ^5.0.0-0
    peerDependenciesMeta:
      vite:
        optional: true
    dependencies:
      sirv: 2.0.4
      vite: 5.1.4(@types/node@20.11.20)(sass@1.71.1)
      vue: 3.4.19(typescript@5.3.3)
    transitivePeerDependencies:
      - typescript
    dev: true

  /@vue-macros/export-expose@0.1.2(vue@3.4.19):
    resolution: {integrity: sha512-YQbbDRe133Zpgc0rB5KKJrrQMJvDaK25Ar1zeZDVUEKZ1rVAHWwbeSNbt7Fk4iVaLDzK4fA9dglTCkh7CR/9rg==}
    engines: {node: '>=16.14.0'}
    peerDependencies:
      vue: ^2.7.0 || ^3.2.25
    dependencies:
      '@vue-macros/common': 1.10.1(vue@3.4.19)
      '@vue/compiler-sfc': 3.4.19
      unplugin: 1.7.1
      vue: 3.4.19(typescript@5.3.3)
    transitivePeerDependencies:
      - rollup
    dev: true

  /@vue-macros/export-props@0.4.2(vue@3.4.19):
    resolution: {integrity: sha512-BtsWp2gqWHfCk264bT7C4t7FCiNeuYl45x8rQ51eE2uDQPUMnhPQgB8swmR4bhzH1PCU80NwqbGThzB3Mh7mqw==}
    engines: {node: '>=16.14.0'}
    peerDependencies:
      vue: ^2.7.0 || ^3.2.25
    dependencies:
      '@vue-macros/common': 1.10.1(vue@3.4.19)
      unplugin: 1.7.1
      vue: 3.4.19(typescript@5.3.3)
    transitivePeerDependencies:
      - rollup
    dev: true

  /@vue-macros/export-render@0.2.2(vue@3.4.19):
    resolution: {integrity: sha512-5E3aJB8umbm5OzsFic1HwNglPM8q/5s+A47o7wcpwOtnAnzwrhVyfZXyRW3mKPKidl4nufj0CemaJngf8soI1g==}
    engines: {node: '>=16.14.0'}
    peerDependencies:
      vue: ^2.7.0 || ^3.2.25
    dependencies:
      '@vue-macros/common': 1.10.1(vue@3.4.19)
      '@vue/compiler-sfc': 3.4.19
      unplugin: 1.7.1
      vue: 3.4.19(typescript@5.3.3)
    transitivePeerDependencies:
      - rollup
    dev: true

  /@vue-macros/hoist-static@1.5.2(vue@3.4.19):
    resolution: {integrity: sha512-XYDtRyXbhLwwXNojii7+wzZOz7Fk7n3uoZCsoFZn6f+Y2joEEmQtJnjE/hRsdc5HFrmpg/qICt8ZuwsE8RIyDw==}
    engines: {node: '>=16.14.0'}
    dependencies:
      '@vue-macros/common': 1.10.1(vue@3.4.19)
      unplugin: 1.7.1
    transitivePeerDependencies:
      - rollup
      - vue
    dev: true

  /@vue-macros/jsx-directive@0.8.8(vue@3.4.19):
    resolution: {integrity: sha512-gx7UaaHQ25hauh11PC5C5j6FUNDDCKpXTgh7yTDc4cLKSgqc575kXvJTzqmV9/p/QFF06/OKValxmOa5pH/wUg==}
    engines: {node: '>=16.14.0'}
    dependencies:
      '@vue-macros/common': 1.10.1(vue@3.4.19)
      unplugin: 1.7.1
    transitivePeerDependencies:
      - rollup
      - vue
    dev: true

  /@vue-macros/named-template@0.4.2(vue@3.4.19):
    resolution: {integrity: sha512-YnKdJLd8KisT6z+RdgyLy0TIvq1HzW3i55hq94eNo4F+9rEo70h2YGmCDOElpvOElMj0R77i175nNiti+hkQfw==}
    engines: {node: '>=16.14.0'}
    dependencies:
      '@vue-macros/common': 1.10.1(vue@3.4.19)
      '@vue/compiler-dom': 3.4.19
      unplugin: 1.7.1
    transitivePeerDependencies:
      - rollup
      - vue
    dev: true

  /@vue-macros/reactivity-transform@0.4.3(vue@3.4.19):
    resolution: {integrity: sha512-9z/Cf+fAjcPjEfrwLTWux97uJFRxdtWTwAIaDniQP78Jaw8rjlh2C4bxAQm2auAft9R/s24e5rkOf8C//N+o+Q==}
    engines: {node: '>=16.14.0'}
    peerDependencies:
      vue: ^2.7.0 || ^3.2.25
    dependencies:
      '@babel/parser': 7.23.9
      '@vue-macros/common': 1.10.1(vue@3.4.19)
      '@vue/compiler-core': 3.4.18
      '@vue/shared': 3.4.19
      magic-string: 0.30.7
      unplugin: 1.7.1
      vue: 3.4.19(typescript@5.3.3)
    transitivePeerDependencies:
      - rollup
    dev: true

  /@vue-macros/setup-block@0.3.2(vue@3.4.19):
    resolution: {integrity: sha512-iJM9w7QuVj6OGKSFcsuT47VdVv68GI3PE4e7oVIFXVr9Y+0L6dLibhu8Ybeyfh0AP43Y9V46ZnEI49fh8ZmnRQ==}
    engines: {node: '>=16.14.0'}
    dependencies:
      '@vue-macros/common': 1.10.1(vue@3.4.19)
      '@vue/compiler-dom': 3.4.19
      unplugin: 1.7.1
    transitivePeerDependencies:
      - rollup
      - vue
    dev: true

  /@vue-macros/setup-component@0.17.2(vue@3.4.19):
    resolution: {integrity: sha512-KfZ2YcfJ5oMFO+BHnmWOClYlce1K7t8c9q4+2hIBc0L2LlCIQEmFnmqmCJAgyzyWai8h89udCD8UdKbnCznwPw==}
    engines: {node: '>=16.14.0'}
    dependencies:
      '@vue-macros/common': 1.10.1(vue@3.4.19)
      unplugin: 1.7.1
    transitivePeerDependencies:
      - rollup
      - vue
    dev: true

  /@vue-macros/setup-sfc@0.17.2(vue@3.4.19):
    resolution: {integrity: sha512-BV2B5M6w2B0jN16Oc10/mQk5WdQASzGe/ZMV9G59ZiGHVzL3m06nsq4JwXln2Gy+j3mdrfnUmaAtj7o70HPiOg==}
    engines: {node: '>=16.14.0'}
    dependencies:
      '@vue-macros/common': 1.10.1(vue@3.4.19)
      unplugin: 1.7.1
    transitivePeerDependencies:
      - rollup
      - vue
    dev: true

  /@vue-macros/short-bind@0.2.2(vue@3.4.19):
    resolution: {integrity: sha512-dBaZnWfoDcbUA4jMwLqsBa/QTjO0zgQb9TvMS0HDbaAUptBlJfi20g2sqmgdor32ih/SghuJjCtaNLKgTWVNaA==}
    engines: {node: '>=16.14.0'}
    dependencies:
      '@vue-macros/common': 1.10.1(vue@3.4.19)
      '@vue/compiler-core': 3.4.18
    transitivePeerDependencies:
      - rollup
      - vue
    dev: true

  /@vue-macros/short-emits@1.5.2(vue@3.4.19):
    resolution: {integrity: sha512-p2ePSh2yT2FP0DM6vNuUBStl+jXcYdBkKZ17yqZpPN7f6Jw6A29Lrn+fW95VdqiUdvZckBzFOdT4sLELFlGfpA==}
    engines: {node: '>=16.14.0'}
    dependencies:
      '@vue-macros/common': 1.10.1(vue@3.4.19)
      unplugin: 1.7.1
    transitivePeerDependencies:
      - rollup
      - vue
    dev: true

  /@vue-macros/short-vmodel@1.4.2(vue@3.4.19):
    resolution: {integrity: sha512-KTkz7/FIaOhdr2uM96nj/wxctirb6czVJIkzAcUJSTsdoF+J3JrRfarr0VzUvtwq5sFRMYPssuQgoOWD4WEpXQ==}
    engines: {node: '>=16.14.0'}
    dependencies:
      '@vue-macros/common': 1.10.1(vue@3.4.19)
      '@vue/compiler-core': 3.4.18
    transitivePeerDependencies:
      - rollup
      - vue
    dev: true

  /@vue-macros/volar@0.18.11(@vue-macros/reactivity-transform@0.4.3)(typescript@5.3.3)(vue-tsc@1.8.27)(vue@3.4.19):
    resolution: {integrity: sha512-FcV0yU/BiuTx6rEnBDPGS9hKekPlQ8lKDvjY7bzVstSG4KsB8RewYQgsdMvK3/H1jozqO3jrqai5rDiT8VnzBA==}
    engines: {node: '>=16.14.0'}
    peerDependencies:
      vue-tsc: ^1.6.0
    peerDependenciesMeta:
      vue-tsc:
        optional: true
    dependencies:
      '@rollup/pluginutils': 5.1.0
      '@vue-macros/common': 1.10.1(vue@3.4.19)
      '@vue-macros/define-props': 2.0.3(@vue-macros/reactivity-transform@0.4.3)(vue@3.4.19)
      '@vue-macros/short-bind': 0.2.2(vue@3.4.19)
      '@vue-macros/short-vmodel': 1.4.2(vue@3.4.19)
      '@vue/language-core': 1.8.27(typescript@5.3.3)
      '@vue/shared': 3.4.18
      vue-tsc: 1.8.27(typescript@5.3.3)
    transitivePeerDependencies:
      - '@vue-macros/reactivity-transform'
      - rollup
      - typescript
      - vue
    dev: true

  /@vue/babel-helper-vue-transform-on@1.2.1:
    resolution: {integrity: sha512-jtEXim+pfyHWwvheYwUwSXm43KwQo8nhOBDyjrUITV6X2tB7lJm6n/+4sqR8137UVZZul5hBzWHdZ2uStYpyRQ==}

  /@vue/babel-plugin-jsx@1.2.1(@babel/core@7.23.9):
    resolution: {integrity: sha512-Yy9qGktktXhB39QE99So/BO2Uwm/ZG+gpL9vMg51ijRRbINvgbuhyJEi4WYmGRMx/MSTfK0xjgZ3/MyY+iLCEg==}
    peerDependencies:
      '@babel/core': ^7.0.0-0
    peerDependenciesMeta:
      '@babel/core':
        optional: true
    dependencies:
      '@babel/core': 7.23.9
      '@babel/helper-module-imports': 7.22.15
      '@babel/helper-plugin-utils': 7.22.5
      '@babel/plugin-syntax-jsx': 7.23.3(@babel/core@7.23.9)
      '@babel/template': 7.23.9
      '@babel/traverse': 7.23.9
      '@babel/types': 7.23.9
      '@vue/babel-helper-vue-transform-on': 1.2.1
      '@vue/babel-plugin-resolve-type': 1.2.1(@babel/core@7.23.9)
      camelcase: 6.3.0
      html-tags: 3.3.1
      svg-tags: 1.0.0
    transitivePeerDependencies:
      - supports-color

  /@vue/babel-plugin-resolve-type@1.2.1(@babel/core@7.23.9):
    resolution: {integrity: sha512-IOtnI7pHunUzHS/y+EG/yPABIAp0VN8QhQ0UCS09jeMVxgAnI9qdOzO85RXdQGxq+aWCdv8/+k3W0aYO6j/8fQ==}
    peerDependencies:
      '@babel/core': ^7.0.0-0
    dependencies:
      '@babel/code-frame': 7.23.5
      '@babel/core': 7.23.9
      '@babel/helper-module-imports': 7.22.15
      '@babel/helper-plugin-utils': 7.22.5
      '@babel/parser': 7.23.9
      '@vue/compiler-sfc': 3.4.19

  /@vue/compiler-core@3.4.18:
    resolution: {integrity: sha512-F7YK8lMK0iv6b9/Gdk15A67wM0KKZvxDxed0RR60C1z9tIJTKta+urs4j0RTN5XqHISzI3etN3mX0uHhjmoqjQ==}
    dependencies:
      '@babel/parser': 7.23.9
      '@vue/shared': 3.4.18
      entities: 4.5.0
      estree-walker: 2.0.2
      source-map-js: 1.0.2

  /@vue/compiler-core@3.4.19:
    resolution: {integrity: sha512-gj81785z0JNzRcU0Mq98E56e4ltO1yf8k5PQ+tV/7YHnbZkrM0fyFyuttnN8ngJZjbpofWE/m4qjKBiLl8Ju4w==}
    dependencies:
      '@babel/parser': 7.23.9
      '@vue/shared': 3.4.19
      entities: 4.5.0
      estree-walker: 2.0.2
      source-map-js: 1.0.2

  /@vue/compiler-dom@3.4.18:
    resolution: {integrity: sha512-24Eb8lcMfInefvQ6YlEVS18w5Q66f4+uXWVA+yb7praKbyjHRNuKVWGuinfSSjM0ZIiPi++QWukhkgznBaqpEA==}
    dependencies:
      '@vue/compiler-core': 3.4.18
      '@vue/shared': 3.4.18

  /@vue/compiler-dom@3.4.19:
    resolution: {integrity: sha512-vm6+cogWrshjqEHTzIDCp72DKtea8Ry/QVpQRYoyTIg9k7QZDX6D8+HGURjtmatfgM8xgCFtJJaOlCaRYRK3QA==}
    dependencies:
      '@vue/compiler-core': 3.4.19
      '@vue/shared': 3.4.19

  /@vue/compiler-sfc@3.4.18:
    resolution: {integrity: sha512-rG5tqtnzwrVpMqAQ7FHtvHaV70G6LLfJIWLYZB/jZ9m/hrnZmIQh+H3ewnC5onwe/ibljm9+ZupxeElzqCkTAw==}
    dependencies:
      '@babel/parser': 7.23.9
      '@vue/compiler-core': 3.4.18
      '@vue/compiler-dom': 3.4.18
      '@vue/compiler-ssr': 3.4.18
      '@vue/shared': 3.4.18
      estree-walker: 2.0.2
      magic-string: 0.30.7
      postcss: 8.4.35
      source-map-js: 1.0.2

  /@vue/compiler-sfc@3.4.19:
    resolution: {integrity: sha512-LQ3U4SN0DlvV0xhr1lUsgLCYlwQfUfetyPxkKYu7dkfvx7g3ojrGAkw0AERLOKYXuAGnqFsEuytkdcComei3Yg==}
    dependencies:
      '@babel/parser': 7.23.9
      '@vue/compiler-core': 3.4.19
      '@vue/compiler-dom': 3.4.19
      '@vue/compiler-ssr': 3.4.19
      '@vue/shared': 3.4.19
      estree-walker: 2.0.2
      magic-string: 0.30.7
      postcss: 8.4.35
      source-map-js: 1.0.2

  /@vue/compiler-ssr@3.4.18:
    resolution: {integrity: sha512-hSlv20oUhPxo2UYUacHgGaxtqP0tvFo6ixxxD6JlXIkwzwoZ9eKK6PFQN4hNK/R13JlNyldwWt/fqGBKgWJ6nQ==}
    dependencies:
      '@vue/compiler-dom': 3.4.18
      '@vue/shared': 3.4.18

  /@vue/compiler-ssr@3.4.19:
    resolution: {integrity: sha512-P0PLKC4+u4OMJ8sinba/5Z/iDT84uMRRlrWzadgLA69opCpI1gG4N55qDSC+dedwq2fJtzmGald05LWR5TFfLw==}
    dependencies:
      '@vue/compiler-dom': 3.4.19
      '@vue/shared': 3.4.19

  /@vue/devtools-api@6.5.1:
    resolution: {integrity: sha512-+KpckaAQyfbvshdDW5xQylLni1asvNSGme1JFs8I1+/H5pHEhqUKMEQD/qn3Nx5+/nycBq11qAEi8lk+LXI2dA==}

  /@vue/language-core@1.8.27(typescript@5.3.3):
    resolution: {integrity: sha512-L8Kc27VdQserNaCUNiSFdDl9LWT24ly8Hpwf1ECy3aFb9m6bDhBGQYOujDm21N7EW3moKIOKEanQwe1q5BK+mA==}
    peerDependencies:
      typescript: '*'
    peerDependenciesMeta:
      typescript:
        optional: true
    dependencies:
      '@volar/language-core': 1.11.1
      '@volar/source-map': 1.11.1
      '@vue/compiler-dom': 3.4.19
      '@vue/shared': 3.4.19
      computeds: 0.0.1
      minimatch: 9.0.3
      muggle-string: 0.3.1
      path-browserify: 1.0.1
      typescript: 5.3.3
      vue-template-compiler: 2.7.16
    dev: true

  /@vue/reactivity@3.4.19:
    resolution: {integrity: sha512-+VcwrQvLZgEclGZRHx4O2XhyEEcKaBi50WbxdVItEezUf4fqRh838Ix6amWTdX0CNb/b6t3Gkz3eOebfcSt+UA==}
    dependencies:
      '@vue/shared': 3.4.19

  /@vue/runtime-core@3.4.19:
    resolution: {integrity: sha512-/Z3tFwOrerJB/oyutmJGoYbuoadphDcJAd5jOuJE86THNZji9pYjZroQ2NFsZkTxOq0GJbb+s2kxTYToDiyZzw==}
    dependencies:
      '@vue/reactivity': 3.4.19
      '@vue/shared': 3.4.19

  /@vue/runtime-dom@3.4.19:
    resolution: {integrity: sha512-IyZzIDqfNCF0OyZOauL+F4yzjMPN2rPd8nhqPP2N1lBn3kYqJpPHHru+83Rkvo2lHz5mW+rEeIMEF9qY3PB94g==}
    dependencies:
      '@vue/runtime-core': 3.4.19
      '@vue/shared': 3.4.19
      csstype: 3.1.3

  /@vue/server-renderer@3.4.19(vue@3.4.19):
    resolution: {integrity: sha512-eAj2p0c429RZyyhtMRnttjcSToch+kTWxFPHlzGMkR28ZbF1PDlTcmGmlDxccBuqNd9iOQ7xPRPAGgPVj+YpQw==}
    peerDependencies:
      vue: 3.4.19
    dependencies:
      '@vue/compiler-ssr': 3.4.19
      '@vue/shared': 3.4.19
      vue: 3.4.19(typescript@5.3.3)

  /@vue/shared@3.4.18:
    resolution: {integrity: sha512-CxouGFxxaW5r1WbrSmWwck3No58rApXgRSBxrqgnY1K+jk20F6DrXJkHdH9n4HVT+/B6G2CAn213Uq3npWiy8Q==}

  /@vue/shared@3.4.19:
    resolution: {integrity: sha512-/KliRRHMF6LoiThEy+4c1Z4KB/gbPrGjWwJR+crg2otgrf/egKzRaCPvJ51S5oetgsgXLfc4Rm5ZgrKHZrtMSw==}

  /@vue/test-utils@2.4.4(vue@3.4.19):
    resolution: {integrity: sha512-8jkRxz8pNhClAf4Co4ZrpAoFISdvT3nuSkUlY6Ys6rmTpw3DMWG/X3mw3gQ7QJzgCZO9f+zuE2kW57fi09MW7Q==}
    peerDependencies:
      '@vue/server-renderer': ^3.0.1
      vue: ^3.0.1
    peerDependenciesMeta:
      '@vue/server-renderer':
        optional: true
    dependencies:
      js-beautify: 1.15.1
      vue: 3.4.19(typescript@5.3.3)
      vue-component-type-helpers: 1.8.27
    dev: true

  /@vueuse/core@10.7.2(vue@3.4.19):
    resolution: {integrity: sha512-AOyAL2rK0By62Hm+iqQn6Rbu8bfmbgaIMXcE3TSr7BdQ42wnSFlwIdPjInO62onYsEMK/yDMU8C6oGfDAtZ2qQ==}
    dependencies:
      '@types/web-bluetooth': 0.0.20
      '@vueuse/metadata': 10.7.2
      '@vueuse/shared': 10.7.2(vue@3.4.19)
      vue-demi: 0.14.7(vue@3.4.19)
    transitivePeerDependencies:
      - '@vue/composition-api'
      - vue
    dev: false

  /@vueuse/core@10.8.0(vue@3.4.19):
    resolution: {integrity: sha512-G9Ok9fjx10TkNIPn8V1dJmK1NcdJCtYmDRyYiTMUyJ1p0Tywc1zmOoCQ2xhHYyz8ULBU4KjIJQ9n+Lrty74iVw==}
    dependencies:
      '@types/web-bluetooth': 0.0.20
      '@vueuse/metadata': 10.8.0
      '@vueuse/shared': 10.8.0(vue@3.4.19)
      vue-demi: 0.14.7(vue@3.4.19)
    transitivePeerDependencies:
      - '@vue/composition-api'
      - vue

  /@vueuse/core@9.13.0(vue@3.4.19):
    resolution: {integrity: sha512-pujnclbeHWxxPRqXWmdkKV5OX4Wk4YeK7wusHqRwU0Q7EFusHoqNA/aPhB6KCh9hEqJkLAJo7bb0Lh9b+OIVzw==}
    dependencies:
      '@types/web-bluetooth': 0.0.16
      '@vueuse/metadata': 9.13.0
      '@vueuse/shared': 9.13.0(vue@3.4.19)
      vue-demi: 0.14.7(vue@3.4.19)
    transitivePeerDependencies:
      - '@vue/composition-api'
      - vue
    dev: false

  /@vueuse/integrations@10.7.2(axios@1.6.7)(focus-trap@7.5.4)(vue@3.4.19):
    resolution: {integrity: sha512-+u3RLPFedjASs5EKPc69Ge49WNgqeMfSxFn+qrQTzblPXZg6+EFzhjarS5edj2qAf6xQ93f95TUxRwKStXj/sQ==}
    peerDependencies:
      async-validator: '*'
      axios: '*'
      change-case: '*'
      drauu: '*'
      focus-trap: '*'
      fuse.js: '*'
      idb-keyval: '*'
      jwt-decode: '*'
      nprogress: '*'
      qrcode: '*'
      sortablejs: '*'
      universal-cookie: '*'
    peerDependenciesMeta:
      async-validator:
        optional: true
      axios:
        optional: true
      change-case:
        optional: true
      drauu:
        optional: true
      focus-trap:
        optional: true
      fuse.js:
        optional: true
      idb-keyval:
        optional: true
      jwt-decode:
        optional: true
      nprogress:
        optional: true
      qrcode:
        optional: true
      sortablejs:
        optional: true
      universal-cookie:
        optional: true
    dependencies:
      '@vueuse/core': 10.7.2(vue@3.4.19)
      '@vueuse/shared': 10.7.2(vue@3.4.19)
      axios: 1.6.7
      focus-trap: 7.5.4
      vue-demi: 0.14.7(vue@3.4.19)
    transitivePeerDependencies:
      - '@vue/composition-api'
      - vue
    dev: false

  /@vueuse/metadata@10.7.2:
    resolution: {integrity: sha512-kCWPb4J2KGrwLtn1eJwaJD742u1k5h6v/St5wFe8Quih90+k2a0JP8BS4Zp34XUuJqS2AxFYMb1wjUL8HfhWsQ==}
    dev: false

  /@vueuse/metadata@10.8.0:
    resolution: {integrity: sha512-Nim/Vle5OgXcXhAvGOgkJQXB1Yb+Kq/fMbLuv3YYDYbiQrwr39ljuD4k9fPeq4yUyokYRo2RaNQmbbIMWB/9+w==}

  /@vueuse/metadata@9.13.0:
    resolution: {integrity: sha512-gdU7TKNAUVlXXLbaF+ZCfte8BjRJQWPCa2J55+7/h+yDtzw3vOoGQDRXzI6pyKyo6bXFT5/QoPE4hAknExjRLQ==}
    dev: false

  /@vueuse/shared@10.7.2(vue@3.4.19):
    resolution: {integrity: sha512-qFbXoxS44pi2FkgFjPvF4h7c9oMDutpyBdcJdMYIMg9XyXli2meFMuaKn+UMgsClo//Th6+beeCgqweT/79BVA==}
    dependencies:
      vue-demi: 0.14.7(vue@3.4.19)
    transitivePeerDependencies:
      - '@vue/composition-api'
      - vue
    dev: false

  /@vueuse/shared@10.8.0(vue@3.4.19):
    resolution: {integrity: sha512-dUdy6zwHhULGxmr9YUg8e+EnB39gcM4Fe2oKBSrh3cOsV30JcMPtsyuspgFCUo5xxFNaeMf/W2yyKfST7Bg8oQ==}
    dependencies:
      vue-demi: 0.14.7(vue@3.4.19)
    transitivePeerDependencies:
      - '@vue/composition-api'
      - vue

  /@vueuse/shared@9.13.0(vue@3.4.19):
    resolution: {integrity: sha512-UrnhU+Cnufu4S6JLCPZnkWh0WwZGUp72ktOF2DFptMlOs3TOdVv8xJN53zhHGARmVOsz5KqOls09+J1NR6sBKw==}
    dependencies:
      vue-demi: 0.14.7(vue@3.4.19)
    transitivePeerDependencies:
      - '@vue/composition-api'
      - vue
    dev: false

  /@xmldom/xmldom@0.8.10:
    resolution: {integrity: sha512-2WALfTl4xo2SkGCYRt6rDTFfk9R1czmBvUQy12gK2KuRKIpWEhcbbzy8EZXtz/jkRqHX8bFEc6FC1HjX4TUWYw==}
    engines: {node: '>=10.0.0'}

  /JSONStream@1.3.5:
    resolution: {integrity: sha512-E+iruNOY8VV9s4JEbe1aNEm6MiszPRr/UfcHMz0TQh1BXSxHK+ASV1R6W4HpjBhSeS+54PIsAMCBmwD06LLsqQ==}
    hasBin: true
    dependencies:
      jsonparse: 1.3.1
      through: 2.3.8
    dev: true

  /abbrev@2.0.0:
    resolution: {integrity: sha512-6/mh1E2u2YgEsCHdY0Yx5oW+61gZU+1vXaoiHHrpKeuRNNgFvS+/jrwHiQhB5apAf5oB7UB7E19ol2R2LKH8hQ==}
    engines: {node: ^14.17.0 || ^16.13.0 || >=18.0.0}

  /acorn-jsx@5.3.2(acorn@8.11.3):
    resolution: {integrity: sha512-rq9s+JNhf0IChjtDXxllJ7g41oZk5SlXtp0LHwyA5cejwn7vKmKp4pPri6YEePv2PU65sAsegbXtIinmDFDXgQ==}
    peerDependencies:
      acorn: ^6.0.0 || ^7.0.0 || ^8.0.0
    dependencies:
      acorn: 8.11.3

  /acorn-walk@8.3.2:
    resolution: {integrity: sha512-cjkyv4OtNCIeqhHrfS81QWXoCBPExR/J62oyEqepVw8WaQeSqpW2uhuLPh1m9eWhDuOo/jUXVTlifvesOWp/4A==}
    engines: {node: '>=0.4.0'}

  /acorn@8.11.3:
    resolution: {integrity: sha512-Y9rRfJG5jcKOE0CLisYbojUjIrIEE7AGMzA/Sm4BslANhbS+cDMpgBdcPT91oJ7OuJ9hYJBx59RjbhxVnrF8Xg==}
    engines: {node: '>=0.4.0'}
    hasBin: true

  /agent-base@6.0.2:
    resolution: {integrity: sha512-RZNwNclF7+MS/8bDg70amg32dyeZGZxiDuQmZxKLAlQjr3jGyLx+4Kkk58UO7D2QdgFIQCovuSuZESne6RG6XQ==}
    engines: {node: '>= 6.0.0'}
    dependencies:
      debug: 4.3.4
    transitivePeerDependencies:
      - supports-color
    dev: true

  /agent-base@7.1.0:
    resolution: {integrity: sha512-o/zjMZRhJxny7OyEF+Op8X+efiELC7k7yOjMzgfzVqOzXqkBkWI79YoTdOtsuWd5BWhAGAuOY/Xa6xpiaWXiNg==}
    engines: {node: '>= 14'}
    dependencies:
      debug: 4.3.4
    transitivePeerDependencies:
      - supports-color

  /aggregate-error@3.1.0:
    resolution: {integrity: sha512-4I7Td01quW/RpocfNayFdFVk1qSuoh0E7JrbRJ16nH01HhKFQ88INq9Sd+nd72zqRySlr9BmDA8xlEJ6vJMrYA==}
    engines: {node: '>=8'}
    dependencies:
      clean-stack: 2.2.0
      indent-string: 4.0.0

  /ajv-keywords@3.5.2(ajv@6.12.6):
    resolution: {integrity: sha512-5p6WTN0DdTGVQk6VjcEju19IgaHudalcfabD7yhDGeA6bcQnmL+CpveLJq/3hvfwd1aof6L386Ougkx6RfyMIQ==}
    peerDependencies:
      ajv: ^6.9.1
    dependencies:
      ajv: 6.12.6
    dev: true

  /ajv@6.12.6:
    resolution: {integrity: sha512-j3fVLgvTo527anyYyJOGTYJbG+vnnQYvE0m5mmkc1TK+nxAppkCLMIL0aZ4dblVCNoGShhm+kzE4ZUykBoMg4g==}
    dependencies:
      fast-deep-equal: 3.1.3
      fast-json-stable-stringify: 2.1.0
      json-schema-traverse: 0.4.1
      uri-js: 4.4.1
    dev: true

  /ajv@8.12.0:
    resolution: {integrity: sha512-sRu1kpcO9yLtYxBKvqfTeh9KzZEwO3STyX1HT+4CaDzC6HpTGYhIhPIzj9XuKU7KYDwnaeh5hcOwjy1QuJzBPA==}
    dependencies:
      fast-deep-equal: 3.1.3
      json-schema-traverse: 1.0.0
      require-from-string: 2.0.2
      uri-js: 4.4.1
    dev: true

  /algoliasearch@4.22.1:
    resolution: {integrity: sha512-jwydKFQJKIx9kIZ8Jm44SdpigFwRGPESaxZBaHSV0XWN2yBJAOT4mT7ppvlrpA4UGzz92pqFnVKr/kaZXrcreg==}
    dependencies:
      '@algolia/cache-browser-local-storage': 4.22.1
      '@algolia/cache-common': 4.22.1
      '@algolia/cache-in-memory': 4.22.1
      '@algolia/client-account': 4.22.1
      '@algolia/client-analytics': 4.22.1
      '@algolia/client-common': 4.22.1
      '@algolia/client-personalization': 4.22.1
      '@algolia/client-search': 4.22.1
      '@algolia/logger-common': 4.22.1
      '@algolia/logger-console': 4.22.1
      '@algolia/requester-browser-xhr': 4.22.1
      '@algolia/requester-common': 4.22.1
      '@algolia/requester-node-http': 4.22.1
      '@algolia/transporter': 4.22.1
    dev: false

  /ansi-escapes@6.2.0:
    resolution: {integrity: sha512-kzRaCqXnpzWs+3z5ABPQiVke+iq0KXkHo8xiWV4RPTi5Yli0l97BEQuhXV1s7+aSU/fu1kUuxgS4MsQ0fRuygw==}
    engines: {node: '>=14.16'}
    dependencies:
      type-fest: 3.13.1
    dev: true

  /ansi-regex@5.0.1:
    resolution: {integrity: sha512-quJQXlTSUGL2LH9SUXo8VwsY4soanhgo6LNSm84E1LBcE8s3O0wpdiRzyR9z/ZZJMlMWv37qOOb9pdJlMUEKFQ==}
    engines: {node: '>=8'}

  /ansi-regex@6.0.1:
    resolution: {integrity: sha512-n5M855fKb2SsfMIiFFoVrABHJC8QtHwVx+mHWP3QcEqBHYienj5dHSgjbxtC0WEZXYt4wcD6zrQElDPhFuZgfA==}
    engines: {node: '>=12'}

  /ansi-sequence-parser@1.1.1:
    resolution: {integrity: sha512-vJXt3yiaUL4UU546s3rPXlsry/RnM730G1+HkpKE012AN0sx1eOrxSu95oKDIonskeLTijMgqWZ3uDEe3NFvyg==}
    dev: false

  /ansi-styles@3.2.1:
    resolution: {integrity: sha512-VT0ZI6kZRdTh8YyJw3SMbYm/u+NqfsAxEpWO0Pf9sq8/e94WxxOpPKx9FR1FlyCtOVDNOQ+8ntlqFxiRc+r5qA==}
    engines: {node: '>=4'}
    dependencies:
      color-convert: 1.9.3

  /ansi-styles@4.3.0:
    resolution: {integrity: sha512-zbB9rCJAT1rbjiVDb2hqKFHNYLxgtk8NURxZ3IZwD3F6NtxbXZQCnnSi1Lkx+IDohdPlFp222wVALIheZJQSEg==}
    engines: {node: '>=8'}
    dependencies:
      color-convert: 2.0.1

  /ansi-styles@5.2.0:
    resolution: {integrity: sha512-Cxwpt2SfTzTtXcfOlzGEee8O+c+MmUgGrNiBcXnuWxuFJHe6a5Hz7qwhwe5OgaSYI0IJvkLqWX1ASG+cJOkEiA==}
    engines: {node: '>=10'}

  /ansi-styles@6.2.1:
    resolution: {integrity: sha512-bN798gFfQX+viw3R7yrGWRqnrN2oRkEkUjjl4JNn4E8GxxbjtG3FbrEIIY3l8/hrwUwIeCZvi4QuOTP4MErVug==}
    engines: {node: '>=12'}

  /anymatch@3.1.3:
    resolution: {integrity: sha512-KMReFUr0B4t+D+OBkjR3KYqvocp2XaSzO55UcB6mgQMd3KbcE+mWTyvVV7D/zsdEbNnV6acZUutkiHQXvTr1Rw==}
    engines: {node: '>= 8'}
    dependencies:
      normalize-path: 3.0.0
      picomatch: 2.3.1

  /app-builder-bin@4.0.0:
    resolution: {integrity: sha512-xwdG0FJPQMe0M0UA4Tz0zEB8rBJTRA5a476ZawAqiBkMv16GRK5xpXThOjMaEOFnZ6zabejjG4J3da0SXG63KA==}
    dev: true

  /app-builder-lib@24.12.0:
    resolution: {integrity: sha512-t/xinVrMbsEhwljLDoFOtGkiZlaxY1aceZbHERGAS02EkUHJp9lgs/+L8okXLlYCaDSqYdB05Yb8Co+krvguXA==}
    engines: {node: '>=14.0.0'}
    dependencies:
      '@develar/schema-utils': 2.6.5
      '@electron/notarize': 2.1.0
      '@electron/osx-sign': 1.0.5
      '@electron/universal': 1.4.1
      '@malept/flatpak-bundler': 0.4.0
      '@types/fs-extra': 9.0.13
      async-exit-hook: 2.0.1
      bluebird-lst: 1.0.9
      builder-util: 24.9.4
      builder-util-runtime: 9.2.3
      chromium-pickle-js: 0.2.0
      debug: 4.3.4
      ejs: 3.1.9
      electron-publish: 24.9.4
      form-data: 4.0.0
      fs-extra: 10.1.0
      hosted-git-info: 4.1.0
      is-ci: 3.0.1
      isbinaryfile: 5.0.0
      js-yaml: 4.1.0
      lazy-val: 1.0.5
      minimatch: 5.1.6
      read-config-file: 6.3.2
      sanitize-filename: 1.6.3
      semver: 7.6.0
      tar: 6.2.0
      temp-file: 3.4.0
    transitivePeerDependencies:
      - supports-color
    dev: true

  /are-docs-informative@0.0.2:
    resolution: {integrity: sha512-ixiS0nLNNG5jNQzgZJNoUpBKdo9yTYZMGJ+QgT2jmjR7G7+QHRCc4v6LQ3NgE7EBJq+o0ams3waJwkrlBom8Ig==}
    engines: {node: '>=14'}
    dev: true

  /arg@4.1.3:
    resolution: {integrity: sha512-58S9QDqG0Xx27YwPSt9fJxivjYl432YCwfDMfZ+71RAqUrZef7LrKQZ3LHLOwCS4FLNBplP533Zx895SeOCHvA==}
    dev: false

  /argparse@2.0.1:
    resolution: {integrity: sha512-8+9WqebbFzpX9OR+Wa6O29asIogeRMzcGtAINdpMHHyAg10f05aSFVBbcEqGf/PXw1EjAZ+q2/bEBg3DvurK3Q==}

  /array-ify@1.0.0:
    resolution: {integrity: sha512-c5AMf34bKdvPhQ7tBGhqkgKNUzMr4WUs+WDtC2ZUGOUncbxKMTvqxYctiseW3+L4bA8ec+GcZ6/A/FW4m8ukng==}
    dev: true

  /array-union@2.1.0:
    resolution: {integrity: sha512-HGyxoOTYUyCM6stUe6EJgnd4EoewAI7zMdfqO+kGjnlZmBDz/cR5pf8r/cR4Wq60sL/p0IkcjUEEPwS3GFrIyw==}
    engines: {node: '>=8'}
    dev: true

  /arrify@1.0.1:
    resolution: {integrity: sha512-3CYzex9M9FGQjCGMGyi6/31c8GJbgb0qGyrx5HWxPd0aCwh4cB2YjMb2Xf9UuoogrMrlO9cTqnB5rI5GHZTcUA==}
    engines: {node: '>=0.10.0'}
    dev: true

  /assert-plus@1.0.0:
    resolution: {integrity: sha512-NfJ4UzBCcQGLDlQq7nHxH+tv3kyZ0hHQqF5BO6J7tNJeP5do1llPr8dZ8zHonfhAu0PHAdMkSo+8o0wxg9lZWw==}
    engines: {node: '>=0.8'}
    requiresBuild: true
    dev: true
    optional: true

  /assertion-error@1.1.0:
    resolution: {integrity: sha512-jgsaNduz+ndvGyFt3uSuWqvy4lCnIJiovtouQN5JZHOKCS2QuhEdbcQHFhVksz2N2U9hXJo8odG7ETyWlEeuDw==}

  /ast-kit@0.11.3:
    resolution: {integrity: sha512-qdwwKEhckRk0XE22/xDdmU3v/60E8Edu4qFhgTLIhGGDs/PAJwLw9pQn8Rj99PitlbBZbYpx0k/lbir4kg0SuA==}
    engines: {node: '>=16.14.0'}
    dependencies:
      '@babel/parser': 7.23.9
      '@rollup/pluginutils': 5.1.0
      pathe: 1.1.2
    transitivePeerDependencies:
      - rollup
    dev: true

  /ast-kit@0.9.5:
    resolution: {integrity: sha512-kbL7ERlqjXubdDd+szuwdlQ1xUxEz9mCz1+m07ftNVStgwRb2RWw+U6oKo08PAvOishMxiqz1mlJyLl8yQx2Qg==}
    engines: {node: '>=16.14.0'}
    dependencies:
      '@babel/parser': 7.23.9
      '@rollup/pluginutils': 5.1.0
      pathe: 1.1.2
    transitivePeerDependencies:
      - rollup
    dev: true

  /ast-walker-scope@0.5.0:
    resolution: {integrity: sha512-NsyHMxBh4dmdEHjBo1/TBZvCKxffmZxRYhmclfu0PP6Aftre47jOHYaYaNqJcV0bxihxFXhDkzLHUwHc0ocd0Q==}
    engines: {node: '>=16.14.0'}
    dependencies:
      '@babel/parser': 7.23.9
      ast-kit: 0.9.5
    transitivePeerDependencies:
      - rollup
    dev: true

  /ast-walker-scope@0.6.0:
    resolution: {integrity: sha512-p+5g400eD1wGLfrEGQIAWtLTT4OBUDWKABrYp1e+xNTNkPniCqXJVfjd7QPTRbt0clm3G71ZMjx/X47DOWpCUQ==}
    engines: {node: '>=16.14.0'}
    dependencies:
      '@babel/parser': 7.23.9
      ast-kit: 0.11.3
    transitivePeerDependencies:
      - rollup
    dev: true

  /astral-regex@2.0.0:
    resolution: {integrity: sha512-Z7tMw1ytTXt5jqMcOP+OQteU1VuNK9Y02uuJtKQ1Sv69jXQKKg5cibLwGJow8yzZP+eAc18EmLGPal0bp36rvQ==}
    engines: {node: '>=8'}
    requiresBuild: true
    dev: true
    optional: true

  /async-exit-hook@2.0.1:
    resolution: {integrity: sha512-NW2cX8m1Q7KPA7a5M2ULQeZ2wR5qI5PAbw5L0UOMxdioVk9PMZ0h1TmyZEkPYrCvYjDlFICusOu1dlEKAAeXBw==}
    engines: {node: '>=0.12.0'}
    dev: true

  /async-validator@4.2.5:
    resolution: {integrity: sha512-7HhHjtERjqlNbZtqNqy2rckN/SpOOlmDliet+lP7k+eKZEjPk3DgyeU9lIXLdeLz0uBbbVp+9Qdow9wJWgwwfg==}
    dev: false

  /async@3.2.5:
    resolution: {integrity: sha512-baNZyqaaLhyLVKm/DlvdW051MSgO6b8eVfIezl9E5PqWxFgzLm/wQntEW4zOytVburDEr0JlALEpdOFwvErLsg==}
    dev: true

  /asynckit@0.4.0:
    resolution: {integrity: sha512-Oei9OH4tRh0YqU3GxhX79dM/mwVgvbZJaSNaRk+bshkj0S5cfHcgYakreBjrHwatXKbz+IoIdYLxrKim2MjW0Q==}

  /at-least-node@1.0.0:
    resolution: {integrity: sha512-+q/t7Ekv1EDY2l6Gda6LLiX14rU9TV20Wa3ofeQmwPFZbOMo9DXrLbOjFaaclkXKWidIaopwAObQDqwWtGUjqg==}
    engines: {node: '>= 4.0.0'}
    dev: true

  /axios@1.6.7:
    resolution: {integrity: sha512-/hDJGff6/c7u0hDkvkGxR/oy6CbCs8ziCsC7SqmhjfozqiJGc8Z11wrv9z9lYfY4K8l+H9TpjcMDX0xOZmx+RA==}
    dependencies:
      follow-redirects: 1.15.5
      form-data: 4.0.0
      proxy-from-env: 1.1.0
    transitivePeerDependencies:
      - debug
    dev: false

  /bail@2.0.2:
    resolution: {integrity: sha512-0xO6mYd7JB2YesxDKplafRpsiOzPt9V02ddPCLbY1xYGPOX24NTyN50qnUxgCPcSoYMhKpAuBTjQoRZCAkUDRw==}
    dev: false

  /balanced-match@1.0.2:
    resolution: {integrity: sha512-3oSeUO0TMV67hN1AmbXsK4yaqU7tjiHlbxRDZOpH0KW9+CeX4bRAaX0Anxt0tx2MrpRpWwQaPwIlISEJhYU5Pw==}

  /base64-js@1.5.1:
    resolution: {integrity: sha512-AKpaYlHn8t4SVbOHCy+b5+KKgvR4vrsD8vbvrbiQJps7fKDTkjkDry6ji0rUJjC0kzbNePLwzxq8iypo41qeWA==}

  /big-integer@1.6.52:
    resolution: {integrity: sha512-QxD8cf2eVqJOOz63z6JIN9BzvVs/dlySa5HGSBH5xtR8dPteIRQnBxxKqkNTiT6jbDTF6jAfrd4oMcND9RGbQg==}
    engines: {node: '>=0.6'}
    dev: false

  /binary-extensions@2.2.0:
    resolution: {integrity: sha512-jDctJ/IVQbZoJykoeHbhXpOlNBqGNcwXJKJog42E5HDPUwQTSdjCHdihjj0DlnheQ7blbT6dHOafNAiS8ooQKA==}
    engines: {node: '>=8'}

  /bl@1.2.3:
    resolution: {integrity: sha512-pvcNpa0UU69UT341rO6AYy4FVAIkUHuZXRIWbq+zHnsVcRzDDjIAhGuuYoi0d//cwIwtt4pkpKycWEfjdV+vww==}
    dependencies:
      readable-stream: 2.3.8
      safe-buffer: 5.2.1
    dev: false

  /bluebird-lst@1.0.9:
    resolution: {integrity: sha512-7B1Rtx82hjnSD4PGLAjVWeYH3tHAcVUmChh85a3lltKQm6FresXh9ErQo6oAv6CqxttczC3/kEg8SY5NluPuUw==}
    dependencies:
      bluebird: 3.7.2
    dev: true

  /bluebird@3.7.2:
    resolution: {integrity: sha512-XpNj6GDQzdfW+r2Wnn7xiSAd7TM3jzkxGXBGTtWKuSXv1xUV+azxAm8jdWZN06QTQk+2N2XB9jRDkvbmQmcRtg==}
    dev: true

  /boolbase@1.0.0:
    resolution: {integrity: sha512-JZOSA7Mo9sNGB8+UjSgzdLtokWAky1zbztM3WRLCbZ70/3cTANmQmOdR7y2g+J0e2WXywy1yS468tY+IruqEww==}
    dev: true

  /boolean@3.2.0:
    resolution: {integrity: sha512-d0II/GO9uf9lfUHH2BQsjxzRJZBdsjgsBiW4BvhWk/3qoKwQFjIDVN19PfX8F2D/r9PCMTtLWjYVCFrpeYUzsw==}
    requiresBuild: true
    optional: true

  /bplist-creator@0.1.1:
    resolution: {integrity: sha512-Ese7052fdWrxp/vqSJkydgx/1MdBnNOCV2XVfbmdGWD2H6EYza+Q4pyYSuVSnCUD22hfI/BFI4jHaC3NLXLlJQ==}
    dependencies:
      stream-buffers: 2.2.0
    dev: false

  /bplist-parser@0.3.2:
    resolution: {integrity: sha512-apC2+fspHGI3mMKj+dGevkGo/tCqVB8jMb6i+OX+E29p0Iposz07fABkRIfVUPNd5A5VbuOz1bZbnmkKLYF+wQ==}
    engines: {node: '>= 5.10.0'}
    dependencies:
      big-integer: 1.6.52
    dev: false

  /brace-expansion@1.1.11:
    resolution: {integrity: sha512-iCuPHDFgrHX7H2vEI/5xpz07zSHB00TpugqhmYtVmMO6518mCuRMoOYFldEBl0g187ufozdaHgWKcYFb61qGiA==}
    dependencies:
      balanced-match: 1.0.2
      concat-map: 0.0.1
    dev: true

  /brace-expansion@2.0.1:
    resolution: {integrity: sha512-XnAIvQ8eM+kC6aULx6wuQiwVsnzsi9d3WxzV3FpWTGA19F621kwdbsAcFKXgKUHZWsy+mY6iL1sHTxWEFCytDA==}
    dependencies:
      balanced-match: 1.0.2

  /braces@3.0.2:
    resolution: {integrity: sha512-b8um+L1RzM3WDSzvhm6gIz1yfTbBt6YTlcEKAvsmqCZZFw46z626lVj9j1yEPW33H5H+lBQpZMP1k8l+78Ha0A==}
    engines: {node: '>=8'}
    dependencies:
      fill-range: 7.0.1

  /browserslist@4.22.3:
    resolution: {integrity: sha512-UAp55yfwNv0klWNapjs/ktHoguxuQNGnOzxYmfnXIS+8AsRDZkSDxg7R1AX3GKzn078SBI5dzwzj/Yx0Or0e3A==}
    engines: {node: ^6 || ^7 || ^8 || ^9 || ^10 || ^11 || ^12 || >=13.7}
    hasBin: true
    dependencies:
      caniuse-lite: 1.0.30001585
      electron-to-chromium: 1.4.665
      node-releases: 2.0.14
      update-browserslist-db: 1.0.13(browserslist@4.22.3)

  /buffer-alloc-unsafe@1.1.0:
    resolution: {integrity: sha512-TEM2iMIEQdJ2yjPJoSIsldnleVaAk1oW3DBVUykyOLsEsFmEc9kn+SFFPz+gl54KQNxlDnAwCXosOS9Okx2xAg==}
    dev: false

  /buffer-alloc@1.2.0:
    resolution: {integrity: sha512-CFsHQgjtW1UChdXgbyJGtnm+O/uLQeZdtbDo8mfUgYXCHSM1wgrVxXm6bSyrUuErEb+4sYVGCzASBRot7zyrow==}
    dependencies:
      buffer-alloc-unsafe: 1.1.0
      buffer-fill: 1.0.0
    dev: false

  /buffer-crc32@0.2.13:
    resolution: {integrity: sha512-VO9Ht/+p3SN7SKWqcrgEzjGbRSJYTx+Q1pTQC0wrWqHx0vpJraQ6GtHx8tvcg1rlK1byhU5gccxgOgj7B0TDkQ==}

  /buffer-equal@1.0.1:
    resolution: {integrity: sha512-QoV3ptgEaQpvVwbXdSO39iqPQTCxSF7A5U99AxbHYqUdCizL/lH2Z0A2y6nbZucxMEOtNyZfG2s6gsVugGpKkg==}
    engines: {node: '>=0.4'}
    dev: true

  /buffer-fill@1.0.0:
    resolution: {integrity: sha512-T7zexNBwiiaCOGDg9xNX9PBmjrubblRkENuptryuI64URkXDFum9il/JGL8Lm8wYfAXpredVXXZz7eMHilimiQ==}
    dev: false

  /buffer-from@1.1.2:
    resolution: {integrity: sha512-E+XQCRwSbaaiChtv6k6Dwgc+bx+Bs6vuKJHHl5kox/BaKbhiXzqQOwK4cO22yElGp2OCmjwVhT3HmxgyPGnJfQ==}
    dev: true

  /buffer@5.7.1:
    resolution: {integrity: sha512-EHcyIPBQ4BSGlvjB16k5KgAJ27CIsHY/2JBmCRReo48y9rQ3MaUzWX3KVlBa4U7MyX02HdVj0K7C3WaB3ju7FQ==}
    requiresBuild: true
    dependencies:
      base64-js: 1.5.1
      ieee754: 1.2.1
    dev: true
    optional: true

  /builder-util-runtime@9.2.3:
    resolution: {integrity: sha512-FGhkqXdFFZ5dNC4C+yuQB9ak311rpGAw+/ASz8ZdxwODCv1GGMWgLDeofRkdi0F3VCHQEWy/aXcJQozx2nOPiw==}
    engines: {node: '>=12.0.0'}
    dependencies:
      debug: 4.3.4
      sax: 1.3.0
    transitivePeerDependencies:
      - supports-color
    dev: true

  /builder-util@24.9.4:
    resolution: {integrity: sha512-YNon3rYjPSm4XDDho9wD6jq7vLRJZUy9FR+yFZnHoWvvdVCnZakL4BctTlPABP41MvIH5yk2cTZ2YfkOhGistQ==}
    dependencies:
      7zip-bin: 5.2.0
      '@types/debug': 4.1.12
      app-builder-bin: 4.0.0
      bluebird-lst: 1.0.9
      builder-util-runtime: 9.2.3
      chalk: 4.1.2
      cross-spawn: 7.0.3
      debug: 4.3.4
      fs-extra: 10.1.0
      http-proxy-agent: 5.0.0
      https-proxy-agent: 5.0.1
      is-ci: 3.0.1
      js-yaml: 4.1.0
      source-map-support: 0.5.21
      stat-mode: 1.0.0
      temp-file: 3.4.0
    transitivePeerDependencies:
      - supports-color
    dev: true

  /builtin-modules@3.3.0:
    resolution: {integrity: sha512-zhaCDicdLuWN5UbN5IMnFqNMhNfo919sH85y2/ea+5Yg9TsTkeZxpL+JLbp6cgYFS4sRLp3YV4S6yDuqVWHYOw==}
    engines: {node: '>=6'}
    dev: true

  /builtins@5.0.1:
    resolution: {integrity: sha512-qwVpFEHNfhYJIzNRBvd2C1kyo6jz3ZSMPyyuR47OPdiKWlbYnZNyDWuyR175qDnAJLiCo5fBBqPb3RiXgWlkOQ==}
    dependencies:
      semver: 7.6.0
    dev: true

  /c12@1.9.0:
    resolution: {integrity: sha512-7KTCZXdIbOA2hLRQ+1KzJ15Qp9Wn58one74dkihMVp2H6EzKTa3OYBy0BSfS1CCcmxYyqeX8L02m40zjQ+dstg==}
    dependencies:
      chokidar: 3.6.0
      confbox: 0.1.3
      defu: 6.1.4
      dotenv: 16.4.5
      giget: 1.2.1
      jiti: 1.21.0
      mlly: 1.6.1
      ohash: 1.1.3
      pathe: 1.1.2
      perfect-debounce: 1.0.0
      pkg-types: 1.0.3
      rc9: 2.1.1
    dev: false

  /cac@6.7.14:
    resolution: {integrity: sha512-b6Ilus+c3RrdDk+JhLKUAQfzzgLEPy6wcXqS7f/xe1EETvsDP6GORG7SFuOs6cID5YkqchW/LXZbX5bc8j7ZcQ==}
    engines: {node: '>=8'}

  /cacache@18.0.2:
    resolution: {integrity: sha512-r3NU8h/P+4lVUHfeRw1dtgQYar3DZMm4/cm2bZgOvrFC/su7budSOeqh52VJIC4U4iG1WWwV6vRW0znqBvxNuw==}
    engines: {node: ^16.14.0 || >=18.0.0}
    dependencies:
      '@npmcli/fs': 3.1.0
      fs-minipass: 3.0.3
      glob: 10.3.10
      lru-cache: 10.2.0
      minipass: 7.0.4
      minipass-collect: 2.0.1
      minipass-flush: 1.0.5
      minipass-pipeline: 1.2.4
      p-map: 4.0.0
      ssri: 10.0.5
      tar: 6.2.0
      unique-filename: 3.0.0

  /cacheable-lookup@5.0.4:
    resolution: {integrity: sha512-2/kNscPhpcxrOigMZzbiWF7dz8ilhb/nIHU3EyZiXWXpeq/au8qJ8VhdftMkty3n7Gj6HIGalQG8oiBNB3AJgA==}
    engines: {node: '>=10.6.0'}

  /cacheable-request@7.0.4:
    resolution: {integrity: sha512-v+p6ongsrp0yTGbJXjgxPow2+DL93DASP4kXCDKb8/bwRtt9OEF3whggkkDkGNzgcWy2XaF4a8nZglC7uElscg==}
    engines: {node: '>=8'}
    dependencies:
      clone-response: 1.0.3
      get-stream: 5.2.0
      http-cache-semantics: 4.1.1
      keyv: 4.5.4
      lowercase-keys: 2.0.0
      normalize-url: 6.1.0
      responselike: 2.0.1

  /callsites@3.1.0:
    resolution: {integrity: sha512-P8BjAsXvZS+VIDUI11hHCQEv74YT67YUi5JJFNWIqL235sBmjX4+qx9Muvls5ivyNENctx46xQLQ3aTuE7ssaQ==}
    engines: {node: '>=6'}
    dev: true

  /camelcase-keys@6.2.2:
    resolution: {integrity: sha512-YrwaA0vEKazPBkn0ipTiMpSajYDSe+KjQfrjhcBMxJt/znbvlHd8Pw/Vamaz5EB4Wfhs3SUR3Z9mwRu/P3s3Yg==}
    engines: {node: '>=8'}
    dependencies:
      camelcase: 5.3.1
      map-obj: 4.3.0
      quick-lru: 4.0.1
    dev: true

  /camelcase@5.3.1:
    resolution: {integrity: sha512-L28STB170nwWS63UjtlEOE3dldQApaJXZkOI1uMFfzf3rRuPegHaHesyee+YxQ+W6SvRDQV6UrdOdRiR153wJg==}
    engines: {node: '>=6'}
    dev: true

  /camelcase@6.3.0:
    resolution: {integrity: sha512-Gmy6FhYlCY7uOElZUSbxo2UCDH8owEk996gkbrpsgGtrJLM3J7jGxl9Ic7Qwwj4ivOE5AWZWRMecDdF7hqGjFA==}
    engines: {node: '>=10'}

  /caniuse-lite@1.0.30001585:
    resolution: {integrity: sha512-yr2BWR1yLXQ8fMpdS/4ZZXpseBgE7o4g41x3a6AJOqZuOi+iE/WdJYAuZ6Y95i4Ohd2Y+9MzIWRR+uGABH4s3Q==}

  /chai@4.4.1:
    resolution: {integrity: sha512-13sOfMv2+DWduEU+/xbun3LScLoqN17nBeTLUsmDfKdoiC1fr0n9PU4guu4AhRcOVFk/sW8LyZWHuhWtQZiF+g==}
    engines: {node: '>=4'}
    dependencies:
      assertion-error: 1.1.0
      check-error: 1.0.3
      deep-eql: 4.1.3
      get-func-name: 2.0.2
      loupe: 2.3.7
      pathval: 1.1.1
      type-detect: 4.0.8

  /chalk@2.4.2:
    resolution: {integrity: sha512-Mti+f9lpJNcwF4tWV8/OrTTtF1gZi+f8FqlyAdouralcFWFQWF2+NgCHShjkCb+IFBLq9buZwE1xckQU4peSuQ==}
    engines: {node: '>=4'}
    dependencies:
      ansi-styles: 3.2.1
      escape-string-regexp: 1.0.5
      supports-color: 5.5.0

  /chalk@4.1.2:
    resolution: {integrity: sha512-oKnbhFyRIXpUuez8iBMmyEa4nbj4IOQyuhc/wy9kY7/WVPcwIO9VA668Pu8RkO7+0G76SLROeyw9CpQ061i4mA==}
    engines: {node: '>=10'}
    dependencies:
      ansi-styles: 4.3.0
      supports-color: 7.2.0
    dev: true

  /chalk@5.3.0:
    resolution: {integrity: sha512-dLitG79d+GV1Nb/VYcCDFivJeK1hiukt9QjRNVOsUtTy1rR1YJsmpGGTZ3qJos+uw7WmWF4wUwBd9jxjocFC2w==}
    engines: {node: ^12.17.0 || ^14.13 || >=16.0.0}

  /character-entities-legacy@1.1.4:
    resolution: {integrity: sha512-3Xnr+7ZFS1uxeiUDvV02wQ+QDbc55o97tIV5zHScSPJpcLm/r0DFPcoY3tYRp+VZukxuMeKgXYmsXQHO05zQeA==}
    dev: true

  /character-entities@1.2.4:
    resolution: {integrity: sha512-iBMyeEHxfVnIakwOuDXpVkc54HijNgCyQB2w0VfGQThle6NXn50zU6V/u+LDhxHcDUPojn6Kpga3PTAD8W1bQw==}
    dev: true

  /character-entities@2.0.2:
    resolution: {integrity: sha512-shx7oQ0Awen/BRIdkjkvz54PnEEI/EjwXDSIZp86/KKdbafHh1Df/RYGBhn4hbe2+uKC9FnT5UCEdyPz3ai9hQ==}
    dev: false

  /character-reference-invalid@1.1.4:
    resolution: {integrity: sha512-mKKUkUbhPpQlCOfIuZkvSEgktjPFIsZKRRbC6KWVEMvlzblj3i3asQv5ODsrwt0N3pHAEvjP8KTQPHkp0+6jOg==}
    dev: true

  /check-error@1.0.3:
    resolution: {integrity: sha512-iKEoDYaRmd1mxM90a2OEfWhjsjPpYPuQ+lMYsoxB126+t8fw7ySEO48nmDg5COTjxDI65/Y2OWpeEHk3ZOe8zg==}
    dependencies:
      get-func-name: 2.0.2

  /child_process@1.0.2:
    resolution: {integrity: sha512-Wmza/JzL0SiWz7kl6MhIKT5ceIlnFPJX+lwUGj7Clhy5MMldsSoJR0+uvRzOS5Kv45Mq7t1PoE8TsOA9bzvb6g==}
    dev: false

  /chokidar@3.6.0:
    resolution: {integrity: sha512-7VT13fmjotKpGipCW9JEQAusEPE+Ei8nl6/g4FBAmIm0GOOLMua9NDDo/DWp0ZAxCr3cPq5ZpBqmPAQgDda2Pw==}
    engines: {node: '>= 8.10.0'}
    dependencies:
      anymatch: 3.1.3
      braces: 3.0.2
      glob-parent: 5.1.2
      is-binary-path: 2.1.0
      is-glob: 4.0.3
      normalize-path: 3.0.0
      readdirp: 3.6.0
    optionalDependencies:
      fsevents: 2.3.3

  /chownr@2.0.0:
    resolution: {integrity: sha512-bIomtDF5KGpdogkLd9VspvFzk9KfpyyGlS8YFVZl7TGPBHL5snIOnxeshwVgPteQ9b4Eydl+pVbIyE1DcvCWgQ==}
    engines: {node: '>=10'}

  /chromium-pickle-js@0.2.0:
    resolution: {integrity: sha512-1R5Fho+jBq0DDydt+/vHWj5KJNJCKdARKOCwZUen84I5BreWoLqRLANH1U87eJy1tiASPtMnGqJJq0ZsLoRPOw==}
    dev: true

  /ci-info@3.9.0:
    resolution: {integrity: sha512-NIxF55hv4nSqQswkAeiOi1r83xy8JldOFDTWiug55KBu9Jnblncd2U6ViHmYgHf01TPZS77NJBhBMKdWj9HQMQ==}
    engines: {node: '>=8'}
    dev: true

  /ci-info@4.0.0:
    resolution: {integrity: sha512-TdHqgGf9odd8SXNuxtUBVx8Nv+qZOejE6qyqiy5NtbYYQOeFa6zmHkxlPzmaLxWWHsU6nJmB7AETdVPi+2NBUg==}
    engines: {node: '>=8'}
    dev: true

  /citty@0.1.6:
    resolution: {integrity: sha512-tskPPKEs8D2KPafUypv2gxwJP8h/OaJmC82QQGGDQcHvXX43xF2VDACcJVmZ0EuSxkpO9Kc4MlrA3q0+FG58AQ==}
    dependencies:
      consola: 3.2.3
    dev: false

  /clean-regexp@1.0.0:
    resolution: {integrity: sha512-GfisEZEJvzKrmGWkvfhgzcz/BllN1USeqD2V6tg14OAOgaCD2Z/PUEuxnAZ/nPvmaHRG7a8y77p1T/IRQ4D1Hw==}
    engines: {node: '>=4'}
    dependencies:
      escape-string-regexp: 1.0.5
    dev: true

  /clean-stack@2.2.0:
    resolution: {integrity: sha512-4diC9HaTE+KRAMWhDhrGOECgWZxoevMc5TlkObMqNSsVU62PYzXZ/SMTjzyGAFF1YusgxGcSWTEXBhp0CPwQ1A==}
    engines: {node: '>=6'}

  /cli-cursor@4.0.0:
    resolution: {integrity: sha512-VGtlMu3x/4DOtIUwEkRezxUZ2lBacNJCHash0N0WeZDBS+7Ux1dm3XWAgWYxLJFMMdOeXMHXorshEFhbMSGelg==}
    engines: {node: ^12.20.0 || ^14.13.1 || >=16.0.0}
    dependencies:
      restore-cursor: 4.0.0
    dev: true

  /cli-progress@3.12.0:
    resolution: {integrity: sha512-tRkV3HJ1ASwm19THiiLIXLO7Im7wlTuKnvkYaTkyoAPefqjNg7W7DHKUlGRxy9vxDvbyCYQkQozvptuMkGCg8A==}
    engines: {node: '>=4'}
    dependencies:
      string-width: 4.2.3

  /cli-truncate@2.1.0:
    resolution: {integrity: sha512-n8fOixwDD6b/ObinzTrp1ZKFzbgvKZvuz/TvejnLn1aQfC6r52XEx85FmuC+3HI+JM7coBRXUvNqEU2PHVrHpg==}
    engines: {node: '>=8'}
    requiresBuild: true
    dependencies:
      slice-ansi: 3.0.0
      string-width: 4.2.3
    dev: true
    optional: true

  /cli-truncate@4.0.0:
    resolution: {integrity: sha512-nPdaFdQ0h/GEigbPClz11D0v/ZJEwxmeVZGeMo3Z5StPtUTkA9o1lD6QwoirYiSDzbcwn2XcjwmCp68W1IS4TA==}
    engines: {node: '>=18'}
    dependencies:
      slice-ansi: 5.0.0
      string-width: 7.1.0
    dev: true

  /cliui@8.0.1:
    resolution: {integrity: sha512-BSeNnyus75C4//NQ9gQt1/csTXyo/8Sb+afLAkzAptFuMsod9HFokGNudZpi/oQV73hnVK+sR+5PVRMd+Dr7YQ==}
    engines: {node: '>=12'}
    dependencies:
      string-width: 4.2.3
      strip-ansi: 6.0.1
      wrap-ansi: 7.0.0
    dev: true

  /clone-response@1.0.3:
    resolution: {integrity: sha512-ROoL94jJH2dUVML2Y/5PEDNaSHgeOdSDicUyS7izcF63G6sTc/FTjLub4b8Il9S8S0beOfYt0TaA5qvFK+w0wA==}
    dependencies:
      mimic-response: 1.0.1

  /clsx@2.1.0:
    resolution: {integrity: sha512-m3iNNWpd9rl3jvvcBnu70ylMdrXt8Vlq4HYadnU5fwcOtvkSQWPmj7amUcDT2qYI7risszBjI5AUIUox9D16pg==}
    engines: {node: '>=6'}
    dev: false

  /codemirror@6.0.1(@lezer/common@1.2.1):
    resolution: {integrity: sha512-J8j+nZ+CdWmIeFIGXEFbFPtpiYacFMDR8GlHK3IyHQJMCaVRfGx9NT+Hxivv1ckLWPvNdZqndbr/7lVhrf/Svg==}
    dependencies:
      '@codemirror/autocomplete': 6.12.0(@codemirror/language@6.10.1)(@codemirror/state@6.4.1)(@codemirror/view@6.24.0)(@lezer/common@1.2.1)
      '@codemirror/commands': 6.3.3
      '@codemirror/language': 6.10.1
      '@codemirror/lint': 6.5.0
      '@codemirror/search': 6.5.6
      '@codemirror/state': 6.4.1
      '@codemirror/view': 6.24.0
    transitivePeerDependencies:
      - '@lezer/common'
    dev: false

  /color-convert@1.9.3:
    resolution: {integrity: sha512-QfAUtd+vFdAtFQcC8CCyYt1fYWxSqAiK2cSD6zDB8N3cpsEBAvRxp9zOGg6G/SHHJYAT88/az/IuDGALsNVbGg==}
    dependencies:
      color-name: 1.1.3

  /color-convert@2.0.1:
    resolution: {integrity: sha512-RRECPsj7iu/xb5oKYcsFHSppFNnsj/52OVTRKb4zP5onXwVF3zVmmToNcOfGC+CRDpfK/U584fMg38ZHCaElKQ==}
    engines: {node: '>=7.0.0'}
    dependencies:
      color-name: 1.1.4

  /color-name@1.1.3:
    resolution: {integrity: sha512-72fSenhMw2HZMTVHeCA9KCmpEIbzWiQsjN+BHcBbS9vr1mtt+vJjPdksIBNUmKAW8TFUDPJK5SUU3QhE9NEXDw==}

  /color-name@1.1.4:
    resolution: {integrity: sha512-dOy+3AuW3a2wNbZHIuMZpTcgjGuLU/uBL/ubcZF9OXbDo8ff4O8yVp5Bf0efS8uEoYo5q4Fx7dY9OgQGXgAsQA==}

  /colorette@2.0.20:
    resolution: {integrity: sha512-IfEDxwoWIjkeXL1eXcDiow4UbKjhLdq6/EuSVR9GMN7KVH3r9gQ83e73hsz1Nd1T3ijd5xv1wcWRYO+D6kCI2w==}

  /combined-stream@1.0.8:
    resolution: {integrity: sha512-FQN4MRfuJeHf7cBbBMJFXhKSDq+2kAArBlmRBvcvFE5BB1HZKXtSFASDhdlz9zOYwxh8lDdnvmMOe/+5cdoEdg==}
    engines: {node: '>= 0.8'}
    dependencies:
      delayed-stream: 1.0.0

  /commander@10.0.1:
    resolution: {integrity: sha512-y4Mg2tXshplEbSGzx7amzPwKKOCGuoSRP/CjEdwwk0FOGlUbq6lKuoyDZTNZkmxHdJtp54hdfY/JUrdL7Xfdug==}
    engines: {node: '>=14'}
    dev: true

  /commander@11.1.0:
    resolution: {integrity: sha512-yPVavfyCcRhmorC7rWlkHn15b4wDVgVmBA7kV4QVBsF7kv/9TKJAbAXVTxvTnwP8HHKjRCJDClKbciiYS7p0DQ==}
    engines: {node: '>=16'}
    dev: true

  /commander@12.0.0:
    resolution: {integrity: sha512-MwVNWlYjDTtOjX5PiD7o5pK0UrFU/OYgcJfjjK4RaHZETNtjJqrZa9Y9ds88+A+f+d5lv+561eZ+yCKoS3gbAA==}
    engines: {node: '>=18'}
    dev: false

  /commander@5.1.0:
    resolution: {integrity: sha512-P0CysNDQ7rtVw4QIQtm+MRxV66vKFSvlsQvGYXZWR3qFU0jlMKHZZZgw8e+8DSah4UDKMqnknRDQz+xuQXQ/Zg==}
    engines: {node: '>= 6'}
    dev: true

  /comment-parser@1.4.1:
    resolution: {integrity: sha512-buhp5kePrmda3vhc5B9t7pUQXAb2Tnd0qgpkIhPhkHXxJpiPJ11H0ZEU0oBpJ2QztSbzG/ZxMj/CHsYJqRHmyg==}
    engines: {node: '>= 12.0.0'}
    dev: true

  /commondir@1.0.1:
    resolution: {integrity: sha512-W9pAhw0ja1Edb5GVdIF1mjZw/ASI0AlShXM83UUGe2DVr5TdAPEA1OA8m/g8zWp9x6On7gqufY+FatDbC3MDQg==}
    dev: false

  /compare-func@2.0.0:
    resolution: {integrity: sha512-zHig5N+tPWARooBnb0Zx1MFcdfpyJrfTJ3Y5L+IFvUm8rM74hHz66z0gw0x4tijh5CorKkKUCnW82R2vmpeCRA==}
    dependencies:
      array-ify: 1.0.0
      dot-prop: 5.3.0
    dev: true

  /compare-version@0.1.2:
    resolution: {integrity: sha512-pJDh5/4wrEnXX/VWRZvruAGHkzKdr46z11OlTPN+VrATlWWhSKewNCJ1futCO5C7eJB3nPMFZA1LeYtcFboZ2A==}
    engines: {node: '>=0.10.0'}
    dev: true

  /compressing@1.10.0:
    resolution: {integrity: sha512-k2vpbZLaJoHe9euyUZjYYE8vOrbR19aU3HcWIYw5EBXiUs34ygfDVnXU+ubI41JXMriHutnoiu0ZFdwCkH6jPA==}
    engines: {node: '>= 4.0.0'}
    dependencies:
      '@eggjs/yauzl': 2.11.0
      flushwritable: 1.0.0
      get-ready: 1.0.0
      iconv-lite: 0.5.2
      mkdirp: 0.5.6
      pump: 3.0.0
      streamifier: 0.1.1
      tar-stream: 1.6.2
      yazl: 2.5.1
    dev: false

  /computeds@0.0.1:
    resolution: {integrity: sha512-7CEBgcMjVmitjYo5q8JTJVra6X5mQ20uTThdK+0kR7UEaDrAWEQcRiBtWJzga4eRpP6afNwwLsX2SET2JhVB1Q==}
    dev: true

  /concat-map@0.0.1:
    resolution: {integrity: sha512-/Srv4dswyQNBfohGpz9o6Yb3Gz3SrUDqBH5rTuhGR7ahtlbYKnVxw2bCFMRljaA7EXHaXZ8wsHdodFvbkhKmqg==}
    dev: true

  /confbox@0.1.3:
    resolution: {integrity: sha512-eH3ZxAihl1PhKfpr4VfEN6/vUd87fmgb6JkldHgg/YR6aEBhW63qUDgzP2Y6WM0UumdsYp5H3kibalXAdHfbgg==}
    dev: false

  /config-chain@1.1.13:
    resolution: {integrity: sha512-qj+f8APARXHrM0hraqXYb2/bOVSV4PvJQlNZ/DVj0QrmNM2q2euizkeuVckQ57J+W0mRH6Hvi+k50M4Jul2VRQ==}
    dependencies:
      ini: 1.3.8
      proto-list: 1.2.4
    dev: true

  /config-file-ts@0.2.6:
    resolution: {integrity: sha512-6boGVaglwblBgJqGyxm4+xCmEGcWgnWHSWHY5jad58awQhB6gftq0G8HbzU39YqCIYHMLAiL1yjwiZ36m/CL8w==}
    dependencies:
      glob: 10.3.10
      typescript: 5.3.3
    dev: true

  /consola@3.2.3:
    resolution: {integrity: sha512-I5qxpzLv+sJhTVEoLYNcTW+bThDCPsit0vLNKShZx6rLtpilNpmmeTPaeqJb9ZE9dV3DGaeby6Vuhrw38WjeyQ==}
    engines: {node: ^14.18.0 || >=16.10.0}

  /conventional-changelog-angular@7.0.0:
    resolution: {integrity: sha512-ROjNchA9LgfNMTTFSIWPzebCwOGFdgkEq45EnvvrmSLvCtAw0HSmrCs7/ty+wAeYUZyNay0YMUNYFTRL72PkBQ==}
    engines: {node: '>=16'}
    dependencies:
      compare-func: 2.0.0
    dev: true

  /conventional-changelog-conventionalcommits@7.0.2:
    resolution: {integrity: sha512-NKXYmMR/Hr1DevQegFB4MwfM5Vv0m4UIxKZTTYuD98lpTknaZlSRrDOG4X7wIXpGkfsYxZTghUN+Qq+T0YQI7w==}
    engines: {node: '>=16'}
    dependencies:
      compare-func: 2.0.0
    dev: true

  /conventional-commits-parser@5.0.0:
    resolution: {integrity: sha512-ZPMl0ZJbw74iS9LuX9YIAiW8pfM5p3yh2o/NbXHbkFuZzY5jvdi5jFycEOkmBW5H5I7nA+D6f3UcsCLP2vvSEA==}
    engines: {node: '>=16'}
    hasBin: true
    dependencies:
      JSONStream: 1.3.5
      is-text-path: 2.0.0
      meow: 12.1.1
      split2: 4.2.0
    dev: true

  /convert-source-map@2.0.0:
    resolution: {integrity: sha512-Kvp459HrV2FEJ1CAsi1Ku+MY3kasH19TFykTz2xWmMeq6bk2NU3XXvfJ+Q61m0xktWwt+1HSYf3JZsTms3aRJg==}

  /core-js-compat@3.36.0:
    resolution: {integrity: sha512-iV9Pd/PsgjNWBXeq8XRtWVSgz2tKAfhfvBs7qxYty+RlRd+OCksaWmOnc4JKrTc1cToXL1N0s3l/vwlxPtdElw==}
    dependencies:
      browserslist: 4.22.3
    dev: true

  /core-util-is@1.0.2:
    resolution: {integrity: sha512-3lqz5YjWTYnW6dlDa5TLaTCcShfar1e40rmcJVwCBJC6mWlFuj0eCHIElmG1g5kyuJ/GD+8Wn4FFCcz4gJPfaQ==}
    requiresBuild: true
    dev: true
    optional: true

  /core-util-is@1.0.3:
    resolution: {integrity: sha512-ZQBvi1DcpJ4GDqanjucZ2Hj3wEO5pZDS89BWbkcrvdxksJorwUDDZamX9ldFkp9aw2lmBDLgkObEA4DWNJ9FYQ==}
    dev: false

  /cosmiconfig-typescript-loader@5.0.0(@types/node@20.11.20)(cosmiconfig@8.3.6)(typescript@5.3.3):
    resolution: {integrity: sha512-+8cK7jRAReYkMwMiG+bxhcNKiHJDM6bR9FD/nGBXOWdMLuYawjF5cGrtLilJ+LGd3ZjCXnJjR5DkfWPoIVlqJA==}
    engines: {node: '>=v16'}
    peerDependencies:
      '@types/node': '*'
      cosmiconfig: '>=8.2'
      typescript: '>=4'
    dependencies:
      '@types/node': 20.11.20
      cosmiconfig: 8.3.6(typescript@5.3.3)
      jiti: 1.21.0
      typescript: 5.3.3
    dev: true

  /cosmiconfig@8.3.6(typescript@5.3.3):
    resolution: {integrity: sha512-kcZ6+W5QzcJ3P1Mt+83OUv/oHFqZHIx8DuxG6eZ5RGMERoLqp4BuGjhHLYGK+Kf5XVkQvqBSmAy/nGWN3qDgEA==}
    engines: {node: '>=14'}
    peerDependencies:
      typescript: '>=4.9.5'
    peerDependenciesMeta:
      typescript:
        optional: true
    dependencies:
      import-fresh: 3.3.0
      js-yaml: 4.1.0
      parse-json: 5.2.0
      path-type: 4.0.0
      typescript: 5.3.3
    dev: true

  /crc@3.8.0:
    resolution: {integrity: sha512-iX3mfgcTMIq3ZKLIsVFAbv7+Mc10kxabAGQb8HvjA1o3T1PIYprbakQ65d3I+2HGHt6nSKkM9PYjgoJO2KcFBQ==}
    requiresBuild: true
    dependencies:
      buffer: 5.7.1
    dev: true
    optional: true

  /create-require@1.1.1:
    resolution: {integrity: sha512-dcKFX3jn0MpIaXjisoRvexIJVEKzaq7z2rZKxf+MSr9TkdmHmsU4m2lcLojrj/FHl8mk5VxMmYA+ftRkP/3oKQ==}
    dev: false

  /crelt@1.0.6:
    resolution: {integrity: sha512-VQ2MBenTq1fWZUH9DJNGti7kKv6EeAuYr3cLwxUWhIu1baTaXh4Ib5W2CqHVqib4/MqbYGJqiL3Zb8GJZr3l4g==}
    dev: false

  /cross-spawn@7.0.3:
    resolution: {integrity: sha512-iRDPJKUPVEND7dHPO8rkbOnPpyDygcDFtWjpeWNCgy8WP2rXcxXL8TskReQl6OrB2G7+UJrags1q15Fudc7G6w==}
    engines: {node: '>= 8'}
    dependencies:
      path-key: 3.1.1
      shebang-command: 2.0.0
      which: 2.0.2

  /crypto-js@4.2.0:
    resolution: {integrity: sha512-KALDyEYgpY+Rlob/iriUtjV6d5Eq+Y191A5g4UqLAi8CyGP9N1+FdVbkc1SxKc2r4YAYqG8JzO2KGL+AizD70Q==}
    dev: false

  /css-tree@2.3.1:
    resolution: {integrity: sha512-6Fv1DV/TYw//QF5IzQdqsNDjx/wc8TrMBZsqjL9eW01tWb7R7k/mq+/VXfJCl7SoD5emsJop9cOByJZfs8hYIw==}
    engines: {node: ^10 || ^12.20.0 || ^14.13.0 || >=15.0.0}
    dependencies:
      mdn-data: 2.0.30
      source-map-js: 1.0.2

  /cssesc@3.0.0:
    resolution: {integrity: sha512-/Tb/JcjK111nNScGob5MNtsntNM1aCNUDipB/TkwZFhyDrrE47SOx/18wF2bbjgc3ZzCSKW1T5nt5EbFoAz/Vg==}
    engines: {node: '>=4'}
    hasBin: true
    dev: true

  /cssstyle@4.0.1:
    resolution: {integrity: sha512-8ZYiJ3A/3OkDd093CBT/0UKDWry7ak4BdPTFP2+QEP7cmhouyq/Up709ASSj2cK02BbZiMgk7kYjZNS4QP5qrQ==}
    engines: {node: '>=18'}
    dependencies:
      rrweb-cssom: 0.6.0

  /csstype@3.1.3:
    resolution: {integrity: sha512-M1uQkMl8rQK/szD0LNhtqxIPLpimGm8sOBwU7lLnCpSbTyY3yeU1Vc7l4KT5zT4s/yOxHH5O7tIuuLOCnLADRw==}

  /dargs@7.0.0:
    resolution: {integrity: sha512-2iy1EkLdlBzQGvbweYRFxmFath8+K7+AKB0TlhHWkNuH+TmovaMH/Wp7V7R4u7f4SnX3OgLsU9t1NI9ioDnUpg==}
    engines: {node: '>=8'}
    dev: true

  /data-urls@5.0.0:
    resolution: {integrity: sha512-ZYP5VBHshaDAiVZxjbRVcFJpc+4xGgT0bK3vzy1HLN8jTO975HEbuYzZJcHoQEY5K1a0z8YayJkyVETa08eNTg==}
    engines: {node: '>=18'}
    dependencies:
      whatwg-mimetype: 4.0.0
      whatwg-url: 14.0.0

  /date-format@4.0.14:
    resolution: {integrity: sha512-39BOQLs9ZjKh0/patS9nrT8wc3ioX3/eA/zgbKNopnF2wCqJEoxywwwElATYvRsXdnOxA/OQeQoFZ3rFjVajhg==}
    engines: {node: '>=4.0'}
    dev: false

  /dayjs@1.11.10:
    resolution: {integrity: sha512-vjAczensTgRcqDERK0SR2XMwsF/tSvnvlv6VcF2GIhg6Sx4yOIt/irsr1RDJsKiIyBzJDpCoXiWWq28MqH2cnQ==}
    dev: false

  /de-indent@1.0.2:
    resolution: {integrity: sha512-e/1zu3xH5MQryN2zdVaF0OrdNLUbvWxzMbi+iNA6Bky7l1RoP8a2fIbRocyHclXt/arDrrR6lL3TqFD9pMQTsg==}
    dev: true

  /debug@3.2.7:
    resolution: {integrity: sha512-CFjzYYAi4ThfiQvizrFQevTTXHtnCqWfe7x1AhgEscTz6ZbLbfoLRLPugTQyBth6f8ZERVUSyWHFD/7Wu4t1XQ==}
    peerDependencies:
      supports-color: '*'
    peerDependenciesMeta:
      supports-color:
        optional: true
    dependencies:
      ms: 2.1.3
    dev: true

  /debug@4.3.4:
    resolution: {integrity: sha512-PRWFHuSU3eDtQJPvnNY7Jcket1j0t5OuOsFzPPzsekD52Zl8qUfFIPEiswXqIvHWGVHOgX+7G/vCNNhehwxfkQ==}
    engines: {node: '>=6.0'}
    peerDependencies:
      supports-color: '*'
    peerDependenciesMeta:
      supports-color:
        optional: true
    dependencies:
      ms: 2.1.2

  /decamelize-keys@1.1.1:
    resolution: {integrity: sha512-WiPxgEirIV0/eIOMcnFBA3/IJZAZqKnwAwWyvvdi4lsr1WCN22nhdf/3db3DoZcUjTV2SqfzIwNyp6y2xs3nmg==}
    engines: {node: '>=0.10.0'}
    dependencies:
      decamelize: 1.2.0
      map-obj: 1.0.1
    dev: true

  /decamelize@1.2.0:
    resolution: {integrity: sha512-z2S+W9X73hAUUki+N+9Za2lBlun89zigOyGrsax+KUQ6wKW4ZoWpEYBkGhQjwAjjDCkWxhY0VKEhk8wzY7F5cA==}
    engines: {node: '>=0.10.0'}
    dev: true

  /decimal.js@10.4.3:
    resolution: {integrity: sha512-VBBaLc1MgL5XpzgIP7ny5Z6Nx3UrRkIViUkPUdtl9aya5amy3De1gsUUSB1g3+3sExYNjCAsAznmukyxCb1GRA==}

  /decode-named-character-reference@1.0.2:
    resolution: {integrity: sha512-O8x12RzrUF8xyVcY0KJowWsmaJxQbmy0/EtnNtHRpsOcT7dFk5W598coHqBVpmWo1oQQfsCqfCmkZN5DJrZVdg==}
    dependencies:
      character-entities: 2.0.2
    dev: false

  /decompress-response@6.0.0:
    resolution: {integrity: sha512-aW35yZM6Bb/4oJlZncMH2LCoZtJXTRxES17vE3hoRiowU2kWHaJKFkSBDnDR+cm9J+9QhXmREyIfv0pji9ejCQ==}
    engines: {node: '>=10'}
    dependencies:
      mimic-response: 3.1.0

  /deep-eql@4.1.3:
    resolution: {integrity: sha512-WaEtAOpRA1MQ0eohqZjpGD8zdI0Ovsm8mmFhaDN8dvDZzyoUMcYDnf5Y6iu7HTXxf8JDS23qWa4a+hKCDyOPzw==}
    engines: {node: '>=6'}
    dependencies:
      type-detect: 4.0.8

  /deep-is@0.1.4:
    resolution: {integrity: sha512-oIPzksmTg4/MriiaYGO+okXDT7ztn/w3Eptv/+gSIdMdKsJo0u4CfYNFJPy+4SKMuCqGw2wxnA+URMg3t8a/bQ==}
    dev: true

  /deepmerge@4.3.1:
    resolution: {integrity: sha512-3sUqbMEc77XqpdNO7FRyRog+eW3ph+GYCbj+rK+uYyRMuwsVy0rMiVtPn+QJlKFvWP/1PYpapqYn0Me2knFn+A==}
    engines: {node: '>=0.10.0'}
    dev: true

  /defer-to-connect@2.0.1:
    resolution: {integrity: sha512-4tvttepXG1VaYGrRibk5EwJd1t4udunSOVMdLSAL6mId1ix438oPwPZMALY41FCijukO1L0twNcGsdzS7dHgDg==}
    engines: {node: '>=10'}

  /define-data-property@1.1.2:
    resolution: {integrity: sha512-SRtsSqsDbgpJBbW3pABMCOt6rQyeM8s8RiyeSN8jYG8sYmt/kGJejbydttUsnDs1tadr19tvhT4ShwMyoqAm4g==}
    engines: {node: '>= 0.4'}
    requiresBuild: true
    dependencies:
      es-errors: 1.3.0
      get-intrinsic: 1.2.4
      gopd: 1.0.1
      has-property-descriptors: 1.0.1
    optional: true

  /define-properties@1.2.1:
    resolution: {integrity: sha512-8QmQKqEASLd5nx0U1B1okLElbUuuttJ/AnYmRXbbbGDWh6uS208EjD4Xqq/I9wK7u0v6O08XhTWnt5XtEbR6Dg==}
    engines: {node: '>= 0.4'}
    requiresBuild: true
    dependencies:
      define-data-property: 1.1.2
      has-property-descriptors: 1.0.1
      object-keys: 1.1.1
    optional: true

  /defu@6.1.4:
    resolution: {integrity: sha512-mEQCMmwJu317oSz8CwdIOdwf3xMif1ttiM8LTufzc3g6kR+9Pe236twL8j3IYT1F7GfRgGcW6MWxzZjLIkuHIg==}

  /delayed-stream@1.0.0:
    resolution: {integrity: sha512-ZySD7Nf91aLB0RxL4KGrKHBXl7Eds1DAmEdcoVawXnLD7SDhpNgtuII2aAkg7a7QS41jxPSZ17p4VdGnMHk3MQ==}
    engines: {node: '>=0.4.0'}

  /dequal@2.0.3:
    resolution: {integrity: sha512-0je+qPKHEMohvfRTCEo3CrPG6cAzAYgmzKyxRiYSSDkS6eGJdyVJm7WaYA5ECaAD9wLB2T4EEeymA5aFVcYXCA==}
    engines: {node: '>=6'}
    dev: false

  /destr@2.0.2:
    resolution: {integrity: sha512-65AlobnZMiCET00KaFFjUefxDX0khFA/E4myqZ7a6Sq1yZtR8+FVIvilVX66vF2uobSumxooYZChiRPCKNqhmg==}

  /detect-indent@7.0.1:
    resolution: {integrity: sha512-Mc7QhQ8s+cLrnUfU/Ji94vG/r8M26m8f++vyres4ZoojaRDpZ1eSIh/EpzLNwlWuvzSZ3UbDFspjFvTDXe6e/g==}
    engines: {node: '>=12.20'}
    dev: true

  /detect-node@2.1.0:
    resolution: {integrity: sha512-T0NIuQpnTvFDATNuHN5roPwSBG83rFsuO+MXXH9/3N1eFbn4wcPjttvjMLEPWJ0RGUYgQE7cGgS3tNxbqCGM7g==}
    requiresBuild: true
    optional: true

  /devlop@1.1.0:
    resolution: {integrity: sha512-RWmIqhcFf1lRYBvNmr7qTNuyCt/7/ns2jbpp1+PalgE/rDQcBT0fioSMUpJ93irlUhC5hrg4cYqe6U+0ImW0rA==}
    dependencies:
      dequal: 2.0.3
    dev: false

  /diff-sequences@29.6.3:
    resolution: {integrity: sha512-EjePK1srD3P08o2j4f0ExnylqRs5B9tJjcp9t1krH2qRi8CCdsYfwe9JgSLurFBWwq4uOlipzfk5fHNvwFKr8Q==}
    engines: {node: ^14.15.0 || ^16.10.0 || >=18.0.0}

  /diff@4.0.2:
    resolution: {integrity: sha512-58lmxKSA4BNyLz+HHMUzlOEpg09FV+ev6ZMe3vJihgdxzgcwZ8VoEEPmALCZG9LmqfVoNMMKpttIYTVG6uDY7A==}
    engines: {node: '>=0.3.1'}
    dev: false

  /dir-compare@3.3.0:
    resolution: {integrity: sha512-J7/et3WlGUCxjdnD3HAAzQ6nsnc0WL6DD7WcwJb7c39iH1+AWfg+9OqzJNaI6PkBwBvm1mhZNL9iY/nRiZXlPg==}
    dependencies:
      buffer-equal: 1.0.1
      minimatch: 3.1.2
    dev: true

  /dir-glob@3.0.1:
    resolution: {integrity: sha512-WkrWp9GR4KXfKGYzOLmTuGVi1UWFfws377n9cc55/tb6DuqyF6pcQ5AbiHEshaDpY9v6oaSr2XCDidGmMwdzIA==}
    engines: {node: '>=8'}
    dependencies:
      path-type: 4.0.0
    dev: true

  /dmg-builder@24.12.0:
    resolution: {integrity: sha512-nS22OyHUIYcK40UnILOtqC5Qffd1SN1Ljqy/6e+QR2H1wM3iNBrKJoEbDRfEmYYaALKNFRkKPqSbZKRsGUBdPw==}
    dependencies:
      app-builder-lib: 24.12.0
      builder-util: 24.9.4
      builder-util-runtime: 9.2.3
      fs-extra: 10.1.0
      iconv-lite: 0.6.3
      js-yaml: 4.1.0
    optionalDependencies:
      dmg-license: 1.0.11
    transitivePeerDependencies:
      - supports-color
    dev: true

  /dmg-license@1.0.11:
    resolution: {integrity: sha512-ZdzmqwKmECOWJpqefloC5OJy1+WZBBse5+MR88z9g9Zn4VY+WYUkAyojmhzJckH5YbbZGcYIuGAkY5/Ys5OM2Q==}
    engines: {node: '>=8'}
    os: [darwin]
    hasBin: true
    requiresBuild: true
    dependencies:
      '@types/plist': 3.0.5
      '@types/verror': 1.10.9
      ajv: 6.12.6
      crc: 3.8.0
      iconv-corefoundation: 1.1.7
      plist: 3.1.0
      smart-buffer: 4.2.0
      verror: 1.10.1
    dev: true
    optional: true

  /doctrine@3.0.0:
    resolution: {integrity: sha512-yS+Q5i3hBf7GBkd4KG8a7eBNNWNGLTaEwwYWUijIYM7zrlYDM0BFXHjjPWlWZ1Rg7UaddZeIDmi9jF3HmqiQ2w==}
    engines: {node: '>=6.0.0'}
    dependencies:
      esutils: 2.0.3
    dev: true

  /dot-prop@5.3.0:
    resolution: {integrity: sha512-QM8q3zDe58hqUqjraQOmzZ1LIH9SWQJTlEKCH4kJ2oQvLZk7RbQXvtDM2XEq3fwkV9CCvvH4LA0AV+ogFsBM2Q==}
    engines: {node: '>=8'}
    dependencies:
      is-obj: 2.0.0
    dev: true

  /dotenv-expand@5.1.0:
    resolution: {integrity: sha512-YXQl1DSa4/PQyRfgrv6aoNjhasp/p4qs9FjJ4q4cQk+8m4r6k4ZSiEyytKG8f8W9gi8WsQtIObNmKd+tMzNTmA==}
    dev: true

  /dotenv@16.4.5:
    resolution: {integrity: sha512-ZmdL2rui+eB2YwhsWzjInR8LldtZHGDoQ1ugH85ppHKwpUHL7j7rN0Ti9NCnGiQbhaZ11FpR+7ao1dNsmduNUg==}
    engines: {node: '>=12'}
    dev: false

  /dotenv@9.0.2:
    resolution: {integrity: sha512-I9OvvrHp4pIARv4+x9iuewrWycX6CcZtoAu1XrzPxc5UygMJXJZYmBsynku8IkrJwgypE5DGNjDPmPRhDCptUg==}
    engines: {node: '>=10'}
    dev: true

  /duplexer@0.1.2:
    resolution: {integrity: sha512-jtD6YG370ZCIi/9GTaJKQxWTZD045+4R4hTk/x1UyoqadyJ9x9CgSi1RlVDQF8U2sxLLSnFkCaMihqljHIWgMg==}

  /eastasianwidth@0.2.0:
    resolution: {integrity: sha512-I88TYZWc9XiYHRQ4/3c5rjjfgkjhLyW2luGIheGERbNQ6OY7yTybanSpDXZa8y7VUP9YmDcYa+eyq4ca7iLqWA==}

  /editorconfig@1.0.4:
    resolution: {integrity: sha512-L9Qe08KWTlqYMVvMcTIvMAdl1cDUubzRNYL+WfA4bLDMHe4nemKkpmYzkznE1FwLKu0EEmy6obgQKzMJrg4x9Q==}
    engines: {node: '>=14'}
    hasBin: true
    dependencies:
      '@one-ini/wasm': 0.1.1
      commander: 10.0.1
      minimatch: 9.0.1
      semver: 7.6.0
    dev: true

  /ejs@3.1.9:
    resolution: {integrity: sha512-rC+QVNMJWv+MtPgkt0y+0rVEIdbtxVADApW9JXrUVlzHetgcyczP/E7DJmWJ4fJCZF2cPcBk0laWO9ZHMG3DmQ==}
    engines: {node: '>=0.10.0'}
    hasBin: true
    dependencies:
      jake: 10.8.7
    dev: true

  /electron-builder@24.12.0:
    resolution: {integrity: sha512-dH4O9zkxFxFbBVFobIR5FA71yJ1TZSCvjZ2maCskpg7CWjBF+SNRSQAThlDyUfRuB+jBTMwEMzwARywmap0CSw==}
    engines: {node: '>=14.0.0'}
    hasBin: true
    dependencies:
      app-builder-lib: 24.12.0
      builder-util: 24.9.4
      builder-util-runtime: 9.2.3
      chalk: 4.1.2
      dmg-builder: 24.12.0
      fs-extra: 10.1.0
      is-ci: 3.0.1
      lazy-val: 1.0.5
      read-config-file: 6.3.2
      simple-update-notifier: 2.0.0
      yargs: 17.7.2
    transitivePeerDependencies:
      - supports-color
    dev: true

  /electron-log@5.0.0-beta.28:
    resolution: {integrity: sha512-gVkQxxYQfV3nmx4zw4lsxWdzdaqJhK+OyBNOU3GGwjhtApbH7KQTWgr8sZcowEk0D6ksj+UbvaHOaU1HTaClzA==}
    engines: {electron: '>= 13', node: '>= 14'}
    dev: false

  /electron-publish@24.9.4:
    resolution: {integrity: sha512-FghbeVMfxHneHjsG2xUSC0NMZYWOOWhBxfZKPTbibcJ0CjPH0Ph8yb5CUO62nqywXfA5u1Otq6K8eOdOixxmNg==}
    dependencies:
      '@types/fs-extra': 9.0.13
      builder-util: 24.9.4
      builder-util-runtime: 9.2.3
      chalk: 4.1.2
      fs-extra: 10.1.0
      lazy-val: 1.0.5
      mime: 2.6.0
    transitivePeerDependencies:
      - supports-color
    dev: true

  /electron-to-chromium@1.4.665:
    resolution: {integrity: sha512-UpyCWObBoD+nSZgOC2ToaIdZB0r9GhqT2WahPKiSki6ckkSuKhQNso8V2PrFcHBMleI/eqbKgVQgVC4Wni4ilw==}

  /electron@24.8.8:
    resolution: {integrity: sha512-0A2tGwG/0hxnD32Lil9wgSydQ0HCP5AdkgcH+qee3QgaC2jVq55YIbrj/0ZAq4L7yiZvQTzYIrc6kie7OahJKQ==}
    engines: {node: '>= 12.20.55'}
    hasBin: true
    requiresBuild: true
    dependencies:
      '@electron/get': 2.0.3
      '@types/node': 18.19.15
      extract-zip: 2.0.1
    transitivePeerDependencies:
      - supports-color
    dev: false

  /electron@29.0.1:
    resolution: {integrity: sha512-hsQr9clm8NCAMv4uhHlXThHn52UAgrHgyz3ubBAxZIPuUcpKVDtg4HPmx4hbmHIbYICI5OyLN3Ztp7rS+Dn4Lw==}
    engines: {node: '>= 12.20.55'}
    hasBin: true
    requiresBuild: true
    dependencies:
      '@electron/get': 2.0.3
      '@types/node': 20.11.20
      extract-zip: 2.0.1
    transitivePeerDependencies:
      - supports-color

  /element-plus@2.5.6(vue@3.4.19):
    resolution: {integrity: sha512-zctKTiyIDmcnMp3K5WG1hglgraW9EbiCLiIDVtaMCS5mPMl2fRKdS0vOFGnECIq9taFoxnyoDwxHD81nv0B4RA==}
    peerDependencies:
      vue: ^3.2.0
    dependencies:
      '@ctrl/tinycolor': 3.6.1
      '@element-plus/icons-vue': 2.3.1(vue@3.4.19)
      '@floating-ui/dom': 1.6.3
      '@popperjs/core': /@sxzz/popperjs-es@2.11.7
      '@types/lodash': 4.14.202
      '@types/lodash-es': 4.17.12
      '@vueuse/core': 9.13.0(vue@3.4.19)
      async-validator: 4.2.5
      dayjs: 1.11.10
      escape-html: 1.0.3
      lodash: 4.17.21
      lodash-es: 4.17.21
      lodash-unified: 1.0.3(@types/lodash-es@4.17.12)(lodash-es@4.17.21)(lodash@4.17.21)
      memoize-one: 6.0.0
      normalize-wheel-es: 1.2.0
      vue: 3.4.19(typescript@5.3.3)
    transitivePeerDependencies:
      - '@vue/composition-api'
    dev: false

  /emoji-regex@10.3.0:
    resolution: {integrity: sha512-QpLs9D9v9kArv4lfDEgg1X/gN5XLnf/A6l9cs8SPZLRZR3ZkY9+kwIQTxm+fsSej5UMYGE8fdoaZVIBlqG0XTw==}
    dev: true

  /emoji-regex@8.0.0:
    resolution: {integrity: sha512-MSjYzcWNOA0ewAHpz0MxpYFvwg6yjy1NG3xteoqz644VCo/RPgnr1/GGt+ic3iJTzQ8Eu3TdM14SawnVUmGE6A==}

  /emoji-regex@9.2.2:
    resolution: {integrity: sha512-L18DaJsXSUk2+42pv8mLs5jJT2hqFkFE4j21wOmgbUqsZ2hL72NsUU785g9RXgo3s0ZNgVl42TiHp3ZtOv/Vyg==}

  /encoding@0.1.13:
    resolution: {integrity: sha512-ETBauow1T35Y/WZMkio9jiM0Z5xjHHmJ4XmjZOq1l/dXz3lr2sRn87nJy20RupqSh1F2m3HHPSp8ShIPQJrJ3A==}
    requiresBuild: true
    dependencies:
      iconv-lite: 0.6.3
    optional: true

  /end-of-stream@1.4.4:
    resolution: {integrity: sha512-+uw1inIHVPQoaVuHzRyXd21icM+cnt4CzD5rW+NC1wjOUSTOs+Te7FOv7AhN7vS9x/oIyhLP5PR1H+phQAHu5Q==}
    dependencies:
      once: 1.4.0

  /entities@4.5.0:
    resolution: {integrity: sha512-V0hjH4dGPh9Ao5p0MoRY6BVqtwCjhz6vI5LT8AJ55H+4g9/4vbHx1I54fS0XuclLhDHArPQCiMjDxjaL8fPxhw==}
    engines: {node: '>=0.12'}

  /env-paths@2.2.1:
    resolution: {integrity: sha512-+h1lkLKhZMTYjog1VEpJNG7NZJWcuc2DDk/qsqSTRRCOXiLjeQ1d1/udrUGhqMxUgAlwKNZ0cf2uqan5GLuS2A==}
    engines: {node: '>=6'}

  /err-code@2.0.3:
    resolution: {integrity: sha512-2bmlRpNKBxT/CRmPOlyISQpNj+qSeYvcym/uT0Jx2bMOlKLtSy1ZmLuVxSEKKyor/N5yhvp/ZiG1oE3DEYMSFA==}

  /error-ex@1.3.2:
    resolution: {integrity: sha512-7dFHNmqeFSEt2ZBsCriorKnn3Z2pj+fd9kmI6QoWw4//DL+icEBfc0U7qJCisqrTsKTjw4fNFy2pW9OqStD84g==}
    dependencies:
      is-arrayish: 0.2.1
    dev: true

  /es-errors@1.3.0:
    resolution: {integrity: sha512-Zf5H2Kxt2xjTvbJvP2ZWLEICxA6j+hAmMzIlypy4xcBg1vKVnx89Wy0GbS+kf5cwCVFFzdCFh2XSCFNULS6csw==}
    engines: {node: '>= 0.4'}
    requiresBuild: true
    optional: true

  /es-module-lexer@1.4.1:
    resolution: {integrity: sha512-cXLGjP0c4T3flZJKQSuziYoq7MlT+rnvfZjfp7h+I7K9BNX54kP9nyWvdbwjQ4u1iWbOL4u96fgeZLToQlZC7w==}
    dev: false

  /es6-error@4.1.1:
    resolution: {integrity: sha512-Um/+FxMr9CISWh0bi5Zv0iOD+4cFh5qLeks1qhAopKVAJw3drgKbKySikp7wGhDL0HPeaja0P5ULZrxLkniUVg==}
    requiresBuild: true
    optional: true

  /esbuild@0.18.20:
    resolution: {integrity: sha512-ceqxoedUrcayh7Y7ZX6NdbbDzGROiyVBgC4PriJThBKSVPWnnFHZAkfI1lJT8QFkOwH4qOS2SJkS4wvpGl8BpA==}
    engines: {node: '>=12'}
    hasBin: true
    requiresBuild: true
    optionalDependencies:
      '@esbuild/android-arm': 0.18.20
      '@esbuild/android-arm64': 0.18.20
      '@esbuild/android-x64': 0.18.20
      '@esbuild/darwin-arm64': 0.18.20
      '@esbuild/darwin-x64': 0.18.20
      '@esbuild/freebsd-arm64': 0.18.20
      '@esbuild/freebsd-x64': 0.18.20
      '@esbuild/linux-arm': 0.18.20
      '@esbuild/linux-arm64': 0.18.20
      '@esbuild/linux-ia32': 0.18.20
      '@esbuild/linux-loong64': 0.18.20
      '@esbuild/linux-mips64el': 0.18.20
      '@esbuild/linux-ppc64': 0.18.20
      '@esbuild/linux-riscv64': 0.18.20
      '@esbuild/linux-s390x': 0.18.20
      '@esbuild/linux-x64': 0.18.20
      '@esbuild/netbsd-x64': 0.18.20
      '@esbuild/openbsd-x64': 0.18.20
      '@esbuild/sunos-x64': 0.18.20
      '@esbuild/win32-arm64': 0.18.20
      '@esbuild/win32-ia32': 0.18.20
      '@esbuild/win32-x64': 0.18.20
    dev: false

  /esbuild@0.19.12:
    resolution: {integrity: sha512-aARqgq8roFBj054KvQr5f1sFu0D65G+miZRCuJyJ0G13Zwx7vRar5Zhn2tkQNzIXcBrNVsv/8stehpj+GAjgbg==}
    engines: {node: '>=12'}
    hasBin: true
    requiresBuild: true
    optionalDependencies:
      '@esbuild/aix-ppc64': 0.19.12
      '@esbuild/android-arm': 0.19.12
      '@esbuild/android-arm64': 0.19.12
      '@esbuild/android-x64': 0.19.12
      '@esbuild/darwin-arm64': 0.19.12
      '@esbuild/darwin-x64': 0.19.12
      '@esbuild/freebsd-arm64': 0.19.12
      '@esbuild/freebsd-x64': 0.19.12
      '@esbuild/linux-arm': 0.19.12
      '@esbuild/linux-arm64': 0.19.12
      '@esbuild/linux-ia32': 0.19.12
      '@esbuild/linux-loong64': 0.19.12
      '@esbuild/linux-mips64el': 0.19.12
      '@esbuild/linux-ppc64': 0.19.12
      '@esbuild/linux-riscv64': 0.19.12
      '@esbuild/linux-s390x': 0.19.12
      '@esbuild/linux-x64': 0.19.12
      '@esbuild/netbsd-x64': 0.19.12
      '@esbuild/openbsd-x64': 0.19.12
      '@esbuild/sunos-x64': 0.19.12
      '@esbuild/win32-arm64': 0.19.12
      '@esbuild/win32-ia32': 0.19.12
      '@esbuild/win32-x64': 0.19.12

  /escalade@3.1.2:
    resolution: {integrity: sha512-ErCHMCae19vR8vQGe50xIsVomy19rg6gFu3+r3jkEO46suLMWBksvVyoGgQV+jOfl84ZSOSlmv6Gxa89PmTGmA==}
    engines: {node: '>=6'}

  /escape-html@1.0.3:
    resolution: {integrity: sha512-NiSupZ4OeuGwr68lGIeym/ksIZMJodUGOSCZ/FSnTxcrekbvqrgdUxlJOMpijaKZVjAJrWrGs/6Jy8OMuyj9ow==}
    dev: false

  /escape-string-regexp@1.0.5:
    resolution: {integrity: sha512-vbRorB5FUQWvla16U8R/qgaFIya2qGzwDrNmCZuYKrbdSUMG6I1ZCGQRefkRVhuOkIGVne7BQ35DSfo1qvJqFg==}
    engines: {node: '>=0.8.0'}

  /escape-string-regexp@4.0.0:
    resolution: {integrity: sha512-TtpcNJ3XAzx3Gq8sWRzJaVajRs0uVxA2YAkdb1jm2YkPz4G6egUFAyA3n5vtEIZefPk5Wa4UXbKuS5fKkJWdgA==}
    engines: {node: '>=10'}

  /escape-string-regexp@5.0.0:
    resolution: {integrity: sha512-/veY75JbMK4j1yjvuUxuVsiS/hr/4iHs9FTT6cgTexxdE0Ly/glccBAkloH/DofkjRbZU3bnoj38mOmhkZ0lHw==}
    engines: {node: '>=12'}

  /escodegen@2.1.0:
    resolution: {integrity: sha512-2NlIDTwUWJN0mRPQOdtQBzbUHvdGY2P1VXSyU83Q3xKxM7WHX2Ql8dKq782Q9TgQUNOLEzEYu9bzLNj1q88I5w==}
    engines: {node: '>=6.0'}
    hasBin: true
    dependencies:
      esprima: 4.0.1
      estraverse: 5.3.0
      esutils: 2.0.3
    optionalDependencies:
      source-map: 0.6.1
    dev: false

  /eslint-compat-utils@0.1.2(eslint@8.57.0):
    resolution: {integrity: sha512-Jia4JDldWnFNIru1Ehx1H5s9/yxiRHY/TimCuUc0jNexew3cF1gI6CYZil1ociakfWO3rRqFjl1mskBblB3RYg==}
    engines: {node: '>=12'}
    peerDependencies:
      eslint: '>=6.0.0'
    dependencies:
      eslint: 8.57.0
    dev: true

  /eslint-compat-utils@0.4.1(eslint@8.57.0):
    resolution: {integrity: sha512-5N7ZaJG5pZxUeNNJfUchurLVrunD1xJvyg5kYOIVF8kg1f3ajTikmAu/5fZ9w100omNPOoMjngRszh/Q/uFGMg==}
    engines: {node: '>=12'}
    peerDependencies:
      eslint: '>=6.0.0'
    dependencies:
      eslint: 8.57.0
      semver: 7.6.0
    dev: true

  /eslint-config-flat-gitignore@0.1.3:
    resolution: {integrity: sha512-oQD+dEZv3RThN60tFqGFt+NJcO1DmssUcP+T/nlX+ZzEoEvVUYH0GU9X/VlmDXsbMsS9mONI1HrlxLgtKojw7w==}
    dependencies:
      find-up: 7.0.0
      parse-gitignore: 2.0.0
    dev: true

  /eslint-formatting-reporter@0.0.0(eslint@8.57.0):
    resolution: {integrity: sha512-k9RdyTqxqN/wNYVaTk/ds5B5rA8lgoAmvceYN7bcZMBwU7TuXx5ntewJv81eF3pIL/CiJE+pJZm36llG8yhyyw==}
    peerDependencies:
      eslint: '>=8.40.0'
    dependencies:
      eslint: 8.57.0
      prettier-linter-helpers: 1.0.0
    dev: true

  /eslint-import-resolver-node@0.3.9:
    resolution: {integrity: sha512-WFj2isz22JahUv+B788TlO3N6zL3nNJGU8CcZbPZvVEkBPaJdCV4vy5wyghty5ROFbCRnm132v8BScu5/1BQ8g==}
    dependencies:
      debug: 3.2.7
      is-core-module: 2.13.1
      resolve: 1.22.8
    transitivePeerDependencies:
      - supports-color
    dev: true

  /eslint-merge-processors@0.1.0(eslint@8.57.0):
    resolution: {integrity: sha512-IvRXXtEajLeyssvW4wJcZ2etxkR9mUf4zpNwgI+m/Uac9RfXHskuJefkHUcawVzePnd6xp24enp5jfgdHzjRdQ==}
    peerDependencies:
      eslint: '*'
    dependencies:
      eslint: 8.57.0
    dev: true

  /eslint-module-utils@2.8.0(@typescript-eslint/parser@6.21.0)(eslint-import-resolver-node@0.3.9)(eslint@8.57.0):
    resolution: {integrity: sha512-aWajIYfsqCKRDgUfjEXNN/JlrzauMuSEy5sbd7WXbtW3EH6A6MpwEh42c7qD+MqQo9QMJ6fWLAeIJynx0g6OAw==}
    engines: {node: '>=4'}
    peerDependencies:
      '@typescript-eslint/parser': '*'
      eslint: '*'
      eslint-import-resolver-node: '*'
      eslint-import-resolver-typescript: '*'
      eslint-import-resolver-webpack: '*'
    peerDependenciesMeta:
      '@typescript-eslint/parser':
        optional: true
      eslint:
        optional: true
      eslint-import-resolver-node:
        optional: true
      eslint-import-resolver-typescript:
        optional: true
      eslint-import-resolver-webpack:
        optional: true
    dependencies:
      '@typescript-eslint/parser': 6.21.0(eslint@8.57.0)(typescript@5.3.3)
      debug: 3.2.7
      eslint: 8.57.0
      eslint-import-resolver-node: 0.3.9
    transitivePeerDependencies:
      - supports-color
    dev: true

  /eslint-parser-plain@0.1.0:
    resolution: {integrity: sha512-oOeA6FWU0UJT/Rxc3XF5Cq0nbIZbylm7j8+plqq0CZoE6m4u32OXJrR+9iy4srGMmF6v6pmgvP1zPxSRIGh3sg==}
    dev: true

  /eslint-plugin-antfu@2.1.2(eslint@8.57.0):
    resolution: {integrity: sha512-s7ZTOM3uq0iqpp6gF0UEotnvup7f2PHBUftCytLZX0+6C9j9KadKZQh6bVVngAyFgsmeD9+gcBopOYLClb2oDg==}
    peerDependencies:
      eslint: '*'
    dependencies:
      eslint: 8.57.0
    dev: true

  /eslint-plugin-es-x@7.5.0(eslint@8.57.0):
    resolution: {integrity: sha512-ODswlDSO0HJDzXU0XvgZ3lF3lS3XAZEossh15Q2UHjwrJggWeBoKqqEsLTZLXl+dh5eOAozG0zRcYtuE35oTuQ==}
    engines: {node: ^14.18.0 || >=16.0.0}
    peerDependencies:
      eslint: '>=8'
    dependencies:
      '@eslint-community/eslint-utils': 4.4.0(eslint@8.57.0)
      '@eslint-community/regexpp': 4.10.0
      eslint: 8.57.0
      eslint-compat-utils: 0.1.2(eslint@8.57.0)
    dev: true

  /eslint-plugin-eslint-comments@3.2.0(eslint@8.57.0):
    resolution: {integrity: sha512-0jkOl0hfojIHHmEHgmNdqv4fmh7300NdpA9FFpF7zaoLvB/QeXOGNLIo86oAveJFrfB1p05kC8hpEMHM8DwWVQ==}
    engines: {node: '>=6.5.0'}
    peerDependencies:
      eslint: '>=4.19.1'
    dependencies:
      escape-string-regexp: 1.0.5
      eslint: 8.57.0
      ignore: 5.3.1
    dev: true

  /eslint-plugin-format@0.1.0(eslint@8.57.0):
    resolution: {integrity: sha512-IgOu+GEH+PdKnpuPrFzY8q8QgnzAUijDZsNLhpp5jx0Lbu9u968/STcmEZGnIMVBw3zeTNN/FsU6d2Rdgcy6Aw==}
    peerDependencies:
      eslint: ^8.40.0
    dependencies:
      '@dprint/formatter': 0.2.1
      '@dprint/markdown': 0.16.4
      '@dprint/toml': 0.5.4
      eslint: 8.57.0
      eslint-formatting-reporter: 0.0.0(eslint@8.57.0)
      eslint-parser-plain: 0.1.0
      prettier: 3.2.5
      synckit: 0.8.8
    dev: true

  /eslint-plugin-i@2.29.1(@typescript-eslint/parser@6.21.0)(eslint@8.57.0):
    resolution: {integrity: sha512-ORizX37MelIWLbMyqI7hi8VJMf7A0CskMmYkB+lkCX3aF4pkGV7kwx5bSEb4qx7Yce2rAf9s34HqDRPjGRZPNQ==}
    engines: {node: '>=12'}
    peerDependencies:
      eslint: ^7.2.0 || ^8
    dependencies:
      debug: 4.3.4
      doctrine: 3.0.0
      eslint: 8.57.0
      eslint-import-resolver-node: 0.3.9
      eslint-module-utils: 2.8.0(@typescript-eslint/parser@6.21.0)(eslint-import-resolver-node@0.3.9)(eslint@8.57.0)
      get-tsconfig: 4.7.2
      is-glob: 4.0.3
      minimatch: 3.1.2
      semver: 7.6.0
    transitivePeerDependencies:
      - '@typescript-eslint/parser'
      - eslint-import-resolver-typescript
      - eslint-import-resolver-webpack
      - supports-color
    dev: true

  /eslint-plugin-jsdoc@48.2.0(eslint@8.57.0):
    resolution: {integrity: sha512-O2B1XLBJnUCRkggFzUQ+PBYJDit8iAgXdlu8ucolqGrbmOWPvttZQZX8d1sC0MbqDMSLs8SHSQxaNPRY1RQREg==}
    engines: {node: '>=18'}
    peerDependencies:
      eslint: ^7.0.0 || ^8.0.0 || ^9.0.0
    dependencies:
      '@es-joy/jsdoccomment': 0.42.0
      are-docs-informative: 0.0.2
      comment-parser: 1.4.1
      debug: 4.3.4
      escape-string-regexp: 4.0.0
      eslint: 8.57.0
      esquery: 1.5.0
      is-builtin-module: 3.2.1
      semver: 7.6.0
      spdx-expression-parse: 4.0.0
    transitivePeerDependencies:
      - supports-color
    dev: true

  /eslint-plugin-jsonc@2.13.0(eslint@8.57.0):
    resolution: {integrity: sha512-2wWdJfpO/UbZzPDABuUVvlUQjfMJa2p2iQfYt/oWxOMpXCcjuiMUSaA02gtY/Dbu82vpaSqc+O7Xq6ECHwtIxA==}
    engines: {node: ^12.22.0 || ^14.17.0 || >=16.0.0}
    peerDependencies:
      eslint: '>=6.0.0'
    dependencies:
      '@eslint-community/eslint-utils': 4.4.0(eslint@8.57.0)
      eslint: 8.57.0
      eslint-compat-utils: 0.4.1(eslint@8.57.0)
      espree: 9.6.1
      graphemer: 1.4.0
      jsonc-eslint-parser: 2.4.0
      natural-compare: 1.4.0
      synckit: 0.6.2
    dev: true

  /eslint-plugin-markdown@3.0.1(eslint@8.57.0):
    resolution: {integrity: sha512-8rqoc148DWdGdmYF6WSQFT3uQ6PO7zXYgeBpHAOAakX/zpq+NvFYbDA/H7PYzHajwtmaOzAwfxyl++x0g1/N9A==}
    engines: {node: ^12.22.0 || ^14.17.0 || >=16.0.0}
    peerDependencies:
      eslint: ^6.0.0 || ^7.0.0 || ^8.0.0
    dependencies:
      eslint: 8.57.0
      mdast-util-from-markdown: 0.8.5
    transitivePeerDependencies:
      - supports-color
    dev: true

  /eslint-plugin-n@16.6.2(eslint@8.57.0):
    resolution: {integrity: sha512-6TyDmZ1HXoFQXnhCTUjVFULReoBPOAjpuiKELMkeP40yffI/1ZRO+d9ug/VC6fqISo2WkuIBk3cvuRPALaWlOQ==}
    engines: {node: '>=16.0.0'}
    peerDependencies:
      eslint: '>=7.0.0'
    dependencies:
      '@eslint-community/eslint-utils': 4.4.0(eslint@8.57.0)
      builtins: 5.0.1
      eslint: 8.57.0
      eslint-plugin-es-x: 7.5.0(eslint@8.57.0)
      get-tsconfig: 4.7.2
      globals: 13.24.0
      ignore: 5.3.1
      is-builtin-module: 3.2.1
      is-core-module: 2.13.1
      minimatch: 3.1.2
      resolve: 1.22.8
      semver: 7.6.0
    dev: true

  /eslint-plugin-no-only-tests@3.1.0:
    resolution: {integrity: sha512-Lf4YW/bL6Un1R6A76pRZyE1dl1vr31G/ev8UzIc/geCgFWyrKil8hVjYqWVKGB/UIGmb6Slzs9T0wNezdSVegw==}
    engines: {node: '>=5.0.0'}
    dev: true

  /eslint-plugin-perfectionist@2.5.0(eslint@8.57.0)(typescript@5.3.3)(vue-eslint-parser@9.4.2):
    resolution: {integrity: sha512-F6XXcq4mKKUe/SREoMGQqzgw6cgCgf3pFzkFfQVIGtqD1yXVpQjnhTepzhBeZfxZwgMzR9HO4yH4CUhIQ2WBcQ==}
    peerDependencies:
      astro-eslint-parser: ^0.16.0
      eslint: '>=8.0.0'
      svelte: '>=3.0.0'
      svelte-eslint-parser: ^0.33.0
      vue-eslint-parser: '>=9.0.0'
    peerDependenciesMeta:
      astro-eslint-parser:
        optional: true
      svelte:
        optional: true
      svelte-eslint-parser:
        optional: true
      vue-eslint-parser:
        optional: true
    dependencies:
      '@typescript-eslint/utils': 6.21.0(eslint@8.57.0)(typescript@5.3.3)
      eslint: 8.57.0
      minimatch: 9.0.3
      natural-compare-lite: 1.4.0
      vue-eslint-parser: 9.4.2(eslint@8.57.0)
    transitivePeerDependencies:
      - supports-color
      - typescript
    dev: true

  /eslint-plugin-toml@0.9.2(eslint@8.57.0):
    resolution: {integrity: sha512-ri0xf63PYf3pIq/WY9BIwrqxZmGTIwSkAO0bHddI0ajUwN4KGz6W8vOvdXFHOpRdRfzxlmXze/vfsY/aTEXESg==}
    engines: {node: ^12.22.0 || ^14.17.0 || >=16.0.0}
    peerDependencies:
      eslint: '>=6.0.0'
    dependencies:
      debug: 4.3.4
      eslint: 8.57.0
      eslint-compat-utils: 0.4.1(eslint@8.57.0)
      lodash: 4.17.21
      toml-eslint-parser: 0.9.3
    transitivePeerDependencies:
      - supports-color
    dev: true

  /eslint-plugin-unicorn@50.0.1(eslint@8.57.0):
    resolution: {integrity: sha512-KxenCZxqSYW0GWHH18okDlOQcpezcitm5aOSz6EnobyJ6BIByiPDviQRjJIUAjG/tMN11958MxaQ+qCoU6lfDA==}
    engines: {node: '>=16'}
    peerDependencies:
      eslint: '>=8.56.0'
    dependencies:
      '@babel/helper-validator-identifier': 7.22.20
      '@eslint-community/eslint-utils': 4.4.0(eslint@8.57.0)
      '@eslint/eslintrc': 2.1.4
      ci-info: 4.0.0
      clean-regexp: 1.0.0
      core-js-compat: 3.36.0
      eslint: 8.57.0
      esquery: 1.5.0
      indent-string: 4.0.0
      is-builtin-module: 3.2.1
      jsesc: 3.0.2
      pluralize: 8.0.0
      read-pkg-up: 7.0.1
      regexp-tree: 0.1.27
      regjsparser: 0.10.0
      semver: 7.6.0
      strip-indent: 3.0.0
    transitivePeerDependencies:
      - supports-color
    dev: true

  /eslint-plugin-unused-imports@3.0.0(@typescript-eslint/eslint-plugin@6.21.0)(eslint@8.57.0):
    resolution: {integrity: sha512-sduiswLJfZHeeBJ+MQaG+xYzSWdRXoSw61DpU13mzWumCkR0ufD0HmO4kdNokjrkluMHpj/7PJeN35pgbhW3kw==}
    engines: {node: ^12.22.0 || ^14.17.0 || >=16.0.0}
    peerDependencies:
      '@typescript-eslint/eslint-plugin': ^6.0.0
      eslint: ^8.0.0
    peerDependenciesMeta:
      '@typescript-eslint/eslint-plugin':
        optional: true
    dependencies:
      '@typescript-eslint/eslint-plugin': 6.21.0(@typescript-eslint/parser@6.21.0)(eslint@8.57.0)(typescript@5.3.3)
      eslint: 8.57.0
      eslint-rule-composer: 0.3.0
    dev: true

  /eslint-plugin-vitest@0.3.22(@typescript-eslint/eslint-plugin@6.21.0)(eslint@8.57.0)(typescript@5.3.3)(vitest@1.3.1):
    resolution: {integrity: sha512-atkFGQ7aVgcuSeSMDqnyevIyUpfBPMnosksgEPrKE7Y8xQlqG/5z2IQ6UDau05zXaaFv7Iz8uzqvIuKshjZ0Zw==}
    engines: {node: ^18.0.0 || >= 20.0.0}
    peerDependencies:
      '@typescript-eslint/eslint-plugin': '*'
      eslint: '>=8.0.0'
      vitest: '*'
    peerDependenciesMeta:
      '@typescript-eslint/eslint-plugin':
        optional: true
      vitest:
        optional: true
    dependencies:
      '@typescript-eslint/eslint-plugin': 6.21.0(@typescript-eslint/parser@6.21.0)(eslint@8.57.0)(typescript@5.3.3)
      '@typescript-eslint/utils': 6.21.0(eslint@8.57.0)(typescript@5.3.3)
      eslint: 8.57.0
      vitest: 1.3.1(@types/node@20.11.20)(jsdom@24.0.0)
    transitivePeerDependencies:
      - supports-color
      - typescript
    dev: true

  /eslint-plugin-vue@9.21.1(eslint@8.57.0):
    resolution: {integrity: sha512-XVtI7z39yOVBFJyi8Ljbn7kY9yHzznKXL02qQYn+ta63Iy4A9JFBw6o4OSB9hyD2++tVT+su9kQqetUyCCwhjw==}
    engines: {node: ^14.17.0 || >=16.0.0}
    peerDependencies:
      eslint: ^6.2.0 || ^7.0.0 || ^8.0.0
    dependencies:
      '@eslint-community/eslint-utils': 4.4.0(eslint@8.57.0)
      eslint: 8.57.0
      natural-compare: 1.4.0
      nth-check: 2.1.1
      postcss-selector-parser: 6.0.15
      semver: 7.6.0
      vue-eslint-parser: 9.4.2(eslint@8.57.0)
      xml-name-validator: 4.0.0
    transitivePeerDependencies:
      - supports-color
    dev: true

  /eslint-plugin-yml@1.12.2(eslint@8.57.0):
    resolution: {integrity: sha512-hvS9p08FhPT7i/ynwl7/Wt7ke7Rf4P2D6fT8lZlL43peZDTsHtH2A0SIFQ7Kt7+mJ6if6P+FX3iJhMkdnxQwpg==}
    engines: {node: ^14.17.0 || >=16.0.0}
    peerDependencies:
      eslint: '>=6.0.0'
    dependencies:
      debug: 4.3.4
      eslint: 8.57.0
      eslint-compat-utils: 0.4.1(eslint@8.57.0)
      lodash: 4.17.21
      natural-compare: 1.4.0
      yaml-eslint-parser: 1.2.2
    transitivePeerDependencies:
      - supports-color
    dev: true

  /eslint-processor-vue-blocks@0.1.1(@vue/compiler-sfc@3.4.19)(eslint@8.57.0):
    resolution: {integrity: sha512-9+dU5lU881log570oBwpelaJmOfOzSniben7IWEDRYQPPWwlvaV7NhOtsTuUWDqpYT+dtKKWPsgz4OkOi+aZnA==}
    peerDependencies:
      '@vue/compiler-sfc': ^3.3.0
      eslint: ^8.50.0
    dependencies:
      '@vue/compiler-sfc': 3.4.19
      eslint: 8.57.0
    dev: true

  /eslint-rule-composer@0.3.0:
    resolution: {integrity: sha512-bt+Sh8CtDmn2OajxvNO+BX7Wn4CIWMpTRm3MaiKPCQcnnlm0CS2mhui6QaoeQugs+3Kj2ESKEEGJUdVafwhiCg==}
    engines: {node: '>=4.0.0'}
    dev: true

  /eslint-scope@7.2.2:
    resolution: {integrity: sha512-dOt21O7lTMhDM+X9mB4GX+DZrZtCUJPL/wlcTqxyrx5IvO0IYtILdtrQGQp+8n5S0gwSVmOf9NQrjMOgfQZlIg==}
    engines: {node: ^12.22.0 || ^14.17.0 || >=16.0.0}
    dependencies:
      esrecurse: 4.3.0
      estraverse: 5.3.0
    dev: true

  /eslint-visitor-keys@3.4.3:
    resolution: {integrity: sha512-wpc+LXeiyiisxPlEkUzU6svyS1frIO3Mgxj1fdy7Pm8Ygzguax2N3Fa/D/ag1WqbOprdI+uY6wMUl8/a2G+iag==}
    engines: {node: ^12.22.0 || ^14.17.0 || >=16.0.0}

  /eslint@8.57.0:
    resolution: {integrity: sha512-dZ6+mexnaTIbSBZWgou51U6OmzIhYM2VcNdtiTtI7qPNZm35Akpr0f6vtw3w1Kmn5PYo+tZVfh13WrhpS6oLqQ==}
    engines: {node: ^12.22.0 || ^14.17.0 || >=16.0.0}
    hasBin: true
    dependencies:
      '@eslint-community/eslint-utils': 4.4.0(eslint@8.57.0)
      '@eslint-community/regexpp': 4.10.0
      '@eslint/eslintrc': 2.1.4
      '@eslint/js': 8.57.0
      '@humanwhocodes/config-array': 0.11.14
      '@humanwhocodes/module-importer': 1.0.1
      '@nodelib/fs.walk': 1.2.8
      '@ungap/structured-clone': 1.2.0
      ajv: 6.12.6
      chalk: 4.1.2
      cross-spawn: 7.0.3
      debug: 4.3.4
      doctrine: 3.0.0
      escape-string-regexp: 4.0.0
      eslint-scope: 7.2.2
      eslint-visitor-keys: 3.4.3
      espree: 9.6.1
      esquery: 1.5.0
      esutils: 2.0.3
      fast-deep-equal: 3.1.3
      file-entry-cache: 6.0.1
      find-up: 5.0.0
      glob-parent: 6.0.2
      globals: 13.24.0
      graphemer: 1.4.0
      ignore: 5.3.1
      imurmurhash: 0.1.4
      is-glob: 4.0.3
      is-path-inside: 3.0.3
      js-yaml: 4.1.0
      json-stable-stringify-without-jsonify: 1.0.1
      levn: 0.4.1
      lodash.merge: 4.6.2
      minimatch: 3.1.2
      natural-compare: 1.4.0
      optionator: 0.9.3
      strip-ansi: 6.0.1
      text-table: 0.2.0
    transitivePeerDependencies:
      - supports-color
    dev: true

  /espree@9.6.1:
    resolution: {integrity: sha512-oruZaFkjorTpF32kDSI5/75ViwGeZginGGy2NoOSg3Q9bnwlnmDm4HLnkl0RE3n+njDXR037aY1+x58Z/zFdwQ==}
    engines: {node: ^12.22.0 || ^14.17.0 || >=16.0.0}
    dependencies:
      acorn: 8.11.3
      acorn-jsx: 5.3.2(acorn@8.11.3)
      eslint-visitor-keys: 3.4.3

  /esprima@4.0.1:
    resolution: {integrity: sha512-eGuFFw7Upda+g4p+QHvnW0RyTX/SVeJBDM/gCtMARO0cLuT2HcEKnTPvhjV6aGeqrCB/sbNop0Kszm0jsaWU4A==}
    engines: {node: '>=4'}
    hasBin: true
    dev: false

  /esquery@1.5.0:
    resolution: {integrity: sha512-YQLXUplAwJgCydQ78IMJywZCceoqk1oH01OERdSAJc/7U2AylwjhSCLDEtqwg811idIS/9fIU5GjG73IgjKMVg==}
    engines: {node: '>=0.10'}
    dependencies:
      estraverse: 5.3.0
    dev: true

  /esrecurse@4.3.0:
    resolution: {integrity: sha512-KmfKL3b6G+RXvP8N1vr3Tq1kL/oCFgn2NYXEtqP8/L3pKapUA4G8cFVaoF3SU323CD4XypR/ffioHmkti6/Tag==}
    engines: {node: '>=4.0'}
    dependencies:
      estraverse: 5.3.0
    dev: true

  /estraverse@5.3.0:
    resolution: {integrity: sha512-MMdARuVEQziNTeJD8DgMqmhwR11BRQ/cBP+pLtYdSTnf3MIO8fFeiINEbX36ZdNlfU/7A9f3gUw49B3oQsvwBA==}
    engines: {node: '>=4.0'}

  /estree-walker@2.0.2:
    resolution: {integrity: sha512-Rfkk/Mp/DL7JVje3u18FxFujQlTNR2q6QfMSMB7AvCBx91NGj/ba3kCfza0f6dVDbw7YlRf/nDrn7pQrCCyQ/w==}

  /estree-walker@3.0.3:
    resolution: {integrity: sha512-7RUKfXgSMMkzt6ZuXmqapOurLGPPfgj6l9uRZ7lRGolvk0y2yocc35LdcxKC5PQZdn2DMqioAQ2NoWcrTKmm6g==}
    dependencies:
      '@types/estree': 1.0.5

  /esutils@2.0.3:
    resolution: {integrity: sha512-kVscqXk4OCp68SZ0dkgEKVi6/8ij300KBWTJq32P/dYeWTSwK41WyTxalN1eRmA5Z9UU/LX9D7FWSmV9SAYx6g==}
    engines: {node: '>=0.10.0'}

  /eventemitter3@5.0.1:
    resolution: {integrity: sha512-GWkBvjiSZK87ELrYOSESUYeVIc9mvLLf/nXalMOS5dYrgZq9o5OVkbZAVM06CVxYsCwH9BDZFPlQTlPA1j4ahA==}
    dev: true

  /execa@5.1.1:
    resolution: {integrity: sha512-8uSpZZocAZRBAPIEINJj3Lo9HyGitllczc27Eh5YYojjMFMn8yHMDMaUHE2Jqfq05D/wucwI4JGURyXt1vchyg==}
    engines: {node: '>=10'}
    dependencies:
      cross-spawn: 7.0.3
      get-stream: 6.0.1
      human-signals: 2.1.0
      is-stream: 2.0.1
      merge-stream: 2.0.0
      npm-run-path: 4.0.1
      onetime: 5.1.2
      signal-exit: 3.0.7
      strip-final-newline: 2.0.0

  /execa@8.0.1:
    resolution: {integrity: sha512-VyhnebXciFV2DESc+p6B+y0LjSm0krU4OgJN44qFAhBY0TJ+1V61tYD2+wHusZ6F9n5K+vl8k0sTy7PEfV4qpg==}
    engines: {node: '>=16.17'}
    dependencies:
      cross-spawn: 7.0.3
      get-stream: 8.0.1
      human-signals: 5.0.0
      is-stream: 3.0.0
      merge-stream: 2.0.0
      npm-run-path: 5.3.0
      onetime: 6.0.0
      signal-exit: 4.1.0
      strip-final-newline: 3.0.0

  /exponential-backoff@3.1.1:
    resolution: {integrity: sha512-dX7e/LHVJ6W3DE1MHWi9S1EYzDESENfLrYohG2G++ovZrYOkm4Knwa0mc1cn84xJOR4KEU0WSchhLbd0UklbHw==}

  /extend@3.0.2:
    resolution: {integrity: sha512-fjquC59cD7CyW6urNXK0FBufkZcoiGG80wTuPujX590cB5Ttln20E2UB4S/WARVqhXffZl2LNgS+gQdPIIim/g==}
    dev: false

  /extract-file-icon@0.3.2:
    resolution: {integrity: sha512-We5/HaMDlioOx3c9zDjit8RtKWEvT94sJF8jTujaKVOyWL8Kkqu4QGnwDr5fID6XsbKvWT0JJNuWuV2Tmr7yiw==}
    requiresBuild: true
    dependencies:
      node-addon-api: 1.7.1
    dev: false

  /extract-zip@2.0.1:
    resolution: {integrity: sha512-GDhU9ntwuKyGXdZBUgTIe+vXnWj0fppUEtMDL0+idd5Sta8TGpHssn/eusA9mrPr9qNDym6SxAYZjNvCn/9RBg==}
    engines: {node: '>= 10.17.0'}
    hasBin: true
    dependencies:
      debug: 4.3.4
      get-stream: 5.2.0
      yauzl: 2.10.0
    optionalDependencies:
      '@types/yauzl': 2.10.3
    transitivePeerDependencies:
      - supports-color

  /extsprintf@1.4.1:
    resolution: {integrity: sha512-Wrk35e8ydCKDj/ArClo1VrPVmN8zph5V4AtHwIuHhvMXsKf73UT3BOD+azBIW+3wOJ4FhEH7zyaJCFvChjYvMA==}
    engines: {'0': node >=0.6.0}
    requiresBuild: true
    dev: true
    optional: true

  /fast-deep-equal@3.1.3:
    resolution: {integrity: sha512-f3qQ9oQy9j2AhBe/H9VC91wLmKBCCU/gDOnKNAYG5hswO7BLKj09Hc5HYNz9cGI++xlpDCIgDaitVs03ATR84Q==}
    dev: true

  /fast-diff@1.3.0:
    resolution: {integrity: sha512-VxPP4NqbUjj6MaAOafWeUn2cXWLcCtljklUtZf0Ind4XQ+QPtmA0b18zZy0jIQx+ExRVCR/ZQpBmik5lXshNsw==}
    dev: true

  /fast-glob@3.3.2:
    resolution: {integrity: sha512-oX2ruAFQwf/Orj8m737Y5adxDQO0LAB7/S5MnxCdTNDd4p6BsyIVsv9JQsATbTSq8KHRpLwIHbVlUNatxd+1Ow==}
    engines: {node: '>=8.6.0'}
    dependencies:
      '@nodelib/fs.stat': 2.0.5
      '@nodelib/fs.walk': 1.2.8
      glob-parent: 5.1.2
      merge2: 1.4.1
      micromatch: 4.0.5

  /fast-json-stable-stringify@2.1.0:
    resolution: {integrity: sha512-lhd/wF+Lk98HZoTCtlVraHtfh5XYijIjalXck7saUtuanSDyLMxnHhSXEDJqHxD7msR8D0uCmqlkwjCV8xvwHw==}
    dev: true

  /fast-levenshtein@2.0.6:
    resolution: {integrity: sha512-DCXu6Ifhqcks7TZKY3Hxp3y6qphY5SJZmrWMDrKcERSOXWQdMhU9Ig/PYrzyw/ul9jOIyh0N4M0tbC5hodg8dw==}
    dev: true

  /fastq@1.17.1:
    resolution: {integrity: sha512-sRVD3lWVIXWg6By68ZN7vho9a1pQcN/WBFaAAsDDFzlJjvoGx0P8z7V1t72grFJfJhu3YPZBuu25f7Kaw2jN1w==}
    dependencies:
      reusify: 1.0.4

  /fd-slicer2@1.2.0:
    resolution: {integrity: sha512-3lBUNUckhMZduCc4g+Pw4Ve16LD9vpX9b8qUkkKq2mgDRLYWzblszZH2luADnJqjJe+cypngjCuKRm/IW12rRw==}
    dependencies:
      pend: 1.2.0
    dev: false

  /fd-slicer@1.1.0:
    resolution: {integrity: sha512-cE1qsB/VwyQozZ+q1dGxR8LBYNZeofhEdUNGSMbQD3Gw2lAzX9Zb3uIU6Ebc/Fmyjo9AWWfnn0AUCHqtevs/8g==}
    dependencies:
      pend: 1.2.0

  /file-entry-cache@6.0.1:
    resolution: {integrity: sha512-7Gps/XWymbLk2QLYK4NzpMOrYjMhdIxXuIvy2QBsLE6ljuodKvdkWs/cpyJJ3CVIVpH0Oi1Hvg1ovbMzLdFBBg==}
    engines: {node: ^10.12.0 || >=12.0.0}
    dependencies:
      flat-cache: 3.2.0
    dev: true

  /filelist@1.0.4:
    resolution: {integrity: sha512-w1cEuf3S+DrLCQL7ET6kz+gmlJdbq9J7yXCSjK/OZCPA+qEN1WyF4ZAf0YYJa4/shHJra2t/d/r8SV4Ji+x+8Q==}
    dependencies:
      minimatch: 5.1.6
    dev: true

  /fill-range@7.0.1:
    resolution: {integrity: sha512-qOo9F+dMUmC2Lcb4BbVvnKJxTPjCm+RRpe4gDuGrzkL7mEVl/djYSu2OdQ2Pa302N4oqkSg9ir6jaLWJ2USVpQ==}
    engines: {node: '>=8'}
    dependencies:
      to-regex-range: 5.0.1

  /find-up@4.1.0:
    resolution: {integrity: sha512-PpOwAdQ/YlXQ2vj8a3h8IipDuYRi3wceVQQGYWxNINccq40Anw7BlsEXCMbt1Zt+OLA6Fq9suIpIWD0OsnISlw==}
    engines: {node: '>=8'}
    dependencies:
      locate-path: 5.0.0
      path-exists: 4.0.0
    dev: true

  /find-up@5.0.0:
    resolution: {integrity: sha512-78/PXT1wlLLDgTzDs7sjq9hzz0vXD+zn+7wypEe4fXQxCmdmqfGsEPQxmiCSQI3ajFV91bVSsvNtrJRiW6nGng==}
    engines: {node: '>=10'}
    dependencies:
      locate-path: 6.0.0
      path-exists: 4.0.0

  /find-up@7.0.0:
    resolution: {integrity: sha512-YyZM99iHrqLKjmt4LJDj58KI+fYyufRLBSYcqycxf//KpBk9FoewoGX0450m9nB44qrZnovzC2oeP5hUibxc/g==}
    engines: {node: '>=18'}
    dependencies:
      locate-path: 7.2.0
      path-exists: 5.0.0
      unicorn-magic: 0.1.0
    dev: true

  /flat-cache@3.2.0:
    resolution: {integrity: sha512-CYcENa+FtcUKLmhhqyctpclsq7QF38pKjZHsGNiSQF5r4FtoKDWabFDl3hzaEQMvT1LHEysw5twgLvpYYb4vbw==}
    engines: {node: ^10.12.0 || >=12.0.0}
    dependencies:
      flatted: 3.2.9
      keyv: 4.5.4
      rimraf: 3.0.2
    dev: true

  /flat@5.0.2:
    resolution: {integrity: sha512-b6suED+5/3rTpUBdG1gupIl8MPFCAMA0QXwmljLhvCUKcUvdE4gWky9zpuGCcXHOsz4J9wPGNWq6OKpmIzz3hQ==}
    hasBin: true
    dev: false

  /flatted@3.2.9:
    resolution: {integrity: sha512-36yxDn5H7OFZQla0/jFJmbIKTdZAQHngCedGxiMmpNfEZM0sdEeT+WczLQrjK6D7o2aiyLYDnkw0R3JK0Qv1RQ==}

  /flushwritable@1.0.0:
    resolution: {integrity: sha512-3VELfuWCLVzt5d2Gblk8qcqFro6nuwvxwMzHaENVDHI7rxcBRtMCwTk/E9FXcgh+82DSpavPNDueA9+RxXJoFg==}
    dev: false

  /focus-trap@7.5.4:
    resolution: {integrity: sha512-N7kHdlgsO/v+iD/dMoJKtsSqs5Dz/dXZVebRgJw23LDk+jMi/974zyiOYDziY2JPp8xivq9BmUGwIJMiuSBi7w==}
    dependencies:
      tabbable: 6.2.0
    dev: false

  /follow-redirects@1.15.5:
    resolution: {integrity: sha512-vSFWUON1B+yAw1VN4xMfxgn5fTUiaOzAJCKBwIIgT/+7CuGy9+r+5gITvP62j3RmaD5Ph65UaERdOSRGUzZtgw==}
    engines: {node: '>=4.0'}
    peerDependencies:
      debug: '*'
    peerDependenciesMeta:
      debug:
        optional: true
    dev: false

  /foreground-child@3.1.1:
    resolution: {integrity: sha512-TMKDUnIte6bfb5nWv7V/caI169OHgvwjb7V4WkeUvbQQdjr5rWKqHFiKWb/fcOwB+CzBT+qbWjvj+DVwRskpIg==}
    engines: {node: '>=14'}
    dependencies:
      cross-spawn: 7.0.3
      signal-exit: 4.1.0

  /form-data@4.0.0:
    resolution: {integrity: sha512-ETEklSGi5t0QMZuiXoA/Q6vcnxcLQP5vdugSpuAyi6SVGi2clPPp+xgEhuMaHC+zGgn31Kd235W35f7Hykkaww==}
    engines: {node: '>= 6'}
    dependencies:
      asynckit: 0.4.0
      combined-stream: 1.0.8
      mime-types: 2.1.35

  /fs-constants@1.0.0:
    resolution: {integrity: sha512-y6OAwoSIf7FyjMIv94u+b5rdheZEjzR63GTyZJm5qh4Bi+2YgwLCcI/fPFZkL5PSixOt6ZNKm+w+Hfp/Bciwow==}
    dev: false

  /fs-extra@10.1.0:
    resolution: {integrity: sha512-oRXApq54ETRj4eMiFzGnHWGy+zo5raudjuxN0b8H7s/RU2oW0Wvsx9O0ACRN/kRq9E8Vu/ReskGB5o3ji+FzHQ==}
    engines: {node: '>=12'}
    dependencies:
      graceful-fs: 4.2.11
      jsonfile: 6.1.0
      universalify: 2.0.1
    dev: true

  /fs-extra@11.2.0:
    resolution: {integrity: sha512-PmDi3uwK5nFuXh7XDTlVnS17xJS7vW36is2+w3xcv8SVxiB4NyATf4ctkVY5bkSjX0Y4nbvZCq1/EjtEyr9ktw==}
    engines: {node: '>=14.14'}
    dependencies:
      graceful-fs: 4.2.11
      jsonfile: 6.1.0
      universalify: 2.0.1
    dev: false

  /fs-extra@8.1.0:
    resolution: {integrity: sha512-yhlQgA6mnOJUKOsRUFsgJdQCvkKhcz8tlZG5HBQfReYZy46OwLcY+Zia0mtdHsOo9y/hP+CxMN0TU9QxoOtG4g==}
    engines: {node: '>=6 <7 || >=8'}
    dependencies:
      graceful-fs: 4.2.11
      jsonfile: 4.0.0
      universalify: 0.1.2

  /fs-extra@9.1.0:
    resolution: {integrity: sha512-hcg3ZmepS30/7BSFqRvoo3DOMQu7IjqxO5nCDt+zM9XWjb33Wg7ziNT+Qvqbuc3+gWpzO02JubVyk2G4Zvo1OQ==}
    engines: {node: '>=10'}
    dependencies:
      at-least-node: 1.0.0
      graceful-fs: 4.2.11
      jsonfile: 6.1.0
      universalify: 2.0.1
    dev: true

  /fs-minipass@2.1.0:
    resolution: {integrity: sha512-V/JgOLFCS+R6Vcq0slCuaeWEdNC3ouDlJMNIsacH2VtALiu9mV4LPrHc5cDl8k5aw6J8jwgWWpiTo5RYhmIzvg==}
    engines: {node: '>= 8'}
    dependencies:
      minipass: 3.3.6

  /fs-minipass@3.0.3:
    resolution: {integrity: sha512-XUBA9XClHbnJWSfBzjkm6RvPsyg3sryZt06BEQoXcF7EK/xpGaQYJgQKDJSUH5SGZ76Y7pFx1QBnXz09rU5Fbw==}
    engines: {node: ^14.17.0 || ^16.13.0 || >=18.0.0}
    dependencies:
      minipass: 7.0.4

  /fs.realpath@1.0.0:
    resolution: {integrity: sha512-OO0pH2lK6a0hZnAdau5ItzHPI6pUlvI7jMVnxUQRtw4owF2wk8lOSabtGDCTP4Ggrg2MbGnWO9X8K1t4+fGMDw==}

  /fs@0.0.1-security:
    resolution: {integrity: sha512-3XY9e1pP0CVEUCdj5BmfIZxRBTSDycnbqhIOGec9QYtmVH2fbLpj86CFWkrNOkt/Fvty4KZG5lTglL9j/gJ87w==}
    dev: false

  /fsevents@2.3.3:
    resolution: {integrity: sha512-5xoDfX+fL7faATnagmWPpbFtwh/R77WmMMqqHGS65C3vvB0YHrgF+B1YmZ3441tMj5n63k0212XNoJwzlhffQw==}
    engines: {node: ^8.16.0 || ^10.6.0 || >=11.0.0}
    os: [darwin]
    requiresBuild: true
    optional: true

  /function-bind@1.1.2:
    resolution: {integrity: sha512-7XHNxH7qX9xG5mIwxkhumTox/MIRNcOgDrxWsMt2pAr23WHp6MrRlN7FBSFpCpr+oVO0F744iUgR82nJMfG2SA==}

  /gensync@1.0.0-beta.2:
    resolution: {integrity: sha512-3hN7NaskYvMDLQY55gnW3NQ+mesEAepTqlg+VEbj7zzqEMBVNhzcGYYeqFo/TlYz6eQiFcp1HcsCZO+nGgS8zg==}
    engines: {node: '>=6.9.0'}

  /get-caller-file@2.0.5:
    resolution: {integrity: sha512-DyFP3BM/3YHTQOCUL/w0OZHR0lpKeGrxotcHWcqNEdnltqFwXVfhEBQ94eIo34AfQpo0rGki4cyIiftY06h2Fg==}
    engines: {node: 6.* || 8.* || >= 10.*}
    dev: true

  /get-east-asian-width@1.2.0:
    resolution: {integrity: sha512-2nk+7SIVb14QrgXFHcm84tD4bKQz0RxPuMT8Ag5KPOq7J5fEmAg0UbXdTOSHqNuHSU28k55qnceesxXRZGzKWA==}
    engines: {node: '>=18'}
    dev: true

  /get-func-name@2.0.2:
    resolution: {integrity: sha512-8vXOvuE167CtIc3OyItco7N/dpRtBbYOsPsXCz7X/PMnlGjYjSGuZJgM1Y7mmew7BKf9BqvLX2tnOVy1BBUsxQ==}

  /get-intrinsic@1.2.4:
    resolution: {integrity: sha512-5uYhsJH8VJBTv7oslg4BznJYhDoRI6waYCxMmCdnTrcCrHA/fCFKoTFz2JKKE0HdDFUF7/oQuhzumXJK7paBRQ==}
    engines: {node: '>= 0.4'}
    requiresBuild: true
    dependencies:
      es-errors: 1.3.0
      function-bind: 1.1.2
      has-proto: 1.0.1
      has-symbols: 1.0.3
      hasown: 2.0.0
    optional: true

  /get-ready@1.0.0:
    resolution: {integrity: sha512-mFXCZPJIlcYcth+N8267+mghfYN9h3EhsDa6JSnbA3Wrhh/XFpuowviFcsDeYZtKspQyWyJqfs4O6P8CHeTwzw==}
    dev: false

  /get-stream@5.2.0:
    resolution: {integrity: sha512-nBF+F1rAZVCu/p7rjzgA+Yb4lfYXrpl7a6VmJrU8wF9I1CKvP/QwPNZHnOlwbTkY6dvtFIzFMSyQXbLoTQPRpA==}
    engines: {node: '>=8'}
    dependencies:
      pump: 3.0.0

  /get-stream@6.0.1:
    resolution: {integrity: sha512-ts6Wi+2j3jQjqi70w5AlN8DFnkSwC+MqmxEzdEALB2qXZYV3X/b1CTfgPLGJNMeAWxdPfU8FO1ms3NUfaHCPYg==}
    engines: {node: '>=10'}

  /get-stream@8.0.1:
    resolution: {integrity: sha512-VaUJspBffn/LMCJVoMvSAdmscJyS1auj5Zulnn5UoYcY531UWmdwhRWkcGKnGU93m5HSXP9LP2usOryrBtQowA==}
    engines: {node: '>=16'}

  /get-tsconfig@4.7.2:
    resolution: {integrity: sha512-wuMsz4leaj5hbGgg4IvDU0bqJagpftG5l5cXIAvo8uZrqn0NJqwtfupTN00VnkQJPcIRrxYrm1Ue24btpCha2A==}
    dependencies:
      resolve-pkg-maps: 1.0.0
    dev: true

  /giget@1.2.1:
    resolution: {integrity: sha512-4VG22mopWtIeHwogGSy1FViXVo0YT+m6BrqZfz0JJFwbSsePsCdOzdLIIli5BtMp7Xe8f/o2OmBpQX2NBOC24g==}
    hasBin: true
    dependencies:
      citty: 0.1.6
      consola: 3.2.3
      defu: 6.1.4
      node-fetch-native: 1.6.2
      nypm: 0.3.6
      ohash: 1.1.3
      pathe: 1.1.2
      tar: 6.2.0
    dev: false

  /git-raw-commits@2.0.11:
    resolution: {integrity: sha512-VnctFhw+xfj8Va1xtfEqCUD2XDrbAPSJx+hSrE5K7fGdjZruW7XV+QOrN7LF/RJyvspRiD2I0asWsxFp0ya26A==}
    engines: {node: '>=10'}
    hasBin: true
    dependencies:
      dargs: 7.0.0
      lodash: 4.17.21
      meow: 8.1.2
      split2: 3.2.2
      through2: 4.0.2
    dev: true

  /glob-parent@5.1.2:
    resolution: {integrity: sha512-AOIgSQCepiJYwP3ARnGx+5VnTu2HBYdzbGP45eLw1vr3zB3vZLeyed1sC9hnbcOc9/SrMyM5RPQrkGz4aS9Zow==}
    engines: {node: '>= 6'}
    dependencies:
      is-glob: 4.0.3

  /glob-parent@6.0.2:
    resolution: {integrity: sha512-XxwI8EOhVQgWp6iDL+3b0r86f4d6AX6zSU55HfB4ydCEuXLXc5FcYeOu+nnGftS4TEju/11rt4KJPTMgbfmv4A==}
    engines: {node: '>=10.13.0'}
    dependencies:
      is-glob: 4.0.3
    dev: true

  /glob@10.3.10:
    resolution: {integrity: sha512-fa46+tv1Ak0UPK1TOy/pZrIybNNt4HCv7SDzwyfiOZkvZLEbjsZkJBPtDHVshZjbecAoAGSC20MjLDG/qr679g==}
    engines: {node: '>=16 || 14 >=14.17'}
    hasBin: true
    dependencies:
      foreground-child: 3.1.1
      jackspeak: 2.3.6
      minimatch: 9.0.3
      minipass: 7.0.4
      path-scurry: 1.10.1

  /glob@7.2.3:
    resolution: {integrity: sha512-nFR0zLpU2YCaRxwoCJvL6UvCH2JFyFVIvwTLsIf21AuHlMskA1hhTdk+LlYJtOlYt9v6dvszD2BGRqBL+iQK9Q==}
    dependencies:
      fs.realpath: 1.0.0
      inflight: 1.0.6
      inherits: 2.0.4
      minimatch: 3.1.2
      once: 1.4.0
      path-is-absolute: 1.0.1
    dev: true

  /glob@8.1.0:
    resolution: {integrity: sha512-r8hpEjiQEYlF2QU0df3dS+nxxSIreXQS1qRhMJM0Q5NDdR386C7jb7Hwwod8Fgiuex+k0GFjgft18yvxm5XoCQ==}
    engines: {node: '>=12'}
    dependencies:
      fs.realpath: 1.0.0
      inflight: 1.0.6
      inherits: 2.0.4
      minimatch: 5.1.6
      once: 1.4.0
    dev: false

  /global-agent@3.0.0:
    resolution: {integrity: sha512-PT6XReJ+D07JvGoxQMkT6qji/jVNfX/h364XHZOWeRzy64sSFr+xJ5OX7LI3b4MPQzdL4H8Y8M0xzPpsVMwA8Q==}
    engines: {node: '>=10.0'}
    requiresBuild: true
    dependencies:
      boolean: 3.2.0
      es6-error: 4.1.1
      matcher: 3.0.0
      roarr: 2.15.4
      semver: 7.6.0
      serialize-error: 7.0.1
    optional: true

  /global-dirs@0.1.1:
    resolution: {integrity: sha512-NknMLn7F2J7aflwFOlGdNIuCDpN3VGoSoB+aap3KABFWbHVn1TCgFC+np23J8W2BiZbjfEw3BFBycSMv1AFblg==}
    engines: {node: '>=4'}
    dependencies:
      ini: 1.3.8
    dev: true

  /globals@11.12.0:
    resolution: {integrity: sha512-WOBp/EEGUiIsJSp7wcv/y6MO+lV9UoncWqxuFfm8eBwzWNgyfBd6Gz+IeKQ9jCmyhoH99g15M3T+QaVHFjizVA==}
    engines: {node: '>=4'}

  /globals@13.24.0:
    resolution: {integrity: sha512-AhO5QUcj8llrbG09iWhPU2B204J1xnPeL8kQmVorSsy+Sjj1sk8gIyh6cUocGmH4L0UuhAJy+hJMRA4mgA4mFQ==}
    engines: {node: '>=8'}
    dependencies:
      type-fest: 0.20.2
    dev: true

  /globalthis@1.0.3:
    resolution: {integrity: sha512-sFdI5LyBiNTHjRd7cGPWapiHWMOXKyuBNX/cWJ3NfzrZQVa8GI/8cofCl74AOVqq9W5kNmguTIzJ/1s2gyI9wA==}
    engines: {node: '>= 0.4'}
    requiresBuild: true
    dependencies:
      define-properties: 1.2.1
    optional: true

  /globby@11.1.0:
    resolution: {integrity: sha512-jhIXaOzy1sb8IyocaruWSn1TjmnBVs8Ayhcy83rmxNJ8q2uWKCAj3CnJY+KpGSXCueAPc0i05kVvVKtP1t9S3g==}
    engines: {node: '>=10'}
    dependencies:
      array-union: 2.1.0
      dir-glob: 3.0.1
      fast-glob: 3.3.2
      ignore: 5.3.1
      merge2: 1.4.1
      slash: 3.0.0
    dev: true

  /globby@14.0.1:
    resolution: {integrity: sha512-jOMLD2Z7MAhyG8aJpNOpmziMOP4rPLcc95oQPKXBazW82z+CEgPFBQvEpRUa1KeIMUJo4Wsm+q6uzO/Q/4BksQ==}
    engines: {node: '>=18'}
    dependencies:
      '@sindresorhus/merge-streams': 2.3.0
      fast-glob: 3.3.2
      ignore: 5.3.1
      path-type: 5.0.0
      slash: 5.1.0
      unicorn-magic: 0.1.0
    dev: false

  /gopd@1.0.1:
    resolution: {integrity: sha512-d65bNlIadxvpb/A2abVdlqKqV563juRnZ1Wtk6s1sIR8uNsXR70xqIzVqxVf1eTqDunwT2MkczEeaezCKTZhwA==}
    requiresBuild: true
    dependencies:
      get-intrinsic: 1.2.4
    optional: true

  /got@11.8.6:
    resolution: {integrity: sha512-6tfZ91bOr7bOXnK7PRDCGBLa1H4U080YHNaAQ2KsMGlLEzRbk44nsZF2E1IeRc3vtJHPVbKCYgdFbaGO2ljd8g==}
    engines: {node: '>=10.19.0'}
    dependencies:
      '@sindresorhus/is': 4.6.0
      '@szmarczak/http-timer': 4.0.6
      '@types/cacheable-request': 6.0.3
      '@types/responselike': 1.0.3
      cacheable-lookup: 5.0.4
      cacheable-request: 7.0.4
      decompress-response: 6.0.0
      http2-wrapper: 1.0.3
      lowercase-keys: 2.0.0
      p-cancelable: 2.1.1
      responselike: 2.0.1

  /graceful-fs@4.2.11:
    resolution: {integrity: sha512-RbJ5/jmFcNNCcDV5o9eTnBLJ/HszWV0P73bc+Ff4nS/rJj+YaS6IGyiOL0VoBYX+l1Wrl3k63h/KrH+nhJ0XvQ==}

  /granim@2.0.0:
    resolution: {integrity: sha512-aqa79K49ndjoUBtpYzlO8sKcuVQED+5axvX0SveqTLDR+Fa2G42AGntuQ36ysCFOWGVkWCLfHowFwk+D/9rGDg==}
    dev: false

  /graphemer@1.4.0:
    resolution: {integrity: sha512-EtKwoO6kxCL9WO5xipiHTZlSzBm7WLT627TqC/uVRd0HKmq8NXyebnNYxDoBi7wt8eTWrUrKXCOVaFq9x1kgag==}
    dev: true

  /gsap@3.12.5:
    resolution: {integrity: sha512-srBfnk4n+Oe/ZnMIOXt3gT605BX9x5+rh/prT2F1SsNJsU1XuMiP0E2aptW481OnonOGACZWBqseH5Z7csHxhQ==}
    dev: false

  /gzip-size@6.0.0:
    resolution: {integrity: sha512-ax7ZYomf6jqPTQ4+XCpUGyXKHk5WweS+e05MBO4/y3WJ5RkmPXNKvX+bx1behVILVwr6JSQvZAku021CHPXG3Q==}
    engines: {node: '>=10'}
    dependencies:
      duplexer: 0.1.2

  /hard-rejection@2.1.0:
    resolution: {integrity: sha512-VIZB+ibDhx7ObhAe7OVtoEbuP4h/MuOTHJ+J8h/eBXotJYl0fBgR72xDFCKgIh22OJZIOVNxBMWuhAr10r8HdA==}
    engines: {node: '>=6'}
    dev: true

  /has-flag@3.0.0:
    resolution: {integrity: sha512-sKJf1+ceQBr4SMkvQnBDNDtf4TXpVhVGateu0t918bl30FnbE2m4vNLX+VWe/dpjlb+HugGYzW7uQXH98HPEYw==}
    engines: {node: '>=4'}

  /has-flag@4.0.0:
    resolution: {integrity: sha512-EykJT/Q1KjTWctppgIAgfSO0tKVuZUjhgMr17kqTumMl6Afv3EISleU7qZUzoXDFTAHTDC4NOoG/ZxU3EvlMPQ==}
    engines: {node: '>=8'}
    dev: true

  /has-property-descriptors@1.0.1:
    resolution: {integrity: sha512-VsX8eaIewvas0xnvinAe9bw4WfIeODpGYikiWYLH+dma0Jw6KHYqWiWfhQlgOVK8D6PvjubK5Uc4P0iIhIcNVg==}
    requiresBuild: true
    dependencies:
      get-intrinsic: 1.2.4
    optional: true

  /has-proto@1.0.1:
    resolution: {integrity: sha512-7qE+iP+O+bgF9clE5+UoBFzE65mlBiVj3tKCrlNQ0Ogwm0BjpT/gK4SlLYDMybDh5I3TCTKnPPa0oMG7JDYrhg==}
    engines: {node: '>= 0.4'}
    requiresBuild: true
    optional: true

  /has-symbols@1.0.3:
    resolution: {integrity: sha512-l3LCuF6MgDNwTDKkdYGEihYjt5pRPbEg46rtlmnSPlUbgmB8LOIrKJbYYFBSbnPaJexMKtiPO8hmeRjRz2Td+A==}
    engines: {node: '>= 0.4'}
    requiresBuild: true
    optional: true

  /hash-sum@2.0.0:
    resolution: {integrity: sha512-WdZTbAByD+pHfl/g9QSsBIIwy8IT+EsPiKDs0KNX+zSHhdDLFKdZu0BQHljvO+0QI/BasbMSUa8wYNCZTvhslg==}
    dev: false

  /hasown@2.0.0:
    resolution: {integrity: sha512-vUptKVTpIJhcczKBbgnS+RtcuYMB8+oNzPK2/Hp3hanz8JmpATdmmgLgSaadVREkDm+e2giHwY3ZRkyjSIDDFA==}
    engines: {node: '>= 0.4'}
    dependencies:
      function-bind: 1.1.2

  /he@1.2.0:
    resolution: {integrity: sha512-F/1DnUGPopORZi0ni+CvrCgHQ5FyEAHRLSApuYWMmrbSwoN2Mn/7k+Gl38gJnR7yyDZk6WLXwiGod1JOWNDKGw==}
    hasBin: true
    dev: true

  /hookable@5.5.3:
    resolution: {integrity: sha512-Yc+BQe8SvoXH1643Qez1zqLRmbA5rCL+sSmk6TVos0LWVfNIB7PGncdlId77WzLGSIB5KaWgTaNTs2lNVEI6VQ==}
    dev: false

  /hosted-git-info@2.8.9:
    resolution: {integrity: sha512-mxIDAb9Lsm6DoOJ7xH+5+X4y1LU/4Hi50L9C5sIswK3JzULS4bwk1FvjdBgvYR4bzT4tuUQiC15FE2f5HbLvYw==}
    dev: true

  /hosted-git-info@4.1.0:
    resolution: {integrity: sha512-kyCuEOWjJqZuDbRHzL8V93NzQhwIB71oFWSyzVo+KPZI+pnQPPxucdkrOZvkLRnrf5URsQM+IJ09Dw29cRALIA==}
    engines: {node: '>=10'}
    dependencies:
      lru-cache: 6.0.0
    dev: true

  /hosted-git-info@7.0.1:
    resolution: {integrity: sha512-+K84LB1DYwMHoHSgaOY/Jfhw3ucPmSET5v98Ke/HdNSw4a0UktWzyW1mjhjpuxxTqOOsfWT/7iVshHmVZ4IpOA==}
    engines: {node: ^16.14.0 || >=18.0.0}
    dependencies:
      lru-cache: 10.2.0
    dev: true

  /hotkeys-js@3.13.7:
    resolution: {integrity: sha512-ygFIdTqqwG4fFP7kkiYlvayZppeIQX2aPpirsngkv1xM1lP0piDY5QEh68nQnIKvz64hfocxhBaD/uK3sSK1yQ==}
    dev: false

  /howler@2.2.4:
    resolution: {integrity: sha512-iARIBPgcQrwtEr+tALF+rapJ8qSc+Set2GJQl7xT1MQzWaVkFebdJhR3alVlSiUf5U7nAANKuj3aWpwerocD5w==}
    dev: false

  /html-encoding-sniffer@4.0.0:
    resolution: {integrity: sha512-Y22oTqIU4uuPgEemfz7NDJz6OeKf12Lsu+QC+s3BVpda64lTiMYCyGwg5ki4vFxkMwQdeZDl2adZoqUgdFuTgQ==}
    engines: {node: '>=18'}
    dependencies:
      whatwg-encoding: 3.1.1

  /html-tags@3.3.1:
    resolution: {integrity: sha512-ztqyC3kLto0e9WbNp0aeP+M3kTt+nbaIveGmUxAtZa+8iFgKLUOD4YKM5j+f3QD89bra7UeumolZHKuOXnTmeQ==}
    engines: {node: '>=8'}

  /http-cache-semantics@4.1.1:
    resolution: {integrity: sha512-er295DKPVsV82j5kw1Gjt+ADA/XYHsajl82cGNQG2eyoPkvgUhX+nDIyelzhIWbbsXP39EHcI6l5tYs2FYqYXQ==}

  /http-proxy-agent@5.0.0:
    resolution: {integrity: sha512-n2hY8YdoRE1i7r6M0w9DIw5GgZN0G25P8zLCRQ8rjXtTU3vsNFBI/vWK/UIeE6g5MUUz6avwAPXmL6Fy9D/90w==}
    engines: {node: '>= 6'}
    dependencies:
      '@tootallnate/once': 2.0.0
      agent-base: 6.0.2
      debug: 4.3.4
    transitivePeerDependencies:
      - supports-color
    dev: true

  /http-proxy-agent@7.0.2:
    resolution: {integrity: sha512-T1gkAiYYDWYx3V5Bmyu7HcfcvL7mUrTWiM6yOfa3PIphViJ/gFPbvidQ+veqSOHci/PxBcDabeUNCzpOODJZig==}
    engines: {node: '>= 14'}
    dependencies:
      agent-base: 7.1.0
      debug: 4.3.4
    transitivePeerDependencies:
      - supports-color

  /http2-wrapper@1.0.3:
    resolution: {integrity: sha512-V+23sDMr12Wnz7iTcDeJr3O6AIxlnvT/bmaAAAP/Xda35C90p9599p0F1eHR/N1KILWSoWVAiOMFjBBXaXSMxg==}
    engines: {node: '>=10.19.0'}
    dependencies:
      quick-lru: 5.1.1
      resolve-alpn: 1.2.1

  /https-proxy-agent@5.0.1:
    resolution: {integrity: sha512-dFcAjpTQFgoLMzC2VwU+C/CbS7uRL0lWmxDITmqm7C+7F0Odmj6s9l6alZc6AELXhrnggM2CeWSXHGOdX2YtwA==}
    engines: {node: '>= 6'}
    dependencies:
      agent-base: 6.0.2
      debug: 4.3.4
    transitivePeerDependencies:
      - supports-color
    dev: true

  /https-proxy-agent@7.0.4:
    resolution: {integrity: sha512-wlwpilI7YdjSkWaQ/7omYBMTliDcmCN8OLihO6I9B86g06lMyAoqgoDpV0XqoaPOKj+0DIdAvnsWfyAAhmimcg==}
    engines: {node: '>= 14'}
    dependencies:
      agent-base: 7.1.0
      debug: 4.3.4
    transitivePeerDependencies:
      - supports-color

  /human-signals@2.1.0:
    resolution: {integrity: sha512-B4FFZ6q/T2jhhksgkbEW3HBvWIfDW85snkQgawt07S7J5QXTk6BkNV+0yAeZrM5QpMAdYlocGoljn0sJ/WQkFw==}
    engines: {node: '>=10.17.0'}

  /human-signals@5.0.0:
    resolution: {integrity: sha512-AXcZb6vzzrFAUE61HnN4mpLqd/cSIwNQjtNWR0euPm6y0iqx3G4gOXaIDdtdDwZmhwe82LA6+zinmW4UBWVePQ==}
    engines: {node: '>=16.17.0'}

  /husky@9.0.11:
    resolution: {integrity: sha512-AB6lFlbwwyIqMdHYhwPe+kjOC3Oc5P3nThEoW/AaO2BX3vJDjWPFxYLxokUZOo6RNX20He3AaT8sESs9NJcmEw==}
    engines: {node: '>=18'}
    hasBin: true
    dev: true

  /iconv-corefoundation@1.1.7:
    resolution: {integrity: sha512-T10qvkw0zz4wnm560lOEg0PovVqUXuOFhhHAkixw8/sycy7TJt7v/RrkEKEQnAw2viPSJu6iAkErxnzR0g8PpQ==}
    engines: {node: ^8.11.2 || >=10}
    os: [darwin]
    requiresBuild: true
    dependencies:
      cli-truncate: 2.1.0
      node-addon-api: 1.7.2
    dev: true
    optional: true

  /iconv-lite@0.5.2:
    resolution: {integrity: sha512-kERHXvpSaB4aU3eANwidg79K8FlrN77m8G9V+0vOR3HYaRifrlwMEpT7ZBJqLSEIHnEgJTHcWK82wwLwwKwtag==}
    engines: {node: '>=0.10.0'}
    dependencies:
      safer-buffer: 2.1.2
    dev: false

  /iconv-lite@0.6.3:
    resolution: {integrity: sha512-4fCk79wshMdzMp2rH06qWrJE4iolqLhCUH+OiuIgU++RB0+94NlDL81atO7GX55uUKueo0txHNtvEyI6D7WdMw==}
    engines: {node: '>=0.10.0'}
    dependencies:
      safer-buffer: 2.1.2

  /ieee754@1.2.1:
    resolution: {integrity: sha512-dcyqhDvX1C46lXZcVqCpK+FtMRQVdIMN6/Df5js2zouUsqG7I6sFxitIC+7KYK29KdXOLHdu9zL4sFnoVQnqaA==}
    requiresBuild: true
    dev: true
    optional: true

  /ignore-walk@6.0.4:
    resolution: {integrity: sha512-t7sv42WkwFkyKbivUCglsQW5YWMskWtbEf4MNKX5u/CCWHKSPzN4FtBQGsQZgCLbxOzpVlcbWVK5KB3auIOjSw==}
    engines: {node: ^14.17.0 || ^16.13.0 || >=18.0.0}
    dependencies:
      minimatch: 9.0.3
    dev: true

  /ignore@5.3.1:
    resolution: {integrity: sha512-5Fytz/IraMjqpwfd34ke28PTVMjZjJG2MPn5t7OE4eUCUNf8BAa7b5WUS9/Qvr6mwOQS7Mk6vdsMno5he+T8Xw==}
    engines: {node: '>= 4'}

  /illusory@2.0.3:
    resolution: {integrity: sha512-UKGUKGy2JjgqVtJkii4QY6VwJTa0bNKA0r3YehWip9DcK/Q0z190Vx7yDDDd4tPWqZ+j9zsZQ0iVSmYKCUgxwg==}
    dependencies:
      rematrix: 0.7.2
    dev: false

  /immutable@4.3.5:
    resolution: {integrity: sha512-8eabxkth9gZatlwl5TBuJnCsoTADlL6ftEr7A4qgdaTsPyreilDSnUk57SO+jfKcNtxPa22U5KK6DSeAYhpBJw==}

  /import-fresh@3.3.0:
    resolution: {integrity: sha512-veYYhQa+D1QBKznvhUHxb8faxlrwUnxseDAbAp457E0wLNio2bOSKnjYDhMj+YiAq61xrMGhQk9iXVk5FzgQMw==}
    engines: {node: '>=6'}
    dependencies:
      parent-module: 1.0.1
      resolve-from: 4.0.0
    dev: true

  /imurmurhash@0.1.4:
    resolution: {integrity: sha512-JmXMZ6wuvDmLiHEml9ykzqO6lwFbof0GG4IkcGaENdCRDDmMVnny7s5HsIgHCbaq0w2MyPhDqkhTUgS2LU2PHA==}
    engines: {node: '>=0.8.19'}

  /indent-string@4.0.0:
    resolution: {integrity: sha512-EdDDZu4A2OyIK7Lr/2zG+w5jmbuk1DVBnEwREQvBzspBJkCEbRa8GxU1lghYcaGJCnRWibjDXlq779X1/y5xwg==}
    engines: {node: '>=8'}

  /inflight@1.0.6:
    resolution: {integrity: sha512-k92I/b08q4wvFscXCLvqfsHCrjrF7yiXsQuIVvVE7N82W3+aqpzuUdBbfhWcy/FZR3/4IgflMgKLOsvPDrGCJA==}
    dependencies:
      once: 1.4.0
      wrappy: 1.0.2

  /inherits@2.0.4:
    resolution: {integrity: sha512-k/vGaX4/Yla3WzyMCvTQOXYeIHvqOKtnqBduzTHpzpQZzAskKMhZ2K+EnBiSM9zGSoIFeMpXKxa4dYeZIQqewQ==}

  /ini@1.3.8:
    resolution: {integrity: sha512-JV/yugV2uzW5iMRSiZAyDtQd+nxtUnjeLt0acNdw98kKLrvuRVyB80tsREOE7yvGVgalhZ6RNXCmEHkUKBKxew==}
    dev: true

  /ini@4.1.1:
    resolution: {integrity: sha512-QQnnxNyfvmHFIsj7gkPcYymR8Jdw/o7mp5ZFihxn6h8Ci6fh3Dx4E1gPjpQEpIuPo9XVNY/ZUwh4BPMjGyL01g==}
    engines: {node: ^14.17.0 || ^16.13.0 || >=18.0.0}
    dev: true

  /ip@2.0.0:
    resolution: {integrity: sha512-WKa+XuLG1A1R0UWhl2+1XQSi+fZWMsYKffMZTTYsiZaUD8k2yDAj5atimTUD2TZkyCkNEeYE5NhFZmupOGtjYQ==}

  /is-alphabetical@1.0.4:
    resolution: {integrity: sha512-DwzsA04LQ10FHTZuL0/grVDk4rFoVH1pjAToYwBrHSxcrBIGQuXrQMtD5U1b0U2XVgKZCTLLP8u2Qxqhy3l2Vg==}
    dev: true

  /is-alphanumerical@1.0.4:
    resolution: {integrity: sha512-UzoZUr+XfVz3t3v4KyGEniVL9BDRoQtY7tOyrRybkVNjDFWyo1yhXNGrrBTQxp3ib9BLAWs7k2YKBQsFRkZG9A==}
    dependencies:
      is-alphabetical: 1.0.4
      is-decimal: 1.0.4
    dev: true

  /is-arrayish@0.2.1:
    resolution: {integrity: sha512-zz06S8t0ozoDXMG+ube26zeCTNXcKIPJZJi8hBrF4idCLms4CG9QtK7qBl1boi5ODzFpjswb5JPmHCbMpjaYzg==}
    dev: true

  /is-binary-path@2.1.0:
    resolution: {integrity: sha512-ZMERYes6pDydyuGidse7OsHxtbI7WVeUEozgR/g7rd0xUimYNlvZRE/K2MgZTjWy725IfelLeVcEM97mmtRGXw==}
    engines: {node: '>=8'}
    dependencies:
      binary-extensions: 2.2.0

  /is-builtin-module@3.2.1:
    resolution: {integrity: sha512-BSLE3HnV2syZ0FK0iMA/yUGplUeMmNz4AW5fnTunbCIqZi4vG3WjJT9FHMy5D69xmAYBHXQhJdALdpwVxV501A==}
    engines: {node: '>=6'}
    dependencies:
      builtin-modules: 3.3.0
    dev: true

  /is-ci@3.0.1:
    resolution: {integrity: sha512-ZYvCgrefwqoQ6yTyYUbQu64HsITZ3NfKX1lzaEYdkTDcfKzzCI/wthRRYKkdjHKFVgNiXKAKm65Zo1pk2as/QQ==}
    hasBin: true
    dependencies:
      ci-info: 3.9.0
    dev: true

  /is-core-module@2.13.1:
    resolution: {integrity: sha512-hHrIjvZsftOsvKSn2TRYl63zvxsgE0K+0mYMoH6gD4omR5IWB2KynivBQczo3+wF1cCkjzvptnI9Q0sPU66ilw==}
    dependencies:
      hasown: 2.0.0
    dev: true

  /is-decimal@1.0.4:
    resolution: {integrity: sha512-RGdriMmQQvZ2aqaQq3awNA6dCGtKpiDFcOzrTWrDAT2MiWrKQVPmxLGHl7Y2nNu6led0kEyoX0enY0qXYsv9zw==}
    dev: true

  /is-extglob@2.1.1:
    resolution: {integrity: sha512-SbKbANkN603Vi4jEZv49LeVJMn4yGwsbzZworEoyEiutsN3nJYdbO36zfhGJ6QEDpOZIFkDtnq5JRxmvl3jsoQ==}
    engines: {node: '>=0.10.0'}

  /is-fullwidth-code-point@3.0.0:
    resolution: {integrity: sha512-zymm5+u+sCsSWyD9qNaejV3DFvhCKclKdizYaJUuHA83RLjb7nSuGnddCHGv0hk+KY7BMAlsWeK4Ueg6EV6XQg==}
    engines: {node: '>=8'}

  /is-fullwidth-code-point@4.0.0:
    resolution: {integrity: sha512-O4L094N2/dZ7xqVdrXhh9r1KODPJpFms8B5sGdJLPy664AgvXsreZUyCQQNItZRDlYug4xStLjNp/sz3HvBowQ==}
    engines: {node: '>=12'}
    dev: true

  /is-fullwidth-code-point@5.0.0:
    resolution: {integrity: sha512-OVa3u9kkBbw7b8Xw5F9P+D/T9X+Z4+JruYVNapTjPYZYUznQ5YfWeFkOj606XYYW8yugTfC8Pj0hYqvi4ryAhA==}
    engines: {node: '>=18'}
    dependencies:
      get-east-asian-width: 1.2.0
    dev: true

  /is-glob@4.0.3:
    resolution: {integrity: sha512-xelSayHH36ZgE7ZWhli7pW34hNbNl8Ojv5KVmkJD4hBdD3th8Tfk9vYasLM+mXWOZhFkgZfxhLSnrwRr4elSSg==}
    engines: {node: '>=0.10.0'}
    dependencies:
      is-extglob: 2.1.1

  /is-hexadecimal@1.0.4:
    resolution: {integrity: sha512-gyPJuv83bHMpocVYoqof5VDiZveEoGoFL8m3BXNb2VW8Xs+rz9kqO8LOQ5DH6EsuvilT1ApazU0pyl+ytbPtlw==}
    dev: true

  /is-lambda@1.0.1:
    resolution: {integrity: sha512-z7CMFGNrENq5iFB9Bqo64Xk6Y9sg+epq1myIcdHaGnbMTYOxvzsEtdYqQUylB7LxfkvgrrjP32T6Ywciio9UIQ==}

  /is-number@7.0.0:
    resolution: {integrity: sha512-41Cifkg6e8TylSpdtTpeLVMqvSBEVzTttHvERD741+pnZ8ANv0004MRL43QKPDlK9cGvNp6NZWZUBlbGXYxxng==}
    engines: {node: '>=0.12.0'}

  /is-obj@2.0.0:
    resolution: {integrity: sha512-drqDG3cbczxxEJRoOXcOjtdp1J/lyp1mNn0xaznRs8+muBhgQcrnbspox5X5fOw0HnMnbfDzvnEMEtqDEJEo8w==}
    engines: {node: '>=8'}
    dev: true

  /is-path-inside@3.0.3:
    resolution: {integrity: sha512-Fd4gABb+ycGAmKou8eMftCupSir5lRxqf4aD/vd0cD2qc4HL07OjCeuHMr8Ro4CoMaeCKDB0/ECBOVWjTwUvPQ==}
    engines: {node: '>=8'}
    dev: true

  /is-plain-obj@1.1.0:
    resolution: {integrity: sha512-yvkRyxmFKEOQ4pNXCmJG5AEQNlXJS5LaONXo5/cLdTZdWvsZ1ioJEonLGAosKlMWE8lwUy/bJzMjcw8az73+Fg==}
    engines: {node: '>=0.10.0'}
    dev: true

  /is-plain-obj@4.1.0:
    resolution: {integrity: sha512-+Pgi+vMuUNkJyExiMBt5IlFoMyKnr5zhJ4Uspz58WOhBF5QoIZkFyNHIbBAtHwzVAgk5RtndVNsDRN61/mmDqg==}
    engines: {node: '>=12'}
    dev: false

  /is-potential-custom-element-name@1.0.1:
    resolution: {integrity: sha512-bCYeRA2rVibKZd+s2625gGnGF/t7DSqDs4dP7CrLA1m7jKWz6pps0LpYLJN8Q64HtmPKJ1hrN3nzPNKFEKOUiQ==}

  /is-reference@1.2.1:
    resolution: {integrity: sha512-U82MsXXiFIrjCK4otLT+o2NA2Cd2g5MLoOVXUZjIOhLurrRxpEXzI8O0KZHr3IjLvlAH1kTPYSuqer5T9ZVBKQ==}
    dependencies:
      '@types/estree': 1.0.5
    dev: false

  /is-stream@2.0.1:
    resolution: {integrity: sha512-hFoiJiTl63nn+kstHGBtewWSKnQLpyb155KHheA1l39uvtO9nWIop1p3udqPcUd/xbF1VLMO4n7OI6p7RbngDg==}
    engines: {node: '>=8'}

  /is-stream@3.0.0:
    resolution: {integrity: sha512-LnQR4bZ9IADDRSkvpqMGvt/tEJWclzklNgSw48V5EAaAeDd6qGvN8ei6k5p0tvxSR171VmGyHuTiAOfxAbr8kA==}
    engines: {node: ^12.20.0 || ^14.13.1 || >=16.0.0}

  /is-text-path@2.0.0:
    resolution: {integrity: sha512-+oDTluR6WEjdXEJMnC2z6A4FRwFoYuvShVVEGsS7ewc0UTi2QtAKMDJuL4BDEVt+5T7MjFo12RP8ghOM75oKJw==}
    engines: {node: '>=8'}
    dependencies:
      text-extensions: 2.4.0
    dev: true

  /isarray@1.0.0:
    resolution: {integrity: sha512-VLghIWNM6ELQzo7zwmcg0NmTVyWKYjvIeM83yjp0wRDTmUnrM678fQbcKBo6n2CJEF0szoG//ytg+TKla89ALQ==}
    dev: false

  /isbinaryfile@4.0.10:
    resolution: {integrity: sha512-iHrqe5shvBUcFbmZq9zOQHBoeOhZJu6RQGrDpBgenUm/Am+F3JM2MgQj+rK3Z601fzrL5gLZWtAPH2OBaSVcyw==}
    engines: {node: '>= 8.0.0'}
    dev: true

  /isbinaryfile@5.0.0:
    resolution: {integrity: sha512-UDdnyGvMajJUWCkib7Cei/dvyJrrvo4FIrsvSFWdPpXSUorzXrDJ0S+X5Q4ZlasfPjca4yqCNNsjbCeiy8FFeg==}
    engines: {node: '>= 14.0.0'}
    dev: true

  /isexe@2.0.0:
    resolution: {integrity: sha512-RHxMLp9lnKHGHRng9QFhRCMbYAcVpn69smSGcq3f36xjgVVWThj4qqLbTLlq7Ssj8B+fIQ1EuCEGI2lKsyQeIw==}

  /isexe@3.1.1:
    resolution: {integrity: sha512-LpB/54B+/2J5hqQ7imZHfdU31OlgQqx7ZicVlkm9kzg9/w8GKLEcFfJl/t7DCEDueOyBAD6zCCwTO6Fzs0NoEQ==}
    engines: {node: '>=16'}

  /jackspeak@2.3.6:
    resolution: {integrity: sha512-N3yCS/NegsOBokc8GAdM8UcmfsKiSS8cipheD/nivzr700H+nsMOxJjQnvwOcRYVuFkdH0wGUvW2WbXGmrZGbQ==}
    engines: {node: '>=14'}
    dependencies:
      '@isaacs/cliui': 8.0.2
    optionalDependencies:
      '@pkgjs/parseargs': 0.11.0

  /jake@10.8.7:
    resolution: {integrity: sha512-ZDi3aP+fG/LchyBzUM804VjddnwfSfsdeYkwt8NcbKRvo4rFkjhs456iLFn3k2ZUWvNe4i48WACDbza8fhq2+w==}
    engines: {node: '>=10'}
    hasBin: true
    dependencies:
      async: 3.2.5
      chalk: 4.1.2
      filelist: 1.0.4
      minimatch: 3.1.2
    dev: true

  /jiti@1.21.0:
    resolution: {integrity: sha512-gFqAIbuKyyso/3G2qhiO2OM6shY6EPP/R0+mkDbyspxKazh8BXDC5FiFsUjlczgdNz/vfra0da2y+aHrusLG/Q==}
    hasBin: true

  /js-beautify@1.15.1:
    resolution: {integrity: sha512-ESjNzSlt/sWE8sciZH8kBF8BPlwXPwhR6pWKAw8bw4Bwj+iZcnKW6ONWUutJ7eObuBZQpiIb8S7OYspWrKt7rA==}
    engines: {node: '>=14'}
    hasBin: true
    dependencies:
      config-chain: 1.1.13
      editorconfig: 1.0.4
      glob: 10.3.10
      js-cookie: 3.0.5
      nopt: 7.2.0
    dev: true

  /js-cookie@3.0.5:
    resolution: {integrity: sha512-cEiJEAEoIbWfCZYKWhVwFuvPX1gETRYPw6LlaTKoxD3s2AkXzkCjnp6h0V77ozyqj0jakteJ4YqDJT830+lVGw==}
    engines: {node: '>=14'}
    dev: true

  /js-md5@0.8.3:
    resolution: {integrity: sha512-qR0HB5uP6wCuRMrWPTrkMaev7MJZwJuuw4fnwAzRgP4J4/F8RwtodOKpGp4XpqsLBFzzgqIO42efFAyz2Et6KQ==}
    dev: false

  /js-tokens@4.0.0:
    resolution: {integrity: sha512-RdJUflcE3cUzKiMqQgsCu06FPu9UdIJO0beYbPhHN4k6apgJtifcoCtT9bcxOpYBtpD2kCM6Sbzg4CausW/PKQ==}

  /js-tokens@8.0.3:
    resolution: {integrity: sha512-UfJMcSJc+SEXEl9lH/VLHSZbThQyLpw1vLO1Lb+j4RWDvG3N2f7yj3PVQA3cmkTBNldJ9eFnM+xEXxHIXrYiJw==}

  /js-yaml@4.1.0:
    resolution: {integrity: sha512-wpxZs9NoxZaJESJGIZTyDEaYpl0FKSA+FB9aJiyemKhMwkxQg63h4T1KJgUGHpTqPDNRcmmYLugrRjJlBtWvRA==}
    hasBin: true
    dependencies:
      argparse: 2.0.1

  /jsdoc-type-pratt-parser@4.0.0:
    resolution: {integrity: sha512-YtOli5Cmzy3q4dP26GraSOeAhqecewG04hoO8DY56CH4KJ9Fvv5qKWUCCo3HZob7esJQHCv6/+bnTy72xZZaVQ==}
    engines: {node: '>=12.0.0'}
    dev: true

  /jsdom@24.0.0:
    resolution: {integrity: sha512-UDS2NayCvmXSXVP6mpTj+73JnNQadZlr9N68189xib2tx5Mls7swlTNao26IoHv46BZJFvXygyRtyXd1feAk1A==}
    engines: {node: '>=18'}
    peerDependencies:
      canvas: ^2.11.2
    peerDependenciesMeta:
      canvas:
        optional: true
    dependencies:
      cssstyle: 4.0.1
      data-urls: 5.0.0
      decimal.js: 10.4.3
      form-data: 4.0.0
      html-encoding-sniffer: 4.0.0
      http-proxy-agent: 7.0.2
      https-proxy-agent: 7.0.4
      is-potential-custom-element-name: 1.0.1
      nwsapi: 2.2.7
      parse5: 7.1.2
      rrweb-cssom: 0.6.0
      saxes: 6.0.0
      symbol-tree: 3.2.4
      tough-cookie: 4.1.3
      w3c-xmlserializer: 5.0.0
      webidl-conversions: 7.0.0
      whatwg-encoding: 3.1.1
      whatwg-mimetype: 4.0.0
      whatwg-url: 14.0.0
      ws: 8.16.0
      xml-name-validator: 5.0.0
    transitivePeerDependencies:
      - bufferutil
      - supports-color
      - utf-8-validate

  /jsesc@0.5.0:
    resolution: {integrity: sha512-uZz5UnB7u4T9LvwmFqXii7pZSouaRPorGs5who1Ip7VO0wxanFvBL7GkM6dTHlgX+jhBApRetaWpnDabOeTcnA==}
    hasBin: true
    dev: true

  /jsesc@2.5.2:
    resolution: {integrity: sha512-OYu7XEzjkCQ3C5Ps3QIZsQfNpqoJyZZA99wd9aWd05NCtC5pWOkShK2mkL6HXQR6/Cy2lbNdPlZBpuQHXE63gA==}
    engines: {node: '>=4'}
    hasBin: true

  /jsesc@3.0.2:
    resolution: {integrity: sha512-xKqzzWXDttJuOcawBt4KnKHHIf5oQ/Cxax+0PWFG+DFDgHNAdi+TXECADI+RYiFUMmx8792xsMbbgXj4CwnP4g==}
    engines: {node: '>=6'}
    hasBin: true
    dev: true

  /json-buffer@3.0.1:
    resolution: {integrity: sha512-4bV5BfR2mqfQTJm+V5tPPdf+ZpuhiIvTuAB5g8kcrXOZpTT/QwwVRWBywX1ozr6lEuPdbHxwaJlm9G6mI2sfSQ==}

  /json-parse-even-better-errors@2.3.1:
    resolution: {integrity: sha512-xyFwyhro/JEof6Ghe2iz2NcXoj2sloNsWr/XsERDK/oiPCfaNhl5ONfp+jQdAZRQQ0IJWNzH9zIZF7li91kh2w==}
    dev: true

  /json-parse-even-better-errors@3.0.1:
    resolution: {integrity: sha512-aatBvbL26wVUCLmbWdCpeu9iF5wOyWpagiKkInA+kfws3sWdBrTnsvN2CKcyCYyUrc7rebNBlK6+kteg7ksecg==}
    engines: {node: ^14.17.0 || ^16.13.0 || >=18.0.0}
    dev: true

  /json-schema-traverse@0.4.1:
    resolution: {integrity: sha512-xbbCH5dCYU5T8LcEhhuh7HJ88HXuW3qsI3Y0zOZFKfZEHcpWiHU/Jxzk629Brsab/mMiHQti9wMP+845RPe3Vg==}
    dev: true

  /json-schema-traverse@1.0.0:
    resolution: {integrity: sha512-NM8/P9n3XjXhIZn1lLhkFaACTOURQXjWhV4BA/RnOv8xvgqtqpAX9IO4mRQxSx1Rlo4tqzeqb0sOlruaOy3dug==}
    dev: true

  /json-stable-stringify-without-jsonify@1.0.1:
    resolution: {integrity: sha512-Bdboy+l7tA3OGW6FjyFHWkP5LuByj1Tk33Ljyq0axyzdk9//JSi2u3fP1QSmd1KNwq6VOKYGlAu87CisVir6Pw==}
    dev: true

  /json-stringify-safe@5.0.1:
    resolution: {integrity: sha512-ZClg6AaYvamvYEE82d3Iyd3vSSIjQ+odgjaTzRuO3s7toCdFKczob2i0zCh7JE8kWn17yvAWhUVxvqGwUalsRA==}
    requiresBuild: true
    optional: true

  /json5@2.2.3:
    resolution: {integrity: sha512-XmOWe7eyHYH14cLdVPoyg+GOH3rYX++KpzrylJwSW98t3Nk+U8XOl8FWKOgwtzdb8lXGf6zYwDUzeHMWfxasyg==}
    engines: {node: '>=6'}
    hasBin: true

  /jsonc-eslint-parser@2.4.0:
    resolution: {integrity: sha512-WYDyuc/uFcGp6YtM2H0uKmUwieOuzeE/5YocFJLnLfclZ4inf3mRn8ZVy1s7Hxji7Jxm6Ss8gqpexD/GlKoGgg==}
    engines: {node: ^12.22.0 || ^14.17.0 || >=16.0.0}
    dependencies:
      acorn: 8.11.3
      eslint-visitor-keys: 3.4.3
      espree: 9.6.1
      semver: 7.6.0

  /jsonc-parser@3.2.1:
    resolution: {integrity: sha512-AilxAyFOAcK5wA1+LeaySVBrHsGQvUFCDWXKpZjzaL0PqW+xfBOttn8GNtWKFWqneyMZj41MWF9Kl6iPWLwgOA==}

  /jsonfile@4.0.0:
    resolution: {integrity: sha512-m6F1R3z8jjlf2imQHS2Qez5sjKWQzbuuhuJ/FKYFRZvPE3PuHcSMVZzfsLhGVOkfd20obL5SWEBew5ShlquNxg==}
    optionalDependencies:
      graceful-fs: 4.2.11

  /jsonfile@6.1.0:
    resolution: {integrity: sha512-5dgndWOriYSm5cnYaJNhalLNDKOqFwyDB/rr1E9ZsGciGvKPs8R2xYGCacuf3z6K1YKDz182fd+fY3cn3pMqXQ==}
    dependencies:
      universalify: 2.0.1
    optionalDependencies:
      graceful-fs: 4.2.11

  /jsonparse@1.3.1:
    resolution: {integrity: sha512-POQXvpdL69+CluYsillJ7SUhKvytYjW9vG/GKpnf+xP8UWgYEM/RaMzHHofbALDiKbbP1W8UEYmgGl39WkPZsg==}
    engines: {'0': node >= 0.2.0}
    dev: true

  /keyv@4.5.4:
    resolution: {integrity: sha512-oxVHkHR/EJf2CNXnWxRLW6mg7JyCCUcG0DtEGmL2ctUo1PNTin1PUil+r/+4r5MpVgC/fn1kjsx7mjSujKqIpw==}
    dependencies:
      json-buffer: 3.0.1

  /kind-of@6.0.3:
    resolution: {integrity: sha512-dcS1ul+9tmeD95T+x28/ehLgd9mENa3LsvDTtzm3vyBEO7RPptvAD+t44WVXaUjTBRcrpFeFlC8WCruUR456hw==}
    engines: {node: '>=0.10.0'}
    dev: true

  /kleur@3.0.3:
    resolution: {integrity: sha512-eTIzlVOSUR+JxdDFepEYcBMtZ9Qqdef+rnzWdRZuMbOywu5tO2w2N7rqjoANZ5k9vywhL6Br1VRjUIgTQx4E8w==}
    engines: {node: '>=6'}
    dev: true

  /knitwork@1.0.0:
    resolution: {integrity: sha512-dWl0Dbjm6Xm+kDxhPQJsCBTxrJzuGl0aP9rhr+TG8D3l+GL90N8O8lYUi7dTSAN2uuDqCtNgb6aEuQH5wsiV8Q==}
    dev: false

  /kolorist@1.8.0:
    resolution: {integrity: sha512-Y+60/zizpJ3HRH8DCss+q95yr6145JXZo46OTpFvDZWLfRCE4qChOyk1b26nMaNpfHHgxagk9dXT5OP0Tfe+dQ==}

  /lazy-val@1.0.5:
    resolution: {integrity: sha512-0/BnGCCfyUMkBpeDgWihanIAF9JmZhHBgUhEqzvf+adhNGLoP6TaiI5oF8oyb3I45P+PcnrqihSf01M0l0G5+Q==}
    dev: true

  /levn@0.4.1:
    resolution: {integrity: sha512-+bT2uH4E5LGE7h/n3evcS/sQlJXCpIp6ym8OWJ5eV6+67Dsql/LaaT7qJBAt2rzfoa/5QBGBhxDix1dMt2kQKQ==}
    engines: {node: '>= 0.8.0'}
    dependencies:
      prelude-ls: 1.2.1
      type-check: 0.4.0
    dev: true

  /lilconfig@3.0.0:
    resolution: {integrity: sha512-K2U4W2Ff5ibV7j7ydLr+zLAkIg5JJ4lPn1Ltsdt+Tz/IjQ8buJ55pZAxoP34lqIiwtF9iAvtLv3JGv7CAyAg+g==}
    engines: {node: '>=14'}
    dev: true

  /lines-and-columns@1.2.4:
    resolution: {integrity: sha512-7ylylesZQ/PV29jhEDl3Ufjo6ZX7gCqJr5F7PKrqc93v7fzSymt1BpwEU8nAUXs8qzzvqhbjhK5QZg6Mt/HkBg==}
    dev: true

  /lint-staged@15.2.2:
    resolution: {integrity: sha512-TiTt93OPh1OZOsb5B7k96A/ATl2AjIZo+vnzFZ6oHK5FuTk63ByDtxGQpHm+kFETjEWqgkF95M8FRXKR/LEBcw==}
    engines: {node: '>=18.12.0'}
    hasBin: true
    dependencies:
      chalk: 5.3.0
      commander: 11.1.0
      debug: 4.3.4
      execa: 8.0.1
      lilconfig: 3.0.0
      listr2: 8.0.1
      micromatch: 4.0.5
      pidtree: 0.6.0
      string-argv: 0.3.2
      yaml: 2.3.4
    transitivePeerDependencies:
      - supports-color
    dev: true

  /listr2@8.0.1:
    resolution: {integrity: sha512-ovJXBXkKGfq+CwmKTjluEqFi3p4h8xvkxGQQAQan22YCgef4KZ1mKGjzfGh6PL6AW5Csw0QiQPNuQyH+6Xk3hA==}
    engines: {node: '>=18.0.0'}
    dependencies:
      cli-truncate: 4.0.0
      colorette: 2.0.20
      eventemitter3: 5.0.1
      log-update: 6.0.0
      rfdc: 1.3.1
      wrap-ansi: 9.0.0
    dev: true

  /local-pkg@0.4.3:
    resolution: {integrity: sha512-SFppqq5p42fe2qcZQqqEOiVRXl+WCP1MdT6k7BDEW1j++sp5fIY+/fdRQitvKgB5BrBcmrs5m/L0v2FrU5MY1g==}
    engines: {node: '>=14'}
    dev: true

  /local-pkg@0.5.0:
    resolution: {integrity: sha512-ok6z3qlYyCDS4ZEU27HaU6x/xZa9Whf8jD4ptH5UZTQYZVYeb9bnZ3ojVhiJNLiXK1Hfc0GNbLXcmZ5plLDDBg==}
    engines: {node: '>=14'}
    dependencies:
      mlly: 1.5.0
      pkg-types: 1.0.3

  /locate-path@5.0.0:
    resolution: {integrity: sha512-t7hw9pI+WvuwNJXwk5zVHpyhIqzg2qTlklJOf0mVxGSbe3Fp2VieZcduNYjaLDoy6p9uGpQEGWG87WpMKlNq8g==}
    engines: {node: '>=8'}
    dependencies:
      p-locate: 4.1.0
    dev: true

  /locate-path@6.0.0:
    resolution: {integrity: sha512-iPZK6eYjbxRu3uB4/WZ3EsEIMJFMqAoopl3R+zuq0UjcAm/MO6KCweDgPfP3elTztoKP3KtnVHxTn2NHBSDVUw==}
    engines: {node: '>=10'}
    dependencies:
      p-locate: 5.0.0

  /locate-path@7.2.0:
    resolution: {integrity: sha512-gvVijfZvn7R+2qyPX8mAuKcFGDf6Nc61GdvGafQsHL0sBIxfKzA+usWn4GFC/bk+QdwPUD4kWFJLhElipq+0VA==}
    engines: {node: ^12.20.0 || ^14.13.1 || >=16.0.0}
    dependencies:
      p-locate: 6.0.0
    dev: true

  /lodash-es@4.17.21:
    resolution: {integrity: sha512-mKnC+QJ9pWVzv+C4/U3rRsHapFfHvQFoFB92e52xeyGMcX6/OlIl78je1u8vePzYZSkkogMPJ2yjxxsb89cxyw==}
    dev: false

  /lodash-unified@1.0.3(@types/lodash-es@4.17.12)(lodash-es@4.17.21)(lodash@4.17.21):
    resolution: {integrity: sha512-WK9qSozxXOD7ZJQlpSqOT+om2ZfcT4yO+03FuzAHD0wF6S0l0090LRPDx3vhTTLZ8cFKpBn+IOcVXK6qOcIlfQ==}
    peerDependencies:
      '@types/lodash-es': '*'
      lodash: '*'
      lodash-es: '*'
    dependencies:
      '@types/lodash-es': 4.17.12
      lodash: 4.17.21
      lodash-es: 4.17.21
    dev: false

  /lodash.camelcase@4.3.0:
    resolution: {integrity: sha512-TwuEnCnxbc3rAvhf/LbG7tJUDzhqXyFnv3dtzLOPgCG/hODL7WFnsbwktkD7yUV0RrreP/l1PALq/YSg6VvjlA==}
    dev: true

  /lodash.isfunction@3.0.9:
    resolution: {integrity: sha512-AirXNj15uRIMMPihnkInB4i3NHeb4iBtNg9WRWuK2o31S+ePwwNmDPaTL3o7dTJ+VXNZim7rFs4rxN4YU1oUJw==}
    dev: true

  /lodash.isplainobject@4.0.6:
    resolution: {integrity: sha512-oSXzaWypCMHkPC3NvBEaPHf0KsA5mvPrOPgQWDsbg8n7orZ290M0BmC/jgRZ4vcJ6DTAhjrsSYgdsW/F+MFOBA==}
    dev: true

  /lodash.kebabcase@4.1.1:
    resolution: {integrity: sha512-N8XRTIMMqqDgSy4VLKPnJ/+hpGZN+PHQiJnSenYqPaVV/NCqEogTnAdZLQiGKhxX+JCs8waWq2t1XHWKOmlY8g==}
    dev: true

  /lodash.merge@4.6.2:
    resolution: {integrity: sha512-0KpjqXRVvrYyCsX1swR/XTK0va6VQkQM6MNo7PqW77ByjAhoARA8EfrP1N4+KlKj8YS0ZUCtRT/YUuhyYDujIQ==}
    dev: true

  /lodash.mergewith@4.6.2:
    resolution: {integrity: sha512-GK3g5RPZWTRSeLSpgP8Xhra+pnjBC56q9FZYe1d5RN3TJ35dbkGy3YqBSMbyCrlbi+CM9Z3Jk5yTL7RCsqboyQ==}
    dev: true

  /lodash.snakecase@4.1.1:
    resolution: {integrity: sha512-QZ1d4xoBHYUeuouhEq3lk3Uq7ldgyFXGBhg04+oRLnIz8o9T65Eh+8YdroUwn846zchkA9yDsDl5CVVaV2nqYw==}
    dev: true

  /lodash.startcase@4.4.0:
    resolution: {integrity: sha512-+WKqsK294HMSc2jEbNgpHpd0JfIBhp7rEV4aqXWqFr6AlXov+SlcgB1Fv01y2kGe3Gc8nMW7VA0SrGuSkRfIEg==}
    dev: true

  /lodash.uniq@4.5.0:
    resolution: {integrity: sha512-xfBaXQd9ryd9dlSDvnvI0lvxfLJlYAZzXomUYzLKtUeOQvOP5piqAWuGtrhWeqaXK9hhoM/iyJc5AV+XfsX3HQ==}
    dev: true

  /lodash.upperfirst@4.3.1:
    resolution: {integrity: sha512-sReKOYJIJf74dhJONhU4e0/shzi1trVbSWDOhKYE5XV2O+H7Sb2Dihwuc7xWxVl+DgFPyTqIN3zMfT9cq5iWDg==}
    dev: true

  /lodash@4.17.21:
    resolution: {integrity: sha512-v2kDEe57lecTulaDIuNTPy3Ry4gLGJ6Z1O3vE1krgXZNrsQ+LFTGHVxVjcXPs17LhbZVGedAJv8XZ1tvj5FvSg==}

  /log-update@6.0.0:
    resolution: {integrity: sha512-niTvB4gqvtof056rRIrTZvjNYE4rCUzO6X/X+kYjd7WFxXeJ0NwEFnRxX6ehkvv3jTwrXnNdtAak5XYZuIyPFw==}
    engines: {node: '>=18'}
    dependencies:
      ansi-escapes: 6.2.0
      cli-cursor: 4.0.0
      slice-ansi: 7.1.0
      strip-ansi: 7.1.0
      wrap-ansi: 9.0.0
    dev: true

  /log4js@6.9.1:
    resolution: {integrity: sha512-1somDdy9sChrr9/f4UlzhdaGfDR2c/SaD2a4T7qEkG4jTS57/B3qmnjLYePwQ8cqWnUHZI0iAKxMBpCZICiZ2g==}
    engines: {node: '>=8.0'}
    dependencies:
      date-format: 4.0.14
      debug: 4.3.4
      flatted: 3.2.9
      rfdc: 1.3.1
      streamroller: 3.1.5
    transitivePeerDependencies:
      - supports-color
    dev: false

  /longest-streak@3.1.0:
    resolution: {integrity: sha512-9Ri+o0JYgehTaVBBDoMqIl8GXtbWg711O3srftcHhZ0dqnETqLaoIK0x17fUw9rFSlK/0NlsKe0Ahhyl5pXE2g==}
    dev: false

  /lottie-web@5.12.2:
    resolution: {integrity: sha512-uvhvYPC8kGPjXT3MyKMrL3JitEAmDMp30lVkuq/590Mw9ok6pWcFCwXJveo0t5uqYw1UREQHofD+jVpdjBv8wg==}
    dev: false

  /loupe@2.3.7:
    resolution: {integrity: sha512-zSMINGVYkdpYSOBmLi0D1Uo7JU9nVdQKrHxC8eYlV+9YKK9WePqAlL7lSlorG/U2Fw1w0hTBmaa/jrQ3UbPHtA==}
    dependencies:
      get-func-name: 2.0.2

  /lowercase-keys@2.0.0:
    resolution: {integrity: sha512-tqNXrS78oMOE73NMxK4EMLQsQowWf8jKooH9g7xPavRT706R6bkQJ6DY2Te7QukaZsulxa30wQ7bk0pm4XiHmA==}
    engines: {node: '>=8'}

  /lru-cache@10.2.0:
    resolution: {integrity: sha512-2bIM8x+VAf6JT4bKAljS1qUWgMsqZRPGJS6FSahIMPVvctcNhyVp7AJu7quxOW9jwkryBReKZY5tY5JYv2n/7Q==}
    engines: {node: 14 || >=16.14}

  /lru-cache@5.1.1:
    resolution: {integrity: sha512-KpNARQA3Iwv+jTA0utUVVbrh+Jlrr1Fv0e56GGzAFOXN7dk/FviaDW8LHmK52DlcH4WP2n6gI8vN1aesBFgo9w==}
    dependencies:
      yallist: 3.1.1

  /lru-cache@6.0.0:
    resolution: {integrity: sha512-Jo6dJ04CmSjuznwJSS3pUeWmd/H0ffTlkXXgwZi+eq1UCmqQwCh+eLsYOYCwY991i2Fah4h1BEMCx4qThGbsiA==}
    engines: {node: '>=10'}
    dependencies:
      yallist: 4.0.0

  /magic-string-ast@0.3.0:
    resolution: {integrity: sha512-0shqecEPgdFpnI3AP90epXyxZy9g6CRZ+SZ7BcqFwYmtFEnZ1jpevcV5HoyVnlDS9gCnc1UIg3Rsvp3Ci7r8OA==}
    engines: {node: '>=16.14.0'}
    dependencies:
      magic-string: 0.30.7
    dev: true

  /magic-string@0.25.9:
    resolution: {integrity: sha512-RmF0AsMzgt25qzqqLc1+MbHmhdx0ojF2Fvs4XnOqz2ZOBXzzkEwc/dJQZCYHAn7v1jbVOjAZfK8msRn4BxO4VQ==}
    dependencies:
      sourcemap-codec: 1.4.8

  /magic-string@0.30.7:
    resolution: {integrity: sha512-8vBuFF/I/+OSLRmdf2wwFCJCz+nSn0m6DPvGH1fS/KiQoSaR+sETbov0eIk9KhEKy8CYqIkIAnbohxT/4H0kuA==}
    engines: {node: '>=12'}
    dependencies:
      '@jridgewell/sourcemap-codec': 1.4.15

  /make-error@1.3.6:
    resolution: {integrity: sha512-s8UhlNe7vPKomQhC1qFelMokr/Sc3AgNbso3n74mVPA5LTZwkB9NlXf4XPamLxJE8h0gh73rM94xvwRT2CVInw==}
    dev: false

  /make-fetch-happen@13.0.0:
    resolution: {integrity: sha512-7ThobcL8brtGo9CavByQrQi+23aIfgYU++wg4B87AIS8Rb2ZBt/MEaDqzA00Xwv/jUjAjYkLHjVolYuTLKda2A==}
    engines: {node: ^16.14.0 || >=18.0.0}
    dependencies:
      '@npmcli/agent': 2.2.1
      cacache: 18.0.2
      http-cache-semantics: 4.1.1
      is-lambda: 1.0.1
      minipass: 7.0.4
      minipass-fetch: 3.0.4
      minipass-flush: 1.0.5
      minipass-pipeline: 1.2.4
      negotiator: 0.6.3
      promise-retry: 2.0.1
      ssri: 10.0.5
    transitivePeerDependencies:
      - supports-color

  /map-obj@1.0.1:
    resolution: {integrity: sha512-7N/q3lyZ+LVCp7PzuxrJr4KMbBE2hW7BT7YNia330OFxIf4d3r5zVpicP2650l7CPN6RM9zOJRl3NGpqSiw3Eg==}
    engines: {node: '>=0.10.0'}
    dev: true

  /map-obj@4.3.0:
    resolution: {integrity: sha512-hdN1wVrZbb29eBGiGjJbeP8JbKjq1urkHJ/LIP/NY48MZ1QVXUsQBV1G1zvYFHn1XE06cwjBsOI2K3Ulnj1YXQ==}
    engines: {node: '>=8'}
    dev: true

  /mark.js@8.11.1:
    resolution: {integrity: sha512-1I+1qpDt4idfgLQG+BNWmrqku+7/2bi5nLf4YwF8y8zXvmfiTBY3PV3ZibfrjBueCByROpuBjLLFCajqkgYoLQ==}
    dev: false

  /matcher@3.0.0:
    resolution: {integrity: sha512-OkeDaAZ/bQCxeFAozM55PKcKU0yJMPGifLwV4Qgjitu+5MoAfSQN4lsLJeXZ1b8w0x+/Emda6MZgXS1jvsapng==}
    engines: {node: '>=10'}
    requiresBuild: true
    dependencies:
      escape-string-regexp: 4.0.0
    optional: true

  /mdast-util-definitions@6.0.0:
    resolution: {integrity: sha512-scTllyX6pnYNZH/AIp/0ePz6s4cZtARxImwoPJ7kS42n+MnVsI4XbnG6d4ibehRIldYMWM2LD7ImQblVhUejVQ==}
    dependencies:
      '@types/mdast': 4.0.3
      '@types/unist': 3.0.2
      unist-util-visit: 5.0.0
    dev: false

  /mdast-util-from-markdown@0.8.5:
    resolution: {integrity: sha512-2hkTXtYYnr+NubD/g6KGBS/0mFmBcifAsI0yIWRiRo0PjVs6SSOSOdtzbp6kSGnShDN6G5aWZpKQ2lWRy27mWQ==}
    dependencies:
      '@types/mdast': 3.0.15
      mdast-util-to-string: 2.0.0
      micromark: 2.11.4
      parse-entities: 2.0.0
      unist-util-stringify-position: 2.0.3
    transitivePeerDependencies:
      - supports-color
    dev: true

  /mdast-util-from-markdown@2.0.0:
    resolution: {integrity: sha512-n7MTOr/z+8NAX/wmhhDji8O3bRvPTV/U0oTCaZJkjhPSKTPhS3xufVhKGF8s1pJ7Ox4QgoIU7KHseh09S+9rTA==}
    dependencies:
      '@types/mdast': 4.0.3
      '@types/unist': 3.0.2
      decode-named-character-reference: 1.0.2
      devlop: 1.1.0
      mdast-util-to-string: 4.0.0
      micromark: 4.0.0
      micromark-util-decode-numeric-character-reference: 2.0.1
      micromark-util-decode-string: 2.0.0
      micromark-util-normalize-identifier: 2.0.0
      micromark-util-symbol: 2.0.0
      micromark-util-types: 2.0.0
      unist-util-stringify-position: 4.0.0
    transitivePeerDependencies:
      - supports-color
    dev: false

  /mdast-util-phrasing@4.1.0:
    resolution: {integrity: sha512-TqICwyvJJpBwvGAMZjj4J2n0X8QWp21b9l0o7eXyVJ25YNWYbJDVIyD1bZXE6WtV6RmKJVYmQAKWa0zWOABz2w==}
    dependencies:
      '@types/mdast': 4.0.3
      unist-util-is: 6.0.0
    dev: false

  /mdast-util-to-markdown@2.1.0:
    resolution: {integrity: sha512-SR2VnIEdVNCJbP6y7kVTJgPLifdr8WEU440fQec7qHoHOUz/oJ2jmNRqdDQ3rbiStOXb2mCDGTuwsK5OPUgYlQ==}
    dependencies:
      '@types/mdast': 4.0.3
      '@types/unist': 3.0.2
      longest-streak: 3.1.0
      mdast-util-phrasing: 4.1.0
      mdast-util-to-string: 4.0.0
      micromark-util-decode-string: 2.0.0
      unist-util-visit: 5.0.0
      zwitch: 2.0.4
    dev: false

  /mdast-util-to-string@2.0.0:
    resolution: {integrity: sha512-AW4DRS3QbBayY/jJmD8437V1Gombjf8RSOUCMFBuo5iHi58AGEgVCKQ+ezHkZZDpAQS75hcBMpLqjpJTjtUL7w==}
    dev: true

  /mdast-util-to-string@4.0.0:
    resolution: {integrity: sha512-0H44vDimn51F0YwvxSJSm0eCDOJTRlmN0R1yBh4HLj9wiV1Dn0QoXGbvFAWj2hSItVTlCmBF1hqKlIyUBVFLPg==}
    dependencies:
      '@types/mdast': 4.0.3
    dev: false

  /mdn-data@2.0.30:
    resolution: {integrity: sha512-GaqWWShW4kv/G9IEucWScBx9G1/vsFZZJUO+tD26M8J8z3Kw5RDQjaoZe03YAClgeS/SWPOcb4nkFBTEi5DUEA==}

  /memoize-one@6.0.0:
    resolution: {integrity: sha512-rkpe71W0N0c0Xz6QD0eJETuWAJGnJ9afsl1srmwPrI+yBCkge5EycXXbYRyvL29zZVUWQCY7InPRCv3GDXuZNw==}
    dev: false

  /meow@12.1.1:
    resolution: {integrity: sha512-BhXM0Au22RwUneMPwSCnyhTOizdWoIEPU9sp0Aqa1PnDMR5Wv2FGXYDjuzJEIX+Eo2Rb8xuYe5jrnm5QowQFkw==}
    engines: {node: '>=16.10'}
    dev: true

  /meow@8.1.2:
    resolution: {integrity: sha512-r85E3NdZ+mpYk1C6RjPFEMSE+s1iZMuHtsHAqY0DT3jZczl0diWUZ8g6oU7h0M9cD2EL+PzaYghhCLzR0ZNn5Q==}
    engines: {node: '>=10'}
    dependencies:
      '@types/minimist': 1.2.5
      camelcase-keys: 6.2.2
      decamelize-keys: 1.1.1
      hard-rejection: 2.1.0
      minimist-options: 4.1.0
      normalize-package-data: 3.0.3
      read-pkg-up: 7.0.1
      redent: 3.0.0
      trim-newlines: 3.0.1
      type-fest: 0.18.1
      yargs-parser: 20.2.9
    dev: true

  /merge-stream@2.0.0:
    resolution: {integrity: sha512-abv/qOcuPfk3URPfDzmZU1LKmuw8kT+0nIHvKrKgFrwifol/doWcdA4ZqsWQ8ENrFKkd67Mfpo/LovbIUsbt3w==}

  /merge2@1.4.1:
    resolution: {integrity: sha512-8q7VEgMJW4J8tcfVPy8g09NcQwZdbwFEqhe/WZkoIzjn/3TGDwtOCYtXGxA3O8tPzpczCCDgv+P2P5y00ZJOOg==}
    engines: {node: '>= 8'}

  /mica-electron@1.5.5:
    resolution: {integrity: sha512-56Q3UaeTSjW2SVZKSQB0oJzKz6tUSOSrGgdImgQyRsJBxiKorsOZgsduG6x2BjN/h8tJ/l+GXWKnQD4Y9I5KpQ==}
    dev: false

  /micromark-core-commonmark@2.0.0:
    resolution: {integrity: sha512-jThOz/pVmAYUtkroV3D5c1osFXAMv9e0ypGDOIZuCeAe91/sD6BoE2Sjzt30yuXtwOYUmySOhMas/PVyh02itA==}
    dependencies:
      decode-named-character-reference: 1.0.2
      devlop: 1.1.0
      micromark-factory-destination: 2.0.0
      micromark-factory-label: 2.0.0
      micromark-factory-space: 2.0.0
      micromark-factory-title: 2.0.0
      micromark-factory-whitespace: 2.0.0
      micromark-util-character: 2.1.0
      micromark-util-chunked: 2.0.0
      micromark-util-classify-character: 2.0.0
      micromark-util-html-tag-name: 2.0.0
      micromark-util-normalize-identifier: 2.0.0
      micromark-util-resolve-all: 2.0.0
      micromark-util-subtokenize: 2.0.0
      micromark-util-symbol: 2.0.0
      micromark-util-types: 2.0.0
    dev: false

  /micromark-factory-destination@2.0.0:
    resolution: {integrity: sha512-j9DGrQLm/Uhl2tCzcbLhy5kXsgkHUrjJHg4fFAeoMRwJmJerT9aw4FEhIbZStWN8A3qMwOp1uzHr4UL8AInxtA==}
    dependencies:
      micromark-util-character: 2.1.0
      micromark-util-symbol: 2.0.0
      micromark-util-types: 2.0.0
    dev: false

  /micromark-factory-label@2.0.0:
    resolution: {integrity: sha512-RR3i96ohZGde//4WSe/dJsxOX6vxIg9TimLAS3i4EhBAFx8Sm5SmqVfR8E87DPSR31nEAjZfbt91OMZWcNgdZw==}
    dependencies:
      devlop: 1.1.0
      micromark-util-character: 2.1.0
      micromark-util-symbol: 2.0.0
      micromark-util-types: 2.0.0
    dev: false

  /micromark-factory-space@2.0.0:
    resolution: {integrity: sha512-TKr+LIDX2pkBJXFLzpyPyljzYK3MtmllMUMODTQJIUfDGncESaqB90db9IAUcz4AZAJFdd8U9zOp9ty1458rxg==}
    dependencies:
      micromark-util-character: 2.1.0
      micromark-util-types: 2.0.0
    dev: false

  /micromark-factory-title@2.0.0:
    resolution: {integrity: sha512-jY8CSxmpWLOxS+t8W+FG3Xigc0RDQA9bKMY/EwILvsesiRniiVMejYTE4wumNc2f4UbAa4WsHqe3J1QS1sli+A==}
    dependencies:
      micromark-factory-space: 2.0.0
      micromark-util-character: 2.1.0
      micromark-util-symbol: 2.0.0
      micromark-util-types: 2.0.0
    dev: false

  /micromark-factory-whitespace@2.0.0:
    resolution: {integrity: sha512-28kbwaBjc5yAI1XadbdPYHX/eDnqaUFVikLwrO7FDnKG7lpgxnvk/XGRhX/PN0mOZ+dBSZ+LgunHS+6tYQAzhA==}
    dependencies:
      micromark-factory-space: 2.0.0
      micromark-util-character: 2.1.0
      micromark-util-symbol: 2.0.0
      micromark-util-types: 2.0.0
    dev: false

  /micromark-util-character@2.1.0:
    resolution: {integrity: sha512-KvOVV+X1yLBfs9dCBSopq/+G1PcgT3lAK07mC4BzXi5E7ahzMAF8oIupDDJ6mievI6F+lAATkbQQlQixJfT3aQ==}
    dependencies:
      micromark-util-symbol: 2.0.0
      micromark-util-types: 2.0.0
    dev: false

  /micromark-util-chunked@2.0.0:
    resolution: {integrity: sha512-anK8SWmNphkXdaKgz5hJvGa7l00qmcaUQoMYsBwDlSKFKjc6gjGXPDw3FNL3Nbwq5L8gE+RCbGqTw49FK5Qyvg==}
    dependencies:
      micromark-util-symbol: 2.0.0
    dev: false

  /micromark-util-classify-character@2.0.0:
    resolution: {integrity: sha512-S0ze2R9GH+fu41FA7pbSqNWObo/kzwf8rN/+IGlW/4tC6oACOs8B++bh+i9bVyNnwCcuksbFwsBme5OCKXCwIw==}
    dependencies:
      micromark-util-character: 2.1.0
      micromark-util-symbol: 2.0.0
      micromark-util-types: 2.0.0
    dev: false

  /micromark-util-combine-extensions@2.0.0:
    resolution: {integrity: sha512-vZZio48k7ON0fVS3CUgFatWHoKbbLTK/rT7pzpJ4Bjp5JjkZeasRfrS9wsBdDJK2cJLHMckXZdzPSSr1B8a4oQ==}
    dependencies:
      micromark-util-chunked: 2.0.0
      micromark-util-types: 2.0.0
    dev: false

  /micromark-util-decode-numeric-character-reference@2.0.1:
    resolution: {integrity: sha512-bmkNc7z8Wn6kgjZmVHOX3SowGmVdhYS7yBpMnuMnPzDq/6xwVA604DuOXMZTO1lvq01g+Adfa0pE2UKGlxL1XQ==}
    dependencies:
      micromark-util-symbol: 2.0.0
    dev: false

  /micromark-util-decode-string@2.0.0:
    resolution: {integrity: sha512-r4Sc6leeUTn3P6gk20aFMj2ntPwn6qpDZqWvYmAG6NgvFTIlj4WtrAudLi65qYoaGdXYViXYw2pkmn7QnIFasA==}
    dependencies:
      decode-named-character-reference: 1.0.2
      micromark-util-character: 2.1.0
      micromark-util-decode-numeric-character-reference: 2.0.1
      micromark-util-symbol: 2.0.0
    dev: false

  /micromark-util-encode@2.0.0:
    resolution: {integrity: sha512-pS+ROfCXAGLWCOc8egcBvT0kf27GoWMqtdarNfDcjb6YLuV5cM3ioG45Ys2qOVqeqSbjaKg72vU+Wby3eddPsA==}
    dev: false

  /micromark-util-html-tag-name@2.0.0:
    resolution: {integrity: sha512-xNn4Pqkj2puRhKdKTm8t1YHC/BAjx6CEwRFXntTaRf/x16aqka6ouVoutm+QdkISTlT7e2zU7U4ZdlDLJd2Mcw==}
    dev: false

  /micromark-util-normalize-identifier@2.0.0:
    resolution: {integrity: sha512-2xhYT0sfo85FMrUPtHcPo2rrp1lwbDEEzpx7jiH2xXJLqBuy4H0GgXk5ToU8IEwoROtXuL8ND0ttVa4rNqYK3w==}
    dependencies:
      micromark-util-symbol: 2.0.0
    dev: false

  /micromark-util-resolve-all@2.0.0:
    resolution: {integrity: sha512-6KU6qO7DZ7GJkaCgwBNtplXCvGkJToU86ybBAUdavvgsCiG8lSSvYxr9MhwmQ+udpzywHsl4RpGJsYWG1pDOcA==}
    dependencies:
      micromark-util-types: 2.0.0
    dev: false

  /micromark-util-sanitize-uri@2.0.0:
    resolution: {integrity: sha512-WhYv5UEcZrbAtlsnPuChHUAsu/iBPOVaEVsntLBIdpibO0ddy8OzavZz3iL2xVvBZOpolujSliP65Kq0/7KIYw==}
    dependencies:
      micromark-util-character: 2.1.0
      micromark-util-encode: 2.0.0
      micromark-util-symbol: 2.0.0
    dev: false

  /micromark-util-subtokenize@2.0.0:
    resolution: {integrity: sha512-vc93L1t+gpR3p8jxeVdaYlbV2jTYteDje19rNSS/H5dlhxUYll5Fy6vJ2cDwP8RnsXi818yGty1ayP55y3W6fg==}
    dependencies:
      devlop: 1.1.0
      micromark-util-chunked: 2.0.0
      micromark-util-symbol: 2.0.0
      micromark-util-types: 2.0.0
    dev: false

  /micromark-util-symbol@2.0.0:
    resolution: {integrity: sha512-8JZt9ElZ5kyTnO94muPxIGS8oyElRJaiJO8EzV6ZSyGQ1Is8xwl4Q45qU5UOg+bGH4AikWziz0iN4sFLWs8PGw==}
    dev: false

  /micromark-util-types@2.0.0:
    resolution: {integrity: sha512-oNh6S2WMHWRZrmutsRmDDfkzKtxF+bc2VxLC9dvtrDIRFln627VsFP6fLMgTryGDljgLPjkrzQSDcPrjPyDJ5w==}
    dev: false

  /micromark@2.11.4:
    resolution: {integrity: sha512-+WoovN/ppKolQOFIAajxi7Lu9kInbPxFuTBVEavFcL8eAfVstoc5MocPmqBeAdBOJV00uaVjegzH4+MA0DN/uA==}
    dependencies:
      debug: 4.3.4
      parse-entities: 2.0.0
    transitivePeerDependencies:
      - supports-color
    dev: true

  /micromark@4.0.0:
    resolution: {integrity: sha512-o/sd0nMof8kYff+TqcDx3VSrgBTcZpSvYcAHIfHhv5VAuNmisCxjhx6YmxS8PFEpb9z5WKWKPdzf0jM23ro3RQ==}
    dependencies:
      '@types/debug': 4.1.12
      debug: 4.3.4
      decode-named-character-reference: 1.0.2
      devlop: 1.1.0
      micromark-core-commonmark: 2.0.0
      micromark-factory-space: 2.0.0
      micromark-util-character: 2.1.0
      micromark-util-chunked: 2.0.0
      micromark-util-combine-extensions: 2.0.0
      micromark-util-decode-numeric-character-reference: 2.0.1
      micromark-util-encode: 2.0.0
      micromark-util-normalize-identifier: 2.0.0
      micromark-util-resolve-all: 2.0.0
      micromark-util-sanitize-uri: 2.0.0
      micromark-util-subtokenize: 2.0.0
      micromark-util-symbol: 2.0.0
      micromark-util-types: 2.0.0
    transitivePeerDependencies:
      - supports-color
    dev: false

  /micromatch@4.0.5:
    resolution: {integrity: sha512-DMy+ERcEW2q8Z2Po+WNXuw3c5YaUSFjAO5GsJqfEl7UjvtIuFKO6ZrKvcItdy98dwFI2N1tg3zNIdKaQT+aNdA==}
    engines: {node: '>=8.6'}
    dependencies:
      braces: 3.0.2
      picomatch: 2.3.1

  /mime-db@1.52.0:
    resolution: {integrity: sha512-sPU4uV7dYlvtWJxwwxHD0PuihVNiE7TyAbQ5SWxDCB9mUYvOgroQOwYQQOKPJ8CIbE+1ETVlOoK1UC2nU3gYvg==}
    engines: {node: '>= 0.6'}

  /mime-types@2.1.35:
    resolution: {integrity: sha512-ZDY+bPm5zTTF+YpCrAU9nK0UgICYPT0QtT1NZWFv4s++TNkcgVaT0g6+4R2uI4MjQjzysHB1zxuWL50hzaeXiw==}
    engines: {node: '>= 0.6'}
    dependencies:
      mime-db: 1.52.0

  /mime@2.6.0:
    resolution: {integrity: sha512-USPkMeET31rOMiarsBNIHZKLGgvKc/LrjofAnBlOttf5ajRvqiRA8QsenbcooctK6d6Ts6aqZXBA+XbkKthiQg==}
    engines: {node: '>=4.0.0'}
    hasBin: true
    dev: true

  /mimic-fn@2.1.0:
    resolution: {integrity: sha512-OqbOk5oEQeAZ8WXWydlu9HJjz9WVdEIvamMCcXmuqUYjTknH/sqsWvhQ3vgwKFRR1HpjvNBKQ37nbJgYzGqGcg==}
    engines: {node: '>=6'}

  /mimic-fn@4.0.0:
    resolution: {integrity: sha512-vqiC06CuhBTUdZH+RYl8sFrL096vA45Ok5ISO6sE/Mr1jRbGH4Csnhi8f3wKVl7x8mO4Au7Ir9D3Oyv1VYMFJw==}
    engines: {node: '>=12'}

  /mimic-response@1.0.1:
    resolution: {integrity: sha512-j5EctnkH7amfV/q5Hgmoal1g2QHFJRraOtmx0JpIqkxhBhI/lJSl1nMpQ45hVarwNETOoWEimndZ4QK0RHxuxQ==}
    engines: {node: '>=4'}

  /mimic-response@3.1.0:
    resolution: {integrity: sha512-z0yWI+4FDrrweS8Zmt4Ej5HdJmky15+L2e6Wgn3+iK5fWzb6T3fhNFq2+MeTRb064c6Wr4N/wv0DzQTjNzHNGQ==}
    engines: {node: '>=10'}

  /min-indent@1.0.1:
    resolution: {integrity: sha512-I9jwMn07Sy/IwOj3zVkVik2JTvgpaykDZEigL6Rx6N9LbMywwUSMtxET+7lVoDLLd3O3IXwJwvuuns8UB/HeAg==}
    engines: {node: '>=4'}
    dev: true

  /minimatch@3.1.2:
    resolution: {integrity: sha512-J7p63hRiAjw1NDEww1W7i37+ByIrOWO5XQQAzZ3VOcL0PNybwpfmV/N05zFAzwQ9USyEcX6t3UO+K5aqBQOIHw==}
    dependencies:
      brace-expansion: 1.1.11
    dev: true

  /minimatch@5.1.6:
    resolution: {integrity: sha512-lKwV/1brpG6mBUFHtb7NUmtABCb2WZZmm2wNiOA5hAb8VdCS4B3dtMWyvcoViccwAW/COERjXLt0zP1zXUN26g==}
    engines: {node: '>=10'}
    dependencies:
      brace-expansion: 2.0.1

  /minimatch@9.0.1:
    resolution: {integrity: sha512-0jWhJpD/MdhPXwPuiRkCbfYfSKp2qnn2eOc279qI7f+osl/l+prKSrvhg157zSYvx/1nmgn2NqdT6k2Z7zSH9w==}
    engines: {node: '>=16 || 14 >=14.17'}
    dependencies:
      brace-expansion: 2.0.1
    dev: true

  /minimatch@9.0.3:
    resolution: {integrity: sha512-RHiac9mvaRw0x3AYRgDC1CxAP7HTcNrrECeA8YYJeWnpo+2Q5CegtZjaotWTWxDG3UeGA1coE05iH1mPjT/2mg==}
    engines: {node: '>=16 || 14 >=14.17'}
    dependencies:
      brace-expansion: 2.0.1

  /minimist-options@4.1.0:
    resolution: {integrity: sha512-Q4r8ghd80yhO/0j1O3B2BjweX3fiHg9cdOwjJd2J76Q135c+NDxGCqdYKQ1SKBuFfgWbAUzBfvYjPUEeNgqN1A==}
    engines: {node: '>= 6'}
    dependencies:
      arrify: 1.0.1
      is-plain-obj: 1.1.0
      kind-of: 6.0.3
    dev: true

  /minimist@1.2.8:
    resolution: {integrity: sha512-2yyAR8qBkN3YuheJanUpWC5U3bb5osDywNB8RzDVlDwDHbocAJveqqj1u8+SVD7jkWT4yvsHCpWqqWqAxb0zCA==}

  /minipass-collect@2.0.1:
    resolution: {integrity: sha512-D7V8PO9oaz7PWGLbCACuI1qEOsq7UKfLotx/C0Aet43fCUB/wfQ7DYeq2oR/svFJGYDHPr38SHATeaj/ZoKHKw==}
    engines: {node: '>=16 || 14 >=14.17'}
    dependencies:
      minipass: 7.0.4

  /minipass-fetch@3.0.4:
    resolution: {integrity: sha512-jHAqnA728uUpIaFm7NWsCnqKT6UqZz7GcI/bDpPATuwYyKwJwW0remxSCxUlKiEty+eopHGa3oc8WxgQ1FFJqg==}
    engines: {node: ^14.17.0 || ^16.13.0 || >=18.0.0}
    dependencies:
      minipass: 7.0.4
      minipass-sized: 1.0.3
      minizlib: 2.1.2
    optionalDependencies:
      encoding: 0.1.13

  /minipass-flush@1.0.5:
    resolution: {integrity: sha512-JmQSYYpPUqX5Jyn1mXaRwOda1uQ8HP5KAT/oDSLCzt1BYRhQU0/hDtsB1ufZfEEzMZ9aAVmsBw8+FWsIXlClWw==}
    engines: {node: '>= 8'}
    dependencies:
      minipass: 3.3.6

  /minipass-json-stream@1.0.1:
    resolution: {integrity: sha512-ODqY18UZt/I8k+b7rl2AENgbWE8IDYam+undIJONvigAz8KR5GWblsFTEfQs0WODsjbSXWlm+JHEv8Gr6Tfdbg==}
    dependencies:
      jsonparse: 1.3.1
      minipass: 3.3.6
    dev: true

  /minipass-pipeline@1.2.4:
    resolution: {integrity: sha512-xuIq7cIOt09RPRJ19gdi4b+RiNvDFYe5JH+ggNvBqGqpQXcru3PcRmOZuHBKWK1Txf9+cQ+HMVN4d6z46LZP7A==}
    engines: {node: '>=8'}
    dependencies:
      minipass: 3.3.6

  /minipass-sized@1.0.3:
    resolution: {integrity: sha512-MbkQQ2CTiBMlA2Dm/5cY+9SWFEN8pzzOXi6rlM5Xxq0Yqbda5ZQy9sU75a673FE9ZK0Zsbr6Y5iP6u9nktfg2g==}
    engines: {node: '>=8'}
    dependencies:
      minipass: 3.3.6

  /minipass@3.3.6:
    resolution: {integrity: sha512-DxiNidxSEK+tHG6zOIklvNOwm3hvCrbUrdtzY74U6HKTJxvIDfOUL5W5P2Ghd3DTkhhKPYGqeNUIh5qcM4YBfw==}
    engines: {node: '>=8'}
    dependencies:
      yallist: 4.0.0

  /minipass@5.0.0:
    resolution: {integrity: sha512-3FnjYuehv9k6ovOEbyOswadCDPX1piCfhV8ncmYtHOjuPwylVWsghTLo7rabjC3Rx5xD4HDx8Wm1xnMF7S5qFQ==}
    engines: {node: '>=8'}

  /minipass@7.0.4:
    resolution: {integrity: sha512-jYofLM5Dam9279rdkWzqHozUo4ybjdZmCsDHePy5V/PbBcVMiSZR97gmAy45aqi8CK1lG2ECd356FU86avfwUQ==}
    engines: {node: '>=16 || 14 >=14.17'}

  /minisearch@6.3.0:
    resolution: {integrity: sha512-ihFnidEeU8iXzcVHy74dhkxh/dn8Dc08ERl0xwoMMGqp4+LvRSCgicb+zGqWthVokQKvCSxITlh3P08OzdTYCQ==}
    dev: false

  /minizlib@2.1.2:
    resolution: {integrity: sha512-bAxsR8BVfj60DWXHE3u30oHzfl4G7khkSuPW+qvpd7jFRHm7dLxOjUk1EHACJ/hxLY8phGJ0YhYHZo7jil7Qdg==}
    engines: {node: '>= 8'}
    dependencies:
      minipass: 3.3.6
      yallist: 4.0.0

  /mkdirp@0.5.6:
    resolution: {integrity: sha512-FP+p8RB8OWpF3YZBCrP5gtADmtXApB5AMLn+vdyA+PyxCjrCs00mjyUozssO33cwDeT3wNGdLxJ5M//YqtHAJw==}
    hasBin: true
    dependencies:
      minimist: 1.2.8
    dev: false

  /mkdirp@1.0.4:
    resolution: {integrity: sha512-vVqVZQyf3WLx2Shd0qJ9xuvqgAyKPLAiqITEtqW0oIUjzo3PePDd6fW9iFz30ef7Ysp/oiWqbhszeGWW2T6Gzw==}
    engines: {node: '>=10'}
    hasBin: true

  /mlly@1.5.0:
    resolution: {integrity: sha512-NPVQvAY1xr1QoVeG0cy8yUYC7FQcOx6evl/RjT1wL5FvzPnzOysoqB/jmx/DhssT2dYa8nxECLAaFI/+gVLhDQ==}
    dependencies:
      acorn: 8.11.3
      pathe: 1.1.2
      pkg-types: 1.0.3
      ufo: 1.4.0

  /mlly@1.6.1:
    resolution: {integrity: sha512-vLgaHvaeunuOXHSmEbZ9izxPx3USsk8KCQ8iC+aTlp5sKRSoZvwhHh5L9VbKSaVC6sJDqbyohIS76E2VmHIPAA==}
    dependencies:
      acorn: 8.11.3
      pathe: 1.1.2
      pkg-types: 1.0.3
      ufo: 1.4.0

  /mousetrap@1.6.5:
    resolution: {integrity: sha512-QNo4kEepaIBwiT8CDhP98umTetp+JNfQYBWvC1pc6/OAibuXtRcxZ58Qz8skvEHYvURne/7R8T5VoOI7rDsEUA==}
    dev: false

  /mri@1.2.0:
    resolution: {integrity: sha512-tzzskb3bG8LvYGFF/mDTpq3jpI6Q9wc3LEmBaghu+DdCssd1FakN7Bc0hVNmEyGq1bq3RgfkCb3cmQLpNPOroA==}
    engines: {node: '>=4'}
    dev: false

  /mrmime@2.0.0:
    resolution: {integrity: sha512-eu38+hdgojoyq63s+yTpN4XMBdt5l8HhMhc4VKLO9KM5caLIBvUm4thi7fFaxyTmCKeNnXZ5pAlBwCUnhA09uw==}
    engines: {node: '>=10'}

  /ms@2.1.2:
    resolution: {integrity: sha512-sGkPx+VjMtmA6MX27oA4FBFELFCZZ4S4XqeGOXCv68tT+jb3vk/RyaKWP0PTKyWtmLSM0b+adUTEvbs1PEaH2w==}

  /ms@2.1.3:
    resolution: {integrity: sha512-6FlzubTLZG3J2a/NVCAleEhjzq5oxgHyaCU9yYXvcLsvoVaHJq/s5xXI6/XXP6tz7R9xAOtHnSO/tXtF3WRTlA==}
    dev: true

  /muggle-string@0.3.1:
    resolution: {integrity: sha512-ckmWDJjphvd/FvZawgygcUeQCxzvohjFO5RxTjj4eq8kw359gFF3E1brjfI+viLMxss5JrHTDRHZvu2/tuy0Qg==}
    dev: true

  /nanoid@3.3.7:
    resolution: {integrity: sha512-eSRppjcPIatRIMC1U6UngP8XFcz8MQWGQdt1MTBQ7NaAmvXDfvNxbvWV3x2y6CdEUciCSsDHDQZbhYaB8QEo2g==}
    engines: {node: ^10 || ^12 || ^13.7 || ^14 || >=15.0.1}
    hasBin: true

  /nanoid@5.0.5:
    resolution: {integrity: sha512-/Veqm+QKsyMY3kqi4faWplnY1u+VuKO3dD2binyPIybP31DRO29bPF+1mszgLnrR2KqSLceFLBNw0zmvDzN1QQ==}
    engines: {node: ^18 || >=20}
    hasBin: true
    dev: false

  /natural-compare-lite@1.4.0:
    resolution: {integrity: sha512-Tj+HTDSJJKaZnfiuw+iaF9skdPpTo2GtEly5JHnWV/hfv2Qj/9RKsGISQtLh2ox3l5EAGw487hnBee0sIJ6v2g==}
    dev: true

  /natural-compare@1.4.0:
    resolution: {integrity: sha512-OWND8ei3VtNC9h7V60qff3SVobHr996CTwgxubgyQYEpg290h9J0buyECNNJexkFm5sOajh5G116RYA1c8ZMSw==}
    dev: true

  /negotiator@0.6.3:
    resolution: {integrity: sha512-+EUsqGPLsM+j/zdChZjsnX51g4XrHFOIXwfnCVPGlQk/k5giakcKsuxCObBRu6DSm9opw/O6slWbJdghQM4bBg==}
    engines: {node: '>= 0.6'}

  /node-addon-api@1.7.1:
    resolution: {integrity: sha512-2+DuKodWvwRTrCfKOeR24KIc5unKjOh8mz17NCzVnHWfjAdDqbfbjqh7gUT+BkXBRQM52+xCHciKWonJ3CbJMQ==}
    dev: false

  /node-addon-api@1.7.1:
    resolution: {integrity: sha512-2+DuKodWvwRTrCfKOeR24KIc5unKjOh8mz17NCzVnHWfjAdDqbfbjqh7gUT+BkXBRQM52+xCHciKWonJ3CbJMQ==}
    dev: false

  /node-addon-api@1.7.2:
    resolution: {integrity: sha512-ibPK3iA+vaY1eEjESkQkM0BbCqFOaZMiXRTtdB0u7b4djtY6JnsjvPdUHVMg6xQt3B8fpTTWHI9A+ADjM9frzg==}
    requiresBuild: true
    dev: true
    optional: true

  /node-addon-api@7.1.0:
    resolution: {integrity: sha512-mNcltoe1R8o7STTegSOHdnJNN7s5EUvhoS7ShnTHDyOSd+8H+UdWODq6qSv67PjC8Zc5JRT8+oLAMCr0SIXw7g==}
    engines: {node: ^16 || ^18 || >= 20}
    dev: false

  /node-fetch-native@1.6.2:
    resolution: {integrity: sha512-69mtXOFZ6hSkYiXAVB5SqaRvrbITC/NPyqv7yuu/qw0nmgPyYbIMYYNIDhNtwPrzk0ptrimrLz/hhjvm4w5Z+w==}

  /node-gyp@10.0.1:
    resolution: {integrity: sha512-gg3/bHehQfZivQVfqIyy8wTdSymF9yTyP4CJifK73imyNMU8AIGQE2pUa7dNWfmMeG9cDVF2eehiRMv0LC1iAg==}
    engines: {node: ^16.14.0 || >=18.0.0}
    hasBin: true
    dependencies:
      env-paths: 2.2.1
      exponential-backoff: 3.1.1
      glob: 10.3.10
      graceful-fs: 4.2.11
      make-fetch-happen: 13.0.0
      nopt: 7.2.0
      proc-log: 3.0.0
      semver: 7.6.0
      tar: 6.2.0
      which: 4.0.0
    transitivePeerDependencies:
      - supports-color

  /node-releases@2.0.14:
    resolution: {integrity: sha512-y10wOWt8yZpqXmOgRo77WaHEmhYQYGNA6y421PKsKYWEK8aW+cqAphborZDhqfyKrbZEN92CN1X2KbafY2s7Yw==}

  /nopt@7.2.0:
    resolution: {integrity: sha512-CVDtwCdhYIvnAzFoJ6NJ6dX3oga9/HyciQDnG1vQDjSLMeKLJ4A93ZqYKDrgYSr1FBY5/hMYC+2VCi24pgpkGA==}
    engines: {node: ^14.17.0 || ^16.13.0 || >=18.0.0}
    hasBin: true
    dependencies:
      abbrev: 2.0.0

  /normalize-package-data@2.5.0:
    resolution: {integrity: sha512-/5CMN3T0R4XTj4DcGaexo+roZSdSFW/0AOOTROrjxzCG1wrWXEsGbRKevjlIL+ZDE4sZlJr5ED4YW0yqmkK+eA==}
    dependencies:
      hosted-git-info: 2.8.9
      resolve: 1.22.8
      semver: 5.7.2
      validate-npm-package-license: 3.0.4
    dev: true

  /normalize-package-data@3.0.3:
    resolution: {integrity: sha512-p2W1sgqij3zMMyRC067Dg16bfzVH+w7hyegmpIvZ4JNjqtGOVAIvLmjBx3yP7YTe9vKJgkoNOPjwQGogDoMXFA==}
    engines: {node: '>=10'}
    dependencies:
      hosted-git-info: 4.1.0
      is-core-module: 2.13.1
      semver: 7.6.0
      validate-npm-package-license: 3.0.4
    dev: true

  /normalize-package-data@6.0.0:
    resolution: {integrity: sha512-UL7ELRVxYBHBgYEtZCXjxuD5vPxnmvMGq0jp/dGPKKrN7tfsBh2IY7TlJ15WWwdjRWD3RJbnsygUurTK3xkPkg==}
    engines: {node: ^16.14.0 || >=18.0.0}
    dependencies:
      hosted-git-info: 7.0.1
      is-core-module: 2.13.1
      semver: 7.6.0
      validate-npm-package-license: 3.0.4
    dev: true

  /normalize-path@3.0.0:
    resolution: {integrity: sha512-6eZs5Ls3WtCisHWp9S2GUy8dqkpGi4BVSz3GaqiE6ezub0512ESztXUwUB6C6IKbQkY2Pnb/mD4WYojCRwcwLA==}
    engines: {node: '>=0.10.0'}

  /normalize-url@6.1.0:
    resolution: {integrity: sha512-DlL+XwOy3NxAQ8xuC0okPgK46iuVNAK01YN7RueYBqqFeGsBjV9XmCAzAdgt+667bCl5kPh9EqKKDwnaPG1I7A==}
    engines: {node: '>=10'}

  /normalize-wheel-es@1.2.0:
    resolution: {integrity: sha512-Wj7+EJQ8mSuXr2iWfnujrimU35R2W4FAErEyTmJoJ7ucwTn2hOUSsRehMb5RSYkxXGTM7Y9QpvPmp++w5ftoJw==}
    dev: false

  /npm-bundled@3.0.0:
    resolution: {integrity: sha512-Vq0eyEQy+elFpzsKjMss9kxqb9tG3YHg4dsyWuUENuzvSUWe1TCnW/vV9FkhvBk/brEDoDiVd+M1Btosa6ImdQ==}
    engines: {node: ^14.17.0 || ^16.13.0 || >=18.0.0}
    dependencies:
      npm-normalize-package-bin: 3.0.1
    dev: true

  /npm-install-checks@6.3.0:
    resolution: {integrity: sha512-W29RiK/xtpCGqn6f3ixfRYGk+zRyr+Ew9F2E20BfXxT5/euLdA/Nm7fO7OeTGuAmTs30cpgInyJ0cYe708YTZw==}
    engines: {node: ^14.17.0 || ^16.13.0 || >=18.0.0}
    dependencies:
      semver: 7.6.0
    dev: true

  /npm-normalize-package-bin@3.0.1:
    resolution: {integrity: sha512-dMxCf+zZ+3zeQZXKxmyuCKlIDPGuv8EF940xbkC4kQVDTtqoh6rJFO+JTKSA6/Rwi0getWmtuy4Itup0AMcaDQ==}
    engines: {node: ^14.17.0 || ^16.13.0 || >=18.0.0}
    dev: true

  /npm-package-arg@11.0.1:
    resolution: {integrity: sha512-M7s1BD4NxdAvBKUPqqRW957Xwcl/4Zvo8Aj+ANrzvIPzGJZElrH7Z//rSaec2ORcND6FHHLnZeY8qgTpXDMFQQ==}
    engines: {node: ^16.14.0 || >=18.0.0}
    dependencies:
      hosted-git-info: 7.0.1
      proc-log: 3.0.0
      semver: 7.6.0
      validate-npm-package-name: 5.0.0
    dev: true

  /npm-packlist@8.0.2:
    resolution: {integrity: sha512-shYrPFIS/JLP4oQmAwDyk5HcyysKW8/JLTEA32S0Z5TzvpaeeX2yMFfoK1fjEBnCBvVyIB/Jj/GBFdm0wsgzbA==}
    engines: {node: ^14.17.0 || ^16.13.0 || >=18.0.0}
    dependencies:
      ignore-walk: 6.0.4
    dev: true

  /npm-pick-manifest@9.0.0:
    resolution: {integrity: sha512-VfvRSs/b6n9ol4Qb+bDwNGUXutpy76x6MARw/XssevE0TnctIKcmklJZM5Z7nqs5z5aW+0S63pgCNbpkUNNXBg==}
    engines: {node: ^16.14.0 || >=18.0.0}
    dependencies:
      npm-install-checks: 6.3.0
      npm-normalize-package-bin: 3.0.1
      npm-package-arg: 11.0.1
      semver: 7.6.0
    dev: true

  /npm-registry-fetch@16.1.0:
    resolution: {integrity: sha512-PQCELXKt8Azvxnt5Y85GseQDJJlglTFM9L9U9gkv2y4e9s0k3GVDdOx3YoB6gm2Do0hlkzC39iCGXby+Wve1Bw==}
    engines: {node: ^16.14.0 || >=18.0.0}
    dependencies:
      make-fetch-happen: 13.0.0
      minipass: 7.0.4
      minipass-fetch: 3.0.4
      minipass-json-stream: 1.0.1
      minizlib: 2.1.2
      npm-package-arg: 11.0.1
      proc-log: 3.0.0
    transitivePeerDependencies:
      - supports-color
    dev: true

  /npm-run-path@4.0.1:
    resolution: {integrity: sha512-S48WzZW777zhNIrn7gxOlISNAqi9ZC/uQFnRdbeIHhZhCA6UqpkOT8T1G7BvfdgP4Er8gF4sUbaS0i7QvIfCWw==}
    engines: {node: '>=8'}
    dependencies:
      path-key: 3.1.1

  /npm-run-path@5.3.0:
    resolution: {integrity: sha512-ppwTtiJZq0O/ai0z7yfudtBpWIoxM8yE6nHi1X47eFR2EWORqfbu6CnPlNsjeN683eT0qG6H/Pyf9fCcvjnnnQ==}
    engines: {node: ^12.20.0 || ^14.13.1 || >=16.0.0}
    dependencies:
      path-key: 4.0.0

  /nth-check@2.1.1:
    resolution: {integrity: sha512-lqjrjmaOoAnWfMmBPL+XNnynZh2+swxiX3WUE0s4yEHI6m+AwrK2UZOimIRl3X/4QctVqS8AiZjFqyOGrMXb/w==}
    dependencies:
      boolbase: 1.0.0
    dev: true

  /nwsapi@2.2.7:
    resolution: {integrity: sha512-ub5E4+FBPKwAZx0UwIQOjYWGHTEq5sPqHQNRN8Z9e4A7u3Tj1weLJsL59yH9vmvqEtBHaOmT6cYQKIZOxp35FQ==}

  /nypm@0.3.6:
    resolution: {integrity: sha512-2CATJh3pd6CyNfU5VZM7qSwFu0ieyabkEdnogE30Obn1czrmOYiZ8DOZLe1yBdLKWoyD3Mcy2maUs+0MR3yVjQ==}
    engines: {node: ^14.16.0 || >=16.10.0}
    hasBin: true
    dependencies:
      citty: 0.1.6
      execa: 8.0.1
      pathe: 1.1.2
      ufo: 1.4.0
    dev: false

  /object-keys@1.1.1:
    resolution: {integrity: sha512-NuAESUOUMrlIXOfHKzD6bpPu3tYt3xvjNdRIQ+FeT0lNb4K8WR70CaDxhuNguS2XG+GjkyMwOzsN5ZktImfhLA==}
    engines: {node: '>= 0.4'}
    requiresBuild: true
    optional: true

  /ofetch@1.3.3:
    resolution: {integrity: sha512-s1ZCMmQWXy4b5K/TW9i/DtiN8Ku+xCiHcjQ6/J/nDdssirrQNOoB165Zu8EqLMA2lln1JUth9a0aW9Ap2ctrUg==}
    dependencies:
      destr: 2.0.2
      node-fetch-native: 1.6.2
      ufo: 1.4.0

  /ohash@1.1.3:
    resolution: {integrity: sha512-zuHHiGTYTA1sYJ/wZN+t5HKZaH23i4yI1HMwbuXm24Nid7Dv0KcuRlKoNKS9UNfAVSBlnGLcuQrnOKWOZoEGaw==}
    dev: false

  /once@1.4.0:
    resolution: {integrity: sha512-lNaJgI+2Q5URQBkccEKHTQOPaXdUxnZZElQTZY0MFUAuaEqe1E+Nyvgdz/aIyNi6Z9MzO5dv1H8n58/GELp3+w==}
    dependencies:
      wrappy: 1.0.2

  /onetime@5.1.2:
    resolution: {integrity: sha512-kbpaSSGJTWdAY5KPVeMOKXSrPtr8C8C7wodJbcsd51jRnmD+GZu8Y0VoU6Dm5Z4vWr0Ig/1NKuWRKf7j5aaYSg==}
    engines: {node: '>=6'}
    dependencies:
      mimic-fn: 2.1.0

  /onetime@6.0.0:
    resolution: {integrity: sha512-1FlR+gjXK7X+AsAHso35MnyN5KqGwJRi/31ft6x0M194ht7S+rWAvd7PHss9xSKMzE0asv1pyIHaJYq+BbacAQ==}
    engines: {node: '>=12'}
    dependencies:
      mimic-fn: 4.0.0

  /optionator@0.9.3:
    resolution: {integrity: sha512-JjCoypp+jKn1ttEFExxhetCKeJt9zhAgAve5FXHixTvFDW/5aEktX9bufBKLRRMdU7bNtpLfcGu94B3cdEJgjg==}
    engines: {node: '>= 0.8.0'}
    dependencies:
      '@aashutoshrathi/word-wrap': 1.2.6
      deep-is: 0.1.4
      fast-levenshtein: 2.0.6
      levn: 0.4.1
      prelude-ls: 1.2.1
      type-check: 0.4.0
    dev: true

  /orderedmap@2.1.1:
    resolution: {integrity: sha512-TvAWxi0nDe1j/rtMcWcIj94+Ffe6n7zhow33h40SKxmsmozs6dz/e+EajymfoFcHd7sxNn8yHM8839uixMOV6g==}
    dev: false

  /original-fs@1.2.0:
    resolution: {integrity: sha512-IGo+qFumpIV65oDchJrqL0BOk9kr82fObnTesNJt8t3YgP6vfqcmRs0ofPzg3D9PKMeBHt7lrg1k/6L+oFdS8g==}
    dev: false

  /p-cancelable@2.1.1:
    resolution: {integrity: sha512-BZOr3nRQHOntUjTrH8+Lh54smKHoHyur8We1V8DSMVrl5A2malOOwuJRnKRDjSnkoeBh4at6BwEnb5I7Jl31wg==}
    engines: {node: '>=8'}

  /p-limit@2.3.0:
    resolution: {integrity: sha512-//88mFWSJx8lxCzwdAABTJL2MyWB12+eIY7MDL2SqLmAkeKU9qxRvWuSyTjm3FUmpBEMuFfckAIqEaVGUDxb6w==}
    engines: {node: '>=6'}
    dependencies:
      p-try: 2.2.0
    dev: true

  /p-limit@3.1.0:
    resolution: {integrity: sha512-TYOanM3wGwNGsZN2cVTYPArw454xnXj5qmWF1bEoAc4+cU/ol7GVh7odevjp1FNHduHc3KZMcFduxU5Xc6uJRQ==}
    engines: {node: '>=10'}
    dependencies:
      yocto-queue: 0.1.0

  /p-limit@4.0.0:
    resolution: {integrity: sha512-5b0R4txpzjPWVw/cXXUResoD4hb6U/x9BH08L7nw+GN1sezDzPdxeRvpc9c433fZhBan/wusjbCsqwqm4EIBIQ==}
    engines: {node: ^12.20.0 || ^14.13.1 || >=16.0.0}
    dependencies:
      yocto-queue: 1.0.0
    dev: true

  /p-limit@5.0.0:
    resolution: {integrity: sha512-/Eaoq+QyLSiXQ4lyYV23f14mZRQcXnxfHrN0vCai+ak9G0pp9iEQukIIZq5NccEvwRB8PUnZT0KsOoDCINS1qQ==}
    engines: {node: '>=18'}
    dependencies:
      yocto-queue: 1.0.0

  /p-locate@4.1.0:
    resolution: {integrity: sha512-R79ZZ/0wAxKGu3oYMlz8jy/kbhsNrS7SKZ7PxEHBgJ5+F2mtFW2fK2cOtBh1cHYkQsbzFV7I+EoRKe6Yt0oK7A==}
    engines: {node: '>=8'}
    dependencies:
      p-limit: 2.3.0
    dev: true

  /p-locate@5.0.0:
    resolution: {integrity: sha512-LaNjtRWUBY++zB5nE/NwcaoMylSPk+S+ZHNB1TzdbMJMny6dynpAGt7X/tl/QYq3TIeE6nxHppbo2LGymrG5Pw==}
    engines: {node: '>=10'}
    dependencies:
      p-limit: 3.1.0

  /p-locate@6.0.0:
    resolution: {integrity: sha512-wPrq66Llhl7/4AGC6I+cqxT07LhXvWL08LNXz1fENOw0Ap4sRZZ/gZpTTJ5jpurzzzfS2W/Ge9BY3LgLjCShcw==}
    engines: {node: ^12.20.0 || ^14.13.1 || >=16.0.0}
    dependencies:
      p-limit: 4.0.0
    dev: true

  /p-map@4.0.0:
    resolution: {integrity: sha512-/bjOqmgETBYB5BoEeGVea8dmvHb2m9GLy1E9W43yeyfP6QQCZGFNa+XRceJEuDB6zqr+gKpIAmlLebMpykw/MQ==}
    engines: {node: '>=10'}
    dependencies:
      aggregate-error: 3.1.0

  /p-try@2.2.0:
    resolution: {integrity: sha512-R4nPAVTAU0B9D35/Gk3uJf/7XYbQcyohSKdvAxIRSNghFl4e71hVoGnBNQz9cWaXxO2I10KTC+3jMdvvoKw6dQ==}
    engines: {node: '>=6'}
    dev: true

  /pacote@17.0.6:
    resolution: {integrity: sha512-cJKrW21VRE8vVTRskJo78c/RCvwJCn1f4qgfxL4w77SOWrTCRcmfkYHlHtS0gqpgjv3zhXflRtgsrUCX5xwNnQ==}
    engines: {node: ^16.14.0 || >=18.0.0}
    hasBin: true
    dependencies:
      '@npmcli/git': 5.0.4
      '@npmcli/installed-package-contents': 2.0.2
      '@npmcli/promise-spawn': 7.0.1
      '@npmcli/run-script': 7.0.4
      cacache: 18.0.2
      fs-minipass: 3.0.3
      minipass: 7.0.4
      npm-package-arg: 11.0.1
      npm-packlist: 8.0.2
      npm-pick-manifest: 9.0.0
      npm-registry-fetch: 16.1.0
      proc-log: 3.0.0
      promise-retry: 2.0.1
      read-package-json: 7.0.0
      read-package-json-fast: 3.0.2
      sigstore: 2.2.2
      ssri: 10.0.5
      tar: 6.2.0
    transitivePeerDependencies:
      - bluebird
      - supports-color
    dev: true

  /parent-module@1.0.1:
    resolution: {integrity: sha512-GQ2EWRpQV8/o+Aw8YqtfZZPfNRWZYkbidE9k5rpl/hC3vtHHBfGm2Ifi6qWV+coDGkrUKZAxE3Lot5kcsRlh+g==}
    engines: {node: '>=6'}
    dependencies:
      callsites: 3.1.0
    dev: true

  /parse-entities@2.0.0:
    resolution: {integrity: sha512-kkywGpCcRYhqQIchaWqZ875wzpS/bMKhz5HnN3p7wveJTkTtyAB/AlnS0f8DFSqYW1T82t6yEAkEcB+A1I3MbQ==}
    dependencies:
      character-entities: 1.2.4
      character-entities-legacy: 1.1.4
      character-reference-invalid: 1.1.4
      is-alphanumerical: 1.0.4
      is-decimal: 1.0.4
      is-hexadecimal: 1.0.4
    dev: true

  /parse-gitignore@2.0.0:
    resolution: {integrity: sha512-RmVuCHWsfu0QPNW+mraxh/xjQVw/lhUCUru8Zni3Ctq3AoMhpDTq0OVdKS6iesd6Kqb7viCV3isAL43dciOSog==}
    engines: {node: '>=14'}
    dev: true

  /parse-json@5.2.0:
    resolution: {integrity: sha512-ayCKvm/phCGxOkYRSCM82iDwct8/EonSEgCSxWxD7ve6jHggsFl4fZVQBPRNgQoKiuV/odhFrGzQXZwbifC8Rg==}
    engines: {node: '>=8'}
    dependencies:
      '@babel/code-frame': 7.23.5
      error-ex: 1.3.2
      json-parse-even-better-errors: 2.3.1
      lines-and-columns: 1.2.4
    dev: true

  /parse5@7.1.2:
    resolution: {integrity: sha512-Czj1WaSVpaoj0wbhMzLmWD69anp2WH7FXMB9n1Sy8/ZFF9jolSQVMu1Ij5WIyGmcBmhk7EOndpO4mIpihVqAXw==}
    dependencies:
      entities: 4.5.0

  /path-browserify@1.0.1:
    resolution: {integrity: sha512-b7uo2UCUOYZcnF/3ID0lulOJi/bafxa1xPe7ZPsammBSpjSWQkjNxlt635YGS2MiR9GjvuXCtz2emr3jbsz98g==}

  /path-exists@4.0.0:
    resolution: {integrity: sha512-ak9Qy5Q7jYb2Wwcey5Fpvg2KoAc/ZIhLSLOSBmRmygPsGwkVVt0fZa0qrtMz+m6tJTAHfZQ8FnmB4MG4LWy7/w==}
    engines: {node: '>=8'}

  /path-exists@5.0.0:
    resolution: {integrity: sha512-RjhtfwJOxzcFmNOi6ltcbcu4Iu+FL3zEj83dk4kAS+fVpTxXLO1b38RvJgT/0QwvV/L3aY9TAnyv0EOqW4GoMQ==}
    engines: {node: ^12.20.0 || ^14.13.1 || >=16.0.0}
    dev: true

  /path-is-absolute@1.0.1:
    resolution: {integrity: sha512-AVbw3UJ2e9bq64vSaS9Am0fje1Pa8pbGqTTsmXfaIiMpnr5DlDhfJOuLj9Sf95ZPVDAUerDfEk88MPmPe7UCQg==}
    engines: {node: '>=0.10.0'}
    dev: true

  /path-key@3.1.1:
    resolution: {integrity: sha512-ojmeN0qd+y0jszEtoY48r0Peq5dwMEkIlCOu6Q5f41lfkswXuKtYrhgoTpLnyIcHm24Uhqx+5Tqm2InSwLhE6Q==}
    engines: {node: '>=8'}

  /path-key@4.0.0:
    resolution: {integrity: sha512-haREypq7xkM7ErfgIyA0z+Bj4AGKlMSdlQE2jvJo6huWD1EdkKYV+G/T4nq0YEF2vgTT8kqMFKo1uHn950r4SQ==}
    engines: {node: '>=12'}

  /path-parse@1.0.7:
    resolution: {integrity: sha512-LDJzPVEEEPR+y48z93A0Ed0yXb8pAByGWo/k5YYdYgpY2/2EsOsksJrq7lOHxryrVOn1ejG6oAp8ahvOIQD8sw==}
    dev: true

  /path-scurry@1.10.1:
    resolution: {integrity: sha512-MkhCqzzBEpPvxxQ71Md0b1Kk51W01lrYvlMzSUaIzNsODdd7mqhiimSZlr+VegAz5Z6Vzt9Xg2ttE//XBhH3EQ==}
    engines: {node: '>=16 || 14 >=14.17'}
    dependencies:
      lru-cache: 10.2.0
      minipass: 7.0.4

  /path-type@4.0.0:
    resolution: {integrity: sha512-gDKb8aZMDeD/tZWs9P6+q0J9Mwkdl6xMV8TjnGP3qJVJ06bdMgkbBlLU8IdfOsIsFz2BW1rNVT3XuNEl8zPAvw==}
    engines: {node: '>=8'}
    dev: true

  /path-type@5.0.0:
    resolution: {integrity: sha512-5HviZNaZcfqP95rwpv+1HDgUamezbqdSYTyzjTvwtJSnIH+3vnbmWsItli8OFEndS984VT55M3jduxZbX351gg==}
    engines: {node: '>=12'}
    dev: false

  /pathe@1.1.2:
    resolution: {integrity: sha512-whLdWMYL2TwI08hn8/ZqAbrVemu0LNaNNJZX73O6qaIdCTfXutsLhMkjdENX0qhsQ9uIimo4/aQOmXkoon2nDQ==}

  /pathval@1.1.1:
    resolution: {integrity: sha512-Dp6zGqpTdETdR63lehJYPeIOqpiNBNtc7BpWSLrOje7UaIsE5aY92r/AunQA7rsXvet3lrJ3JnZX29UPTKXyKQ==}

  /pend@1.2.0:
    resolution: {integrity: sha512-F3asv42UuXchdzt+xXqfW1OGlVBe+mxa2mqI0pg5yAHZPvFmY3Y6drSf/GQ1A86WgWEN9Kzh/WrgKa6iGcHXLg==}

  /perfect-debounce@1.0.0:
    resolution: {integrity: sha512-xCy9V055GLEqoFaHoC1SoLIaLmWctgCUaBaWxDZ7/Zx4CTyX7cJQLJOok/orfjZAh9kEYpjJa4d0KcJmCbctZA==}

  /picocolors@1.0.0:
    resolution: {integrity: sha512-1fygroTLlHu66zi26VoTDv8yRgm0Fccecssto+MhsZ0D/DGW2sm8E8AjW7NU5VVTRt5GxbeZ5qBuJr+HyLYkjQ==}

  /picomatch@2.3.1:
    resolution: {integrity: sha512-JU3teHTNjmE2VCGFzuY8EXzCDVwEqB2a8fsIvwaStHhAWJEeVd1o1QD80CU6+ZdEXXSLbSsuLwJjkCBWqRQUVA==}
    engines: {node: '>=8.6'}

  /picomatch@4.0.1:
    resolution: {integrity: sha512-xUXwsxNjwTQ8K3GnT4pCJm+xq3RUPQbmkYJTP5aFIfNIvbcc/4MUxgBaaRSZJ6yGJZiGSyYlM6MzwTsRk8SYCg==}
    engines: {node: '>=12'}
    dev: true

  /pidtree@0.6.0:
    resolution: {integrity: sha512-eG2dWTVw5bzqGRztnHExczNxt5VGsE6OwTeCG3fdUf9KBsZzO3R5OIIIzWR+iZA0NtZ+RDVdaoE2dK1cn6jH4g==}
    engines: {node: '>=0.10'}
    hasBin: true
    dev: true

  /pinia@2.1.7(typescript@5.3.3)(vue@3.4.19):
    resolution: {integrity: sha512-+C2AHFtcFqjPih0zpYuvof37SFxMQ7OEG2zV9jRI12i9BOy3YQVAHwdKtyyc8pDcDyIc33WCIsZaCFWU7WWxGQ==}
    peerDependencies:
      '@vue/composition-api': ^1.4.0
      typescript: '>=4.4.4'
      vue: ^2.6.14 || ^3.3.0
    peerDependenciesMeta:
      '@vue/composition-api':
        optional: true
      typescript:
        optional: true
    dependencies:
      '@vue/devtools-api': 6.5.1
      typescript: 5.3.3
      vue: 3.4.19(typescript@5.3.3)
      vue-demi: 0.14.7(vue@3.4.19)
    dev: false

  /pinyin-match@1.2.5:
    resolution: {integrity: sha512-+F3bi5v95enkqSJ0nD1e2fGp8Uj3YCRBzka3DlCQ4tyurfqYmAChLR3aAO/c/Pk+xBgvEx9zI35HoyYATSb0mw==}
    dev: false

  /pkg-types@1.0.3:
    resolution: {integrity: sha512-nN7pYi0AQqJnoLPC9eHFQ8AcyaixBUOwvqc5TDnIKCMEE6I0y8P7OKA7fPexsXGCGxQDl/cmrLAp26LhcwxZ4A==}
    dependencies:
      jsonc-parser: 3.2.1
      mlly: 1.5.0
      pathe: 1.1.2

  /plist@3.1.0:
    resolution: {integrity: sha512-uysumyrvkUX0rX/dEVqt8gC3sTBzd4zoWfLeS29nb53imdaXVvLINYXTI2GNqzaMuvacNx4uJQ8+b3zXR0pkgQ==}
    engines: {node: '>=10.4.0'}
    dependencies:
      '@xmldom/xmldom': 0.8.10
      base64-js: 1.5.1
      xmlbuilder: 15.1.1

  /pluralize@8.0.0:
    resolution: {integrity: sha512-Nc3IT5yHzflTfbjgqWcCPpo7DaKy4FnpB0l/zCAW0Tc7jxAiuqSxHasntB3D7887LSrA93kDJ9IXovxJYxyLCA==}
    engines: {node: '>=4'}
    dev: true

  /pnpm@8.15.4:
    resolution: {integrity: sha512-C9Opvp6w6aaSZ23uwAowO6IYuiedmSQUdWFrOY267t0RFG+SwoQ0WPVXsdEn4J1MFx4QW9zWthACs5aFqAFrng==}
    engines: {node: '>=16.14'}
    hasBin: true
    dev: true

  /postcss-selector-parser@6.0.15:
    resolution: {integrity: sha512-rEYkQOMUCEMhsKbK66tbEU9QVIxbhN18YiniAwA7XQYTVBqrBy+P2p5JcdqsHgKM2zWylp8d7J6eszocfds5Sw==}
    engines: {node: '>=4'}
    dependencies:
      cssesc: 3.0.0
      util-deprecate: 1.0.2
    dev: true

  /postcss@8.4.35:
    resolution: {integrity: sha512-u5U8qYpBCpN13BsiEB0CbR1Hhh4Gc0zLFuedrHJKMctHCHAGrMdG0PRM/KErzAL3CU6/eckEtmHNB3x6e3c0vA==}
    engines: {node: ^10 || ^12 || >=14}
    dependencies:
      nanoid: 3.3.7
      picocolors: 1.0.0
      source-map-js: 1.0.2

  /preact@10.19.4:
    resolution: {integrity: sha512-dwaX5jAh0Ga8uENBX1hSOujmKWgx9RtL80KaKUFLc6jb4vCEAc3EeZ0rnQO/FO4VgjfPMfoLFWnNG8bHuZ9VLw==}
    dev: false

  /prelude-ls@1.2.1:
    resolution: {integrity: sha512-vkcDPrRZo1QZLbn5RLGPpg/WmIQ65qoWWhcGKf/b5eplkkarX0m9z8ppCat4mlOqUsWpyNuYgO3VRyrYHSzX5g==}
    engines: {node: '>= 0.8.0'}
    dev: true

  /prettier-linter-helpers@1.0.0:
    resolution: {integrity: sha512-GbK2cP9nraSSUF9N2XwUwqfzlAFlMNYYl+ShE/V+H8a9uNl/oUqB1w2EL54Jh0OlyRSd8RfWYJ3coVS4TROP2w==}
    engines: {node: '>=6.0.0'}
    dependencies:
      fast-diff: 1.3.0
    dev: true

  /prettier@3.2.5:
    resolution: {integrity: sha512-3/GWa9aOC0YeD7LUfvOG2NiDyhOWRvt1k+rcKhOuYnMY24iiCphgneUfJDyFXd6rZCAnuLBv6UeAULtrhT/F4A==}
    engines: {node: '>=14'}
    hasBin: true
    dev: true

  /pretty-format@29.7.0:
    resolution: {integrity: sha512-Pdlw/oPxN+aXdmM9R00JVC9WVFoCLTKJvDVLgmJ+qAffBMxsV85l/Lu7sNx4zSzPyoL2euImuEwHhOXdEgNFZQ==}
    engines: {node: ^14.15.0 || ^16.10.0 || >=18.0.0}
    dependencies:
      '@jest/schemas': 29.6.3
      ansi-styles: 5.2.0
      react-is: 18.2.0

  /proc-log@3.0.0:
    resolution: {integrity: sha512-++Vn7NS4Xf9NacaU9Xq3URUuqZETPsf8L4j5/ckhaRYsfPeRyzGw+iDjFhV/Jr3uNmTvvddEJFWh5R1gRgUH8A==}
    engines: {node: ^14.17.0 || ^16.13.0 || >=18.0.0}

  /process-nextick-args@2.0.1:
    resolution: {integrity: sha512-3ouUOpQhtgrbOa17J7+uxOTpITYWaGP7/AhoR3+A+/1e9skrzelGi/dXzEYyvbxubEF6Wn2ypscTKiKJFFn1ag==}
    dev: false

  /progress@2.0.3:
    resolution: {integrity: sha512-7PiHtLll5LdnKIMw100I+8xJXR5gW2QwWYkT6iJva0bXitZKa/XMrSbdmg3r2Xnaidz9Qumd0VPaMrZlF9V9sA==}
    engines: {node: '>=0.4.0'}

  /promise-inflight@1.0.1:
    resolution: {integrity: sha512-6zWPyEOFaQBJYcGMHBKTKJ3u6TBsnMFOIZSa6ce1e/ZrrsOlnHRHbabMjLiBYKp+n44X9eUI6VUPaukCXHuG4g==}
    peerDependencies:
      bluebird: '*'
    peerDependenciesMeta:
      bluebird:
        optional: true
    dev: true

  /promise-retry@2.0.1:
    resolution: {integrity: sha512-y+WKFlBR8BGXnsNlIHFGPZmyDf3DFMoLhaflAnyZgV6rG6xu+JwesTo2Q9R6XwYmtmwAFCkAk3e35jEdoeh/3g==}
    engines: {node: '>=10'}
    dependencies:
      err-code: 2.0.3
      retry: 0.12.0

  /prompts@2.4.2:
    resolution: {integrity: sha512-NxNv/kLguCA7p3jE8oL2aEBsrJWgAakBpgmgK6lpPWV+WuOmY6r2/zbAVnP+T8bQlA0nzHXSJSJW0Hq7ylaD2Q==}
    engines: {node: '>= 6'}
    dependencies:
      kleur: 3.0.3
      sisteransi: 1.0.5
    dev: true

  /prosemirror-changeset@2.2.1:
    resolution: {integrity: sha512-J7msc6wbxB4ekDFj+n9gTW/jav/p53kdlivvuppHsrZXCaQdVgRghoZbSS3kwrRyAstRVQ4/+u5k7YfLgkkQvQ==}
    dependencies:
      prosemirror-transform: 1.8.0
    dev: false

  /prosemirror-commands@1.5.2:
    resolution: {integrity: sha512-hgLcPaakxH8tu6YvVAaILV2tXYsW3rAdDR8WNkeKGcgeMVQg3/TMhPdVoh7iAmfgVjZGtcOSjKiQaoeKjzd2mQ==}
    dependencies:
      prosemirror-model: 1.19.4
      prosemirror-state: 1.4.3
      prosemirror-transform: 1.8.0
    dev: false

  /prosemirror-dropcursor@1.8.1:
    resolution: {integrity: sha512-M30WJdJZLyXHi3N8vxN6Zh5O8ZBbQCz0gURTfPmTIBNQ5pxrdU7A58QkNqfa98YEjSAL1HUyyU34f6Pm5xBSGw==}
    dependencies:
      prosemirror-state: 1.4.3
      prosemirror-transform: 1.8.0
      prosemirror-view: 1.32.7
    dev: false

  /prosemirror-gapcursor@1.3.2:
    resolution: {integrity: sha512-wtjswVBd2vaQRrnYZaBCbyDqr232Ed4p2QPtRIUK5FuqHYKGWkEwl08oQM4Tw7DOR0FsasARV5uJFvMZWxdNxQ==}
    dependencies:
      prosemirror-keymap: 1.2.2
      prosemirror-model: 1.19.4
      prosemirror-state: 1.4.3
      prosemirror-view: 1.32.7
    dev: false

  /prosemirror-history@1.3.2:
    resolution: {integrity: sha512-/zm0XoU/N/+u7i5zepjmZAEnpvjDtzoPWW6VmKptcAnPadN/SStsBjMImdCEbb3seiNTpveziPTIrXQbHLtU1g==}
    dependencies:
      prosemirror-state: 1.4.3
      prosemirror-transform: 1.8.0
      prosemirror-view: 1.32.7
      rope-sequence: 1.3.4
    dev: false

  /prosemirror-inputrules@1.4.0:
    resolution: {integrity: sha512-6ygpPRuTJ2lcOXs9JkefieMst63wVJBgHZGl5QOytN7oSZs3Co/BYbc3Yx9zm9H37Bxw8kVzCnDsihsVsL4yEg==}
    dependencies:
      prosemirror-state: 1.4.3
      prosemirror-transform: 1.8.0
    dev: false

  /prosemirror-keymap@1.2.2:
    resolution: {integrity: sha512-EAlXoksqC6Vbocqc0GtzCruZEzYgrn+iiGnNjsJsH4mrnIGex4qbLdWWNza3AW5W36ZRrlBID0eM6bdKH4OStQ==}
    dependencies:
      prosemirror-state: 1.4.3
      w3c-keyname: 2.2.8
    dev: false

  /prosemirror-model@1.19.4:
    resolution: {integrity: sha512-RPmVXxUfOhyFdayHawjuZCxiROsm9L4FCUA6pWI+l7n2yCBsWy9VpdE1hpDHUS8Vad661YLY9AzqfjLhAKQ4iQ==}
    dependencies:
      orderedmap: 2.1.1
    dev: false

  /prosemirror-schema-list@1.3.0:
    resolution: {integrity: sha512-Hz/7gM4skaaYfRPNgr421CU4GSwotmEwBVvJh5ltGiffUJwm7C8GfN/Bc6DR1EKEp5pDKhODmdXXyi9uIsZl5A==}
    dependencies:
      prosemirror-model: 1.19.4
      prosemirror-state: 1.4.3
      prosemirror-transform: 1.8.0
    dev: false

  /prosemirror-state@1.4.3:
    resolution: {integrity: sha512-goFKORVbvPuAQaXhpbemJFRKJ2aixr+AZMGiquiqKxaucC6hlpHNZHWgz5R7dS4roHiwq9vDctE//CZ++o0W1Q==}
    dependencies:
      prosemirror-model: 1.19.4
      prosemirror-transform: 1.8.0
      prosemirror-view: 1.32.7
    dev: false

  /prosemirror-tables@1.3.5:
    resolution: {integrity: sha512-JSZ2cCNlApu/ObAhdPyotrjBe2cimniniTpz60YXzbL0kZ+47nEYk2LWbfKU2lKpBkUNquta2PjteoNi4YCluQ==}
    dependencies:
      prosemirror-keymap: 1.2.2
      prosemirror-model: 1.19.4
      prosemirror-state: 1.4.3
      prosemirror-transform: 1.8.0
      prosemirror-view: 1.32.7
    dev: false

  /prosemirror-transform@1.8.0:
    resolution: {integrity: sha512-BaSBsIMv52F1BVVMvOmp1yzD3u65uC3HTzCBQV1WDPqJRQ2LuHKcyfn0jwqodo8sR9vVzMzZyI+Dal5W9E6a9A==}
    dependencies:
      prosemirror-model: 1.19.4
    dev: false

  /prosemirror-view@1.32.7:
    resolution: {integrity: sha512-pvxiOoD4shW41X5bYDjRQk3DSG4fMqxh36yPMt7VYgU3dWRmqFzWJM/R6zeo1KtC8nyk717ZbQND3CC9VNeptw==}
    dependencies:
      prosemirror-model: 1.19.4
      prosemirror-state: 1.4.3
      prosemirror-transform: 1.8.0
    dev: false

  /proto-list@1.2.4:
    resolution: {integrity: sha512-vtK/94akxsTMhe0/cbfpR+syPuszcuwhqVjJq26CuNDgFGj682oRBXOP5MJpv2r7JtE8MsiepGIqvvOTBwn2vA==}
    dev: true

  /proxy-from-env@1.1.0:
    resolution: {integrity: sha512-D+zkORCbA9f1tdWRK0RaCR3GPv50cMxcrz4X8k5LTSUD1Dkw47mKJEZQNunItRTkWwgtaUSo1RVFRIG9ZXiFYg==}
    dev: false

  /psl@1.9.0:
    resolution: {integrity: sha512-E/ZsdU4HLs/68gYzgGTkMicWTLPdAftJLfJFlLUAAKZGkStNU72sZjT66SnMDVOfOWY/YAoiD7Jxa9iHvngcag==}

  /pump@3.0.0:
    resolution: {integrity: sha512-LwZy+p3SFs1Pytd/jYct4wpv49HiYCqd9Rlc5ZVdk0V+8Yzv6jR5Blk3TRmPL1ft69TxP0IMZGJ+WPFU2BFhww==}
    dependencies:
      end-of-stream: 1.4.4
      once: 1.4.0

  /punycode@2.3.1:
    resolution: {integrity: sha512-vYt7UD1U9Wg6138shLtLOvdAu+8DsC/ilFtEVHcH+wydcSpNE20AfSOduf6MkRFahL5FY7X1oU7nKVZFtfq8Fg==}
    engines: {node: '>=6'}

  /querystringify@2.2.0:
    resolution: {integrity: sha512-FIqgj2EUvTa7R50u0rGsyTftzjYmv/a3hO345bZNrqabNqjtgiDMgmo4mkUjd+nzU5oF3dClKqFIPUKybUyqoQ==}

  /queue-microtask@1.2.3:
    resolution: {integrity: sha512-NuaNSa6flKT5JaSYQzJok04JzTL1CA6aGhv5rfLW3PgqA+M2ChpZQnAC8h8i4ZFkBS8X5RqkDBHA7r4hej3K9A==}

  /quick-lru@4.0.1:
    resolution: {integrity: sha512-ARhCpm70fzdcvNQfPoy49IaanKkTlRWF2JMzqhcJbhSFRZv7nPTvZJdcY7301IPmvW+/p0RgIWnQDLJxifsQ7g==}
    engines: {node: '>=8'}
    dev: true

  /quick-lru@5.1.1:
    resolution: {integrity: sha512-WuyALRjWPDGtt/wzJiadO5AXY+8hZ80hVpe6MyivgraREW751X3SbhRvG3eLKOYN+8VEvqLcf3wdnt44Z4S4SA==}
    engines: {node: '>=10'}

  /rc9@2.1.1:
    resolution: {integrity: sha512-lNeOl38Ws0eNxpO3+wD1I9rkHGQyj1NU1jlzv4go2CtEnEQEUfqnIvZG7W+bC/aXdJ27n5x/yUjb6RoT9tko+Q==}
    dependencies:
      defu: 6.1.4
      destr: 2.0.2
      flat: 5.0.2
    dev: false

  /react-is@18.2.0:
    resolution: {integrity: sha512-xWGDIW6x921xtzPkhiULtthJHoJvBbF3q26fzloPCK0hsvxtPVelvftw3zjbHWSkR2km9Z+4uxbDDK/6Zw9B8w==}

  /read-config-file@6.3.2:
    resolution: {integrity: sha512-M80lpCjnE6Wt6zb98DoW8WHR09nzMSpu8XHtPkiTHrJ5Az9CybfeQhTJ8D7saeBHpGhLPIVyA8lcL6ZmdKwY6Q==}
    engines: {node: '>=12.0.0'}
    dependencies:
      config-file-ts: 0.2.6
      dotenv: 9.0.2
      dotenv-expand: 5.1.0
      js-yaml: 4.1.0
      json5: 2.2.3
      lazy-val: 1.0.5
    dev: true

  /read-package-json-fast@3.0.2:
    resolution: {integrity: sha512-0J+Msgym3vrLOUB3hzQCuZHII0xkNGCtz/HJH9xZshwv9DbDwkw1KaE3gx/e2J5rpEY5rtOy6cyhKOPrkP7FZw==}
    engines: {node: ^14.17.0 || ^16.13.0 || >=18.0.0}
    dependencies:
      json-parse-even-better-errors: 3.0.1
      npm-normalize-package-bin: 3.0.1
    dev: true

  /read-package-json@7.0.0:
    resolution: {integrity: sha512-uL4Z10OKV4p6vbdvIXB+OzhInYtIozl/VxUBPgNkBuUi2DeRonnuspmaVAMcrkmfjKGNmRndyQAbE7/AmzGwFg==}
    engines: {node: ^16.14.0 || >=18.0.0}
    dependencies:
      glob: 10.3.10
      json-parse-even-better-errors: 3.0.1
      normalize-package-data: 6.0.0
      npm-normalize-package-bin: 3.0.1
    dev: true

  /read-pkg-up@7.0.1:
    resolution: {integrity: sha512-zK0TB7Xd6JpCLmlLmufqykGE+/TlOePD6qKClNW7hHDKFh/J7/7gCWGR7joEQEW1bKq3a3yUZSObOoWLFQ4ohg==}
    engines: {node: '>=8'}
    dependencies:
      find-up: 4.1.0
      read-pkg: 5.2.0
      type-fest: 0.8.1
    dev: true

  /read-pkg@5.2.0:
    resolution: {integrity: sha512-Ug69mNOpfvKDAc2Q8DRpMjjzdtrnv9HcSMX+4VsZxD1aZ6ZzrIE7rlzXBtWTyhULSMKg076AW6WR5iZpD0JiOg==}
    engines: {node: '>=8'}
    dependencies:
      '@types/normalize-package-data': 2.4.4
      normalize-package-data: 2.5.0
      parse-json: 5.2.0
      type-fest: 0.6.0
    dev: true

  /readable-stream@2.3.8:
    resolution: {integrity: sha512-8p0AUk4XODgIewSi0l8Epjs+EVnWiK7NoDIEGU0HhE7+ZyY8D1IMY7odu5lRrFXGg71L15KG8QrPmum45RTtdA==}
    dependencies:
      core-util-is: 1.0.3
      inherits: 2.0.4
      isarray: 1.0.0
      process-nextick-args: 2.0.1
      safe-buffer: 5.1.2
      string_decoder: 1.1.1
      util-deprecate: 1.0.2
    dev: false

  /readable-stream@3.6.2:
    resolution: {integrity: sha512-9u/sniCrY3D5WdsERHzHE4G2YCXqoG5FTHUiCC4SIbr6XcLZBY05ya9EKjYek9O5xOAwjGq+1JdGBAS7Q9ScoA==}
    engines: {node: '>= 6'}
    dependencies:
      inherits: 2.0.4
      string_decoder: 1.3.0
      util-deprecate: 1.0.2
    dev: true

  /readdirp@3.6.0:
    resolution: {integrity: sha512-hOS089on8RduqdbhvQ5Z37A0ESjsqz6qnRcffsMU3495FuTdqSm+7bhJ29JvIOsBDEEnan5DPu9t3To9VRlMzA==}
    engines: {node: '>=8.10.0'}
    dependencies:
      picomatch: 2.3.1

  /redent@3.0.0:
    resolution: {integrity: sha512-6tDA8g98We0zd0GvVeMT9arEOnTw9qM03L9cJXaCjrip1OO764RDBLBfrB4cwzNGDj5OA5ioymC9GkizgWJDUg==}
    engines: {node: '>=8'}
    dependencies:
      indent-string: 4.0.0
      strip-indent: 3.0.0
    dev: true

  /regexp-tree@0.1.27:
    resolution: {integrity: sha512-iETxpjK6YoRWJG5o6hXLwvjYAoW+FEZn9os0PD/b6AP6xQwsa/Y7lCVgIixBbUPMfhu+i2LtdeAqVTgGlQarfA==}
    hasBin: true
    dev: true

  /regjsparser@0.10.0:
    resolution: {integrity: sha512-qx+xQGZVsy55CH0a1hiVwHmqjLryfh7wQyF5HO07XJ9f7dQMY/gPQHhlyDkIzJKC+x2fUCpCcUODUUUFrm7SHA==}
    hasBin: true
    dependencies:
      jsesc: 0.5.0
    dev: true

  /remark-inline-links@7.0.0:
    resolution: {integrity: sha512-4uj1pPM+F495ySZhTIB6ay2oSkTsKgmYaKk/q5HIdhX2fuyLEegpjWa0VdJRJ01sgOqAFo7MBKdDUejIYBMVMQ==}
    dependencies:
      '@types/mdast': 4.0.3
      mdast-util-definitions: 6.0.0
      unist-util-visit: 5.0.0
    dev: false

  /remark-parse@11.0.0:
    resolution: {integrity: sha512-FCxlKLNGknS5ba/1lmpYijMUzX2esxW5xQqjWxw2eHFfS2MSdaHVINFmhjo+qN1WhZhNimq0dZATN9pH0IDrpA==}
    dependencies:
      '@types/mdast': 4.0.3
      mdast-util-from-markdown: 2.0.0
      micromark-util-types: 2.0.0
      unified: 11.0.4
    transitivePeerDependencies:
      - supports-color
    dev: false

  /remark-stringify@11.0.0:
    resolution: {integrity: sha512-1OSmLd3awB/t8qdoEOMazZkNsfVTeY4fTsgzcQFdXNq8ToTN4ZGwrMnlda4K6smTFKD+GRV6O48i6Z4iKgPPpw==}
    dependencies:
      '@types/mdast': 4.0.3
      mdast-util-to-markdown: 2.1.0
      unified: 11.0.4
    dev: false

  /remark@15.0.1:
    resolution: {integrity: sha512-Eht5w30ruCXgFmxVUSlNWQ9iiimq07URKeFS3hNc8cUWy1llX4KDWfyEDZRycMc+znsN9Ux5/tJ/BFdgdOwA3A==}
    dependencies:
      '@types/mdast': 4.0.3
      remark-parse: 11.0.0
      remark-stringify: 11.0.0
      unified: 11.0.4
    transitivePeerDependencies:
      - supports-color
    dev: false

  /rematrix@0.7.2:
    resolution: {integrity: sha512-NYLmE17dX15eUPhngLMTKlRYwATxEhcRdn9LKtk/iOXHxDKglCZnD2MrMLKwLlB5FX8u9kF/9yMhlQJpeDcuPw==}
    dev: false

  /remixicon@4.1.0:
    resolution: {integrity: sha512-N5dmpN6bjB7GyHi8RqhKp8Fy1cfOch0m75KZQv4ZNFa2ffpXJY2FQ4TdgigZulTdwOoTwLKjBQ7GCC+bEw8LHg==}
    dev: false

  /require-directory@2.1.1:
    resolution: {integrity: sha512-fGxEI7+wsG9xrvdjsrlmL22OMTTiHRwAMroiEeMgq8gzoLC/PQr7RsRDSTLUg/bZAZtF+TVIkHc6/4RIKrui+Q==}
    engines: {node: '>=0.10.0'}
    dev: true

  /require-from-string@2.0.2:
    resolution: {integrity: sha512-Xf0nWe6RseziFMu+Ap9biiUbmplq6S9/p+7w7YXP/JBHhrUDDUhwa+vANyubuqfZWTveU//DYVGsDG7RKL/vEw==}
    engines: {node: '>=0.10.0'}
    dev: true

  /requires-port@1.0.0:
    resolution: {integrity: sha512-KigOCHcocU3XODJxsu8i/j8T9tzT4adHiecwORRQ0ZZFcp7ahwXuRU1m+yuO90C5ZUyGeGfocHDI14M3L3yDAQ==}

  /resolve-alpn@1.2.1:
    resolution: {integrity: sha512-0a1F4l73/ZFZOakJnQ3FvkJ2+gSTQWz/r2KE5OdDY0TxPm5h4GkqkWWfM47T7HsbnOtcJVEF4epCVy6u7Q3K+g==}

  /resolve-from@4.0.0:
    resolution: {integrity: sha512-pb/MYmXstAkysRFx8piNI1tGFNQIFA3vkE3Gq4EuA1dF6gHp/+vgZqsCGJapvy8N3Q+4o7FwvquPJcnZ7RYy4g==}
    engines: {node: '>=4'}
    dev: true

  /resolve-from@5.0.0:
    resolution: {integrity: sha512-qYg9KP24dD5qka9J47d0aVky0N+b4fTU89LN9iDnjB5waksiC49rvMB0PrUJQGoTmH50XPiqOvAjDfaijGxYZw==}
    engines: {node: '>=8'}
    dev: true

  /resolve-global@1.0.0:
    resolution: {integrity: sha512-zFa12V4OLtT5XUX/Q4VLvTfBf+Ok0SPc1FNGM/z9ctUdiU618qwKpWnd0CHs3+RqROfyEg/DhuHbMWYqcgljEw==}
    engines: {node: '>=8'}
    dependencies:
      global-dirs: 0.1.1
    dev: true

  /resolve-pkg-maps@1.0.0:
    resolution: {integrity: sha512-seS2Tj26TBVOC2NIc2rOe2y2ZO7efxITtLZcGSOnHHNOQ7CkiUBfw0Iw2ck6xkIhPwLhKNLS8BO+hEpngQlqzw==}
    dev: true

  /resolve.exports@2.0.2:
    resolution: {integrity: sha512-X2UW6Nw3n/aMgDVy+0rSqgHlv39WZAlZrXCdnbyEiKm17DSqHX4MmQMaST3FbeWR5FTuRcUwYAziZajji0Y7mg==}
    engines: {node: '>=10'}
    dev: true

  /resolve@1.22.8:
    resolution: {integrity: sha512-oKWePCxqpd6FlLvGV1VU0x7bkPmmCNolxzjMf4NczoDnQcIWrAF+cPtZn5i6n+RfD2d9i0tzpKnG6Yk168yIyw==}
    hasBin: true
    dependencies:
      is-core-module: 2.13.1
      path-parse: 1.0.7
      supports-preserve-symlinks-flag: 1.0.0
    dev: true

  /responselike@2.0.1:
    resolution: {integrity: sha512-4gl03wn3hj1HP3yzgdI7d3lCkF95F21Pz4BPGvKHinyQzALR5CapwC8yIi0Rh58DEMQ/SguC03wFj2k0M/mHhw==}
    dependencies:
      lowercase-keys: 2.0.0

  /restore-cursor@4.0.0:
    resolution: {integrity: sha512-I9fPXU9geO9bHOt9pHHOhOkYerIMsmVaWB0rA2AI9ERh/+x/i7MV5HKBNrg+ljO5eoPVgCcnFuRjJ9uH6I/3eg==}
    engines: {node: ^12.20.0 || ^14.13.1 || >=16.0.0}
    dependencies:
      onetime: 5.1.2
      signal-exit: 3.0.7
    dev: true

  /retry@0.12.0:
    resolution: {integrity: sha512-9LkiTwjUh6rT555DtE9rTX+BKByPfrMzEAtnlEtdEwr3Nkffwiihqe2bWADg+OQRjt9gl6ICdmB/ZFDCGAtSow==}
    engines: {node: '>= 4'}

  /reusify@1.0.4:
    resolution: {integrity: sha512-U9nH88a3fc/ekCF1l0/UP1IosiuIjyTh7hBvXVMHYgVcfGvt897Xguj2UOLDeI5BG2m7/uwyaLVT6fbtCwTyzw==}
    engines: {iojs: '>=1.0.0', node: '>=0.10.0'}

  /rfdc@1.3.1:
    resolution: {integrity: sha512-r5a3l5HzYlIC68TpmYKlxWjmOP6wiPJ1vWv2HeLhNsRZMrCkxeqxiHlQ21oXmQ4F3SiryXBHhAD7JZqvOJjFmg==}

  /rgbaster@2.1.1:
    resolution: {integrity: sha512-vUQI+ldMMSGXEbWtqb/6aqLY1LHc33OtXg2Q9S0TCxzt2KxGncRJB6dk860KzhWTjms+Fz4wkxrJu8MlCrFpYg==}
    dev: false

  /rimraf@3.0.2:
    resolution: {integrity: sha512-JZkJMZkAGFFPP2YqXZXPbMlMBgsxzE8ILs4lMIX/2o0L9UBw9O/Y3o6wFw/i9YLapcUJWwqbi3kdxIPdC62TIA==}
    hasBin: true
    dependencies:
      glob: 7.2.3
    dev: true

  /roarr@2.15.4:
    resolution: {integrity: sha512-CHhPh+UNHD2GTXNYhPWLnU8ONHdI+5DI+4EYIAOaiD63rHeYlZvyh8P+in5999TTSFgUYuKUAjzRI4mdh/p+2A==}
    engines: {node: '>=8.0'}
    requiresBuild: true
    dependencies:
      boolean: 3.2.0
      detect-node: 2.1.0
      globalthis: 1.0.3
      json-stringify-safe: 5.0.1
      semver-compare: 1.0.0
      sprintf-js: 1.1.3
    optional: true

  /rollup@3.29.4:
    resolution: {integrity: sha512-oWzmBZwvYrU0iJHtDmhsm662rC15FRXmcjCk1xD771dFDx5jJ02ufAQQTn0etB2emNk4J9EZg/yWKpsn9BWGRw==}
    engines: {node: '>=14.18.0', npm: '>=8.0.0'}
    hasBin: true
    optionalDependencies:
      fsevents: 2.3.3
    dev: false

  /rollup@4.12.0:
    resolution: {integrity: sha512-wz66wn4t1OHIJw3+XU7mJJQV/2NAfw5OAk6G6Hoo3zcvz/XOfQ52Vgi+AN4Uxoxi0KBBwk2g8zPrTDA4btSB/Q==}
    engines: {node: '>=18.0.0', npm: '>=8.0.0'}
    hasBin: true
    dependencies:
      '@types/estree': 1.0.5
    optionalDependencies:
      '@rollup/rollup-android-arm-eabi': 4.12.0
      '@rollup/rollup-android-arm64': 4.12.0
      '@rollup/rollup-darwin-arm64': 4.12.0
      '@rollup/rollup-darwin-x64': 4.12.0
      '@rollup/rollup-linux-arm-gnueabihf': 4.12.0
      '@rollup/rollup-linux-arm64-gnu': 4.12.0
      '@rollup/rollup-linux-arm64-musl': 4.12.0
      '@rollup/rollup-linux-riscv64-gnu': 4.12.0
      '@rollup/rollup-linux-x64-gnu': 4.12.0
      '@rollup/rollup-linux-x64-musl': 4.12.0
      '@rollup/rollup-win32-arm64-msvc': 4.12.0
      '@rollup/rollup-win32-ia32-msvc': 4.12.0
      '@rollup/rollup-win32-x64-msvc': 4.12.0
      fsevents: 2.3.3

  /rope-sequence@1.3.4:
    resolution: {integrity: sha512-UT5EDe2cu2E/6O4igUr5PSFs23nvvukicWHx6GnOPlHAiiYbzNuCRQCuiUdHJQcqKalLKlrYJnjY0ySGsXNQXQ==}
    dev: false

  /rrweb-cssom@0.6.0:
    resolution: {integrity: sha512-APM0Gt1KoXBz0iIkkdB/kfvGOwC4UuJFeG/c+yV7wSc7q96cG/kJ0HiYCnzivD9SB53cLV1MlHFNfOuPaadYSw==}

  /run-parallel@1.2.0:
    resolution: {integrity: sha512-5l4VyZR86LZ/lDxZTR6jqL8AFE2S0IFLMP26AbjsLVADxHdhB/c0GUsH+y39UfCi3dzz8OlQuPmnaJOMoDHQBA==}
    dependencies:
      queue-microtask: 1.2.3

  /safe-buffer@5.1.2:
    resolution: {integrity: sha512-Gd2UZBJDkXlY7GbJxfsE8/nvKkUEU1G38c1siN6QP6a9PT9MmHB8GnpscSmMJSoF8LOIrt8ud/wPtojys4G6+g==}
    dev: false

  /safe-buffer@5.2.1:
    resolution: {integrity: sha512-rp3So07KcdmmKbGvgaNxQSJr7bGVSVk5S9Eq1F+ppbRo70+YeaDxkw5Dd8NPN+GD6bjnYm2VuPuCXmpuYvmCXQ==}

  /safer-buffer@2.1.2:
    resolution: {integrity: sha512-YZo3K82SD7Riyi0E1EQPojLz7kpepnSQI9IyPbHHg1XXXevb5dJI7tpyN2ADxGcQbHG7vcyRHk0cbwqcQriUtg==}

  /sanitize-filename@1.6.3:
    resolution: {integrity: sha512-y/52Mcy7aw3gRm7IrcGDFx/bCk4AhRh2eI9luHOQM86nZsqwiRkkq2GekHXBBD+SmPidc8i2PqtYZl+pWJ8Oeg==}
    dependencies:
      truncate-utf8-bytes: 1.0.2
    dev: true

  /sass@1.71.1:
    resolution: {integrity: sha512-wovtnV2PxzteLlfNzbgm1tFXPLoZILYAMJtvoXXkD7/+1uP41eKkIt1ypWq5/q2uT94qHjXehEYfmjKOvjL9sg==}
    engines: {node: '>=14.0.0'}
    hasBin: true
    dependencies:
      chokidar: 3.6.0
      immutable: 4.3.5
      source-map-js: 1.0.2

  /sax@1.3.0:
    resolution: {integrity: sha512-0s+oAmw9zLl1V1cS9BtZN7JAd0cW5e0QH4W3LWEK6a4LaLEA2OTpGYWDY+6XasBLtz6wkm3u1xRw95mRuJ59WA==}
    dev: true

  /saxes@6.0.0:
    resolution: {integrity: sha512-xAg7SOnEhrm5zI3puOOKyy1OMcMlIJZYNJY7xLBwSze0UjhPLnWfj2GF2EpT0jmzaJKIWKHLsaSSajf35bcYnA==}
    engines: {node: '>=v12.22.7'}
    dependencies:
      xmlchars: 2.2.0

  /scule@1.3.0:
    resolution: {integrity: sha512-6FtHJEvt+pVMIB9IBY+IcCJ6Z5f1iQnytgyfKMhDKgmzYG+TeH/wx1y3l27rshSbLiSanrR9ffZDrEsmjlQF2g==}

  /search-insights@2.13.0:
    resolution: {integrity: sha512-Orrsjf9trHHxFRuo9/rzm0KIWmgzE8RMlZMzuhZOJ01Rnz3D0YBAe+V6473t6/H6c7irs6Lt48brULAiRWb3Vw==}
    dev: false

  /semver-compare@1.0.0:
    resolution: {integrity: sha512-YM3/ITh2MJ5MtzaM429anh+x2jiLVjqILF4m4oyQB18W7Ggea7BfqdH/wGMK7dDiMghv/6WG7znWMwUDzJiXow==}
    requiresBuild: true
    optional: true

  /semver@5.7.2:
    resolution: {integrity: sha512-cBznnQ9KjJqU67B52RMC65CMarK2600WFnbkcaiwWq3xy/5haFJlshgnpjovMVJ+Hff49d8GEn0b87C5pDQ10g==}
    hasBin: true
    dev: true

  /semver@6.3.1:
    resolution: {integrity: sha512-BR7VvDCVHO+q2xBEWskxS6DJE1qRnb7DxzUrogb71CWoSficBxYsiAGd+Kl0mmq/MprG9yArRkyrQxTO6XjMzA==}
    hasBin: true

  /semver@7.6.0:
    resolution: {integrity: sha512-EnwXhrlwXMk9gKu5/flx5sv/an57AkRplG3hTK68W7FRDN+k+OWBj65M7719OkA82XLBxrcX0KSHj+X5COhOVg==}
    engines: {node: '>=10'}
    hasBin: true
    dependencies:
      lru-cache: 6.0.0

  /serialize-error@7.0.1:
    resolution: {integrity: sha512-8I8TjW5KMOKsZQTvoxjuSIa7foAwPWGOts+6o7sgjz41/qMD9VQHEDxi6PBvK2l0MXUmqZyNpUK+T2tQaaElvw==}
    engines: {node: '>=10'}
    requiresBuild: true
    dependencies:
      type-fest: 0.13.1
    optional: true

  /shebang-command@2.0.0:
    resolution: {integrity: sha512-kHxr2zZpYtdmrN1qDjrrX/Z1rR1kG8Dx+gkpK1G4eXmvXswmcE1hTWBWYUzlraYw1/yZp6YuDY77YtvbN0dmDA==}
    engines: {node: '>=8'}
    dependencies:
      shebang-regex: 3.0.0

  /shebang-regex@3.0.0:
    resolution: {integrity: sha512-7++dFhtcx3353uBaq8DDR4NuxBetBzC7ZQOhmTQInHEd6bSrXdiEyzCvG07Z44UYdLShWUyXt5M/yhz8ekcb1A==}
    engines: {node: '>=8'}

  /shiki@0.14.7:
    resolution: {integrity: sha512-dNPAPrxSc87ua2sKJ3H5dQ/6ZaY8RNnaAqK+t0eG7p0Soi2ydiqbGOTaZCqaYvA/uZYfS1LJnemt3Q+mSfcPCg==}
    dependencies:
      ansi-sequence-parser: 1.1.1
      jsonc-parser: 3.2.1
      vscode-oniguruma: 1.7.0
      vscode-textmate: 8.0.0
    dev: false

  /siginfo@2.0.0:
    resolution: {integrity: sha512-ybx0WO1/8bSBLEWXZvEd7gMW3Sn3JFlW3TvX1nREbDLRNQNaeNN8WK0meBwPdAaOI7TtRRRJn/Es1zhrrCHu7g==}

  /signal-exit@3.0.7:
    resolution: {integrity: sha512-wnD2ZE+l+SPC/uoS0vXeE9L1+0wuaMqKlfz9AMUo38JsyLSBWSFcHR1Rri62LZc12vLr1gb3jl7iwQhgwpAbGQ==}

  /signal-exit@4.1.0:
    resolution: {integrity: sha512-bzyZ1e88w9O1iNJbKnOlvYTrWPDl46O1bG0D3XInv+9tkPrxrN8jUUTiFlDkkmKWgn1M6CfIA13SuGqOa9Korw==}
    engines: {node: '>=14'}

  /sigstore@2.2.2:
    resolution: {integrity: sha512-2A3WvXkQurhuMgORgT60r6pOWiCOO5LlEqY2ADxGBDGVYLSo5HN0uLtb68YpVpuL/Vi8mLTe7+0Dx2Fq8lLqEg==}
    engines: {node: ^16.14.0 || >=18.0.0}
    dependencies:
      '@sigstore/bundle': 2.2.0
      '@sigstore/core': 1.0.0
      '@sigstore/protobuf-specs': 0.3.0
      '@sigstore/sign': 2.2.3
      '@sigstore/tuf': 2.3.1
      '@sigstore/verify': 1.1.0
    transitivePeerDependencies:
      - supports-color
    dev: true

  /simple-git-hooks@2.9.0:
    resolution: {integrity: sha512-waSQ5paUQtyGC0ZxlHmcMmD9I1rRXauikBwX31bX58l5vTOhCEcBC5Bi+ZDkPXTjDnZAF8TbCqKBY+9+sVPScw==}
    hasBin: true
    requiresBuild: true
    dev: true

  /simple-plist@1.4.0-0:
    resolution: {integrity: sha512-PQrC4CD+64py25A5RBY0FR2e9K2g0eOqHKXpCxUs+Qe9DUoTi3XUcgsVu1pq1oxszRSEV4s+wt8n7xZ4zUj1UA==}
    dependencies:
      '@types/plist': 3.0.5
      bplist-creator: 0.1.1
      bplist-parser: 0.3.2
      plist: 3.1.0
    dev: false

  /simple-update-notifier@2.0.0:
    resolution: {integrity: sha512-a2B9Y0KlNXl9u/vsW6sTIu9vGEpfKu2wRV6l1H3XEas/0gUIzGzBoP/IouTcUQbm9JWZLH3COxyn03TYlFax6w==}
    engines: {node: '>=10'}
    dependencies:
      semver: 7.6.0
    dev: true

  /sirv@2.0.4:
    resolution: {integrity: sha512-94Bdh3cC2PKrbgSOUqTiGPWVZeSiXfKOVZNJniWoqrWrRkB1CJzBU3NEbiTsPcYy1lDsANA/THzS+9WBiy5nfQ==}
    engines: {node: '>= 10'}
    dependencies:
      '@polka/url': 1.0.0-next.24
      mrmime: 2.0.0
      totalist: 3.0.1

  /sisteransi@1.0.5:
    resolution: {integrity: sha512-bLGGlR1QxBcynn2d5YmDX4MGjlZvy2MRBDRNHLJ8VI6l6+9FUiyTFNJ0IveOSP0bcXgVDPRcfGqA0pjaqUpfVg==}
    dev: true

  /slash@3.0.0:
    resolution: {integrity: sha512-g9Q1haeby36OSStwb4ntCGGGaKsaVSjQ68fBxoQcutl5fS1vuY18H3wSt3jFyFtrkx+Kz0V1G85A4MyAdDMi2Q==}
    engines: {node: '>=8'}
    dev: true

  /slash@5.1.0:
    resolution: {integrity: sha512-ZA6oR3T/pEyuqwMgAKT0/hAv8oAXckzbkmR0UkUosQ+Mc4RxGoJkRmwHgHufaenlyAgE1Mxgpdcrf75y6XcnDg==}
    engines: {node: '>=14.16'}
    dev: false

  /slice-ansi@3.0.0:
    resolution: {integrity: sha512-pSyv7bSTC7ig9Dcgbw9AuRNUb5k5V6oDudjZoMBSr13qpLBG7tB+zgCkARjq7xIUgdz5P1Qe8u+rSGdouOOIyQ==}
    engines: {node: '>=8'}
    requiresBuild: true
    dependencies:
      ansi-styles: 4.3.0
      astral-regex: 2.0.0
      is-fullwidth-code-point: 3.0.0
    dev: true
    optional: true

  /slice-ansi@5.0.0:
    resolution: {integrity: sha512-FC+lgizVPfie0kkhqUScwRu1O/lF6NOgJmlCgK+/LYxDCTk8sGelYaHDhFcDN+Sn3Cv+3VSa4Byeo+IMCzpMgQ==}
    engines: {node: '>=12'}
    dependencies:
      ansi-styles: 6.2.1
      is-fullwidth-code-point: 4.0.0
    dev: true

  /slice-ansi@7.1.0:
    resolution: {integrity: sha512-bSiSngZ/jWeX93BqeIAbImyTbEihizcwNjFoRUIY/T1wWQsfsm2Vw1agPKylXvQTU7iASGdHhyqRlqQzfz+Htg==}
    engines: {node: '>=18'}
    dependencies:
      ansi-styles: 6.2.1
      is-fullwidth-code-point: 5.0.0
    dev: true

  /smart-buffer@4.2.0:
    resolution: {integrity: sha512-94hK0Hh8rPqQl2xXc3HsaBoOXKV20MToPkcXvwbISWLEs+64sBq5kFgn2kJDHb1Pry9yrP0dxrCI9RRci7RXKg==}
    engines: {node: '>= 6.0.0', npm: '>= 3.0.0'}

  /socks-proxy-agent@8.0.2:
    resolution: {integrity: sha512-8zuqoLv1aP/66PHF5TqwJ7Czm3Yv32urJQHrVyhD7mmA6d61Zv8cIXQYPTWwmg6qlupnPvs/QKDmfa4P/qct2g==}
    engines: {node: '>= 14'}
    dependencies:
      agent-base: 7.1.0
      debug: 4.3.4
      socks: 2.7.1
    transitivePeerDependencies:
      - supports-color

  /socks@2.7.1:
    resolution: {integrity: sha512-7maUZy1N7uo6+WVEX6psASxtNlKaNVMlGQKkG/63nEDdLOWNbiUMoLK7X4uYoLhQstau72mLgfEWcXcwsaHbYQ==}
    engines: {node: '>= 10.13.0', npm: '>= 3.0.0'}
    dependencies:
      ip: 2.0.0
      smart-buffer: 4.2.0

  /source-map-js@1.0.2:
    resolution: {integrity: sha512-R0XvVJ9WusLiqTCEiGCmICCMplcCkIwwR11mOSD9CR5u+IXYdiseeEuXCVAjS54zqwkLcPNnmU4OeJ6tUrWhDw==}
    engines: {node: '>=0.10.0'}

  /source-map-support@0.5.21:
    resolution: {integrity: sha512-uBHU3L3czsIyYXKX88fdrGovxdSCoTGDRZ6SYXtSRxLZUzHg5P/66Ht6uoUlHu9EZod+inXhKo3qQgwXUT/y1w==}
    dependencies:
      buffer-from: 1.1.2
      source-map: 0.6.1
    dev: true

  /source-map@0.6.1:
    resolution: {integrity: sha512-UjgapumWlbMhkBgzT7Ykc5YXUT46F0iKu8SGXq0bcwP5dz/h0Plj6enJqjz1Zbq2l5WaqYnrVbwWOWMyF3F47g==}
    engines: {node: '>=0.10.0'}

  /sourcemap-codec@1.4.8:
    resolution: {integrity: sha512-9NykojV5Uih4lgo5So5dtw+f0JgJX30KCNI8gwhz2J9A15wD0Ml6tjHKwf6fTSa6fAdVBdZeNOs9eJ71qCk8vA==}
    deprecated: Please use @jridgewell/sourcemap-codec instead

  /spdx-correct@3.2.0:
    resolution: {integrity: sha512-kN9dJbvnySHULIluDHy32WHRUu3Og7B9sbY7tsFLctQkIqnMh3hErYgdMjTYuqmcXX+lK5T1lnUt3G7zNswmZA==}
    dependencies:
      spdx-expression-parse: 3.0.1
      spdx-license-ids: 3.0.17
    dev: true

  /spdx-exceptions@2.4.0:
    resolution: {integrity: sha512-hcjppoJ68fhxA/cjbN4T8N6uCUejN8yFw69ttpqtBeCbF3u13n7mb31NB9jKwGTTWWnt9IbRA/mf1FprYS8wfw==}
    dev: true

  /spdx-expression-parse@3.0.1:
    resolution: {integrity: sha512-cbqHunsQWnJNE6KhVSMsMeH5H/L9EpymbzqTQ3uLwNCLZ1Q481oWaofqH7nO6V07xlXwY6PhQdQ2IedWx/ZK4Q==}
    dependencies:
      spdx-exceptions: 2.4.0
      spdx-license-ids: 3.0.17
    dev: true

  /spdx-expression-parse@4.0.0:
    resolution: {integrity: sha512-Clya5JIij/7C6bRR22+tnGXbc4VKlibKSVj2iHvVeX5iMW7s1SIQlqu699JkODJJIhh/pUu8L0/VLh8xflD+LQ==}
    dependencies:
      spdx-exceptions: 2.4.0
      spdx-license-ids: 3.0.17
    dev: true

  /spdx-license-ids@3.0.17:
    resolution: {integrity: sha512-sh8PWc/ftMqAAdFiBu6Fy6JUOYjqDJBJvIhpfDMyHrr0Rbp5liZqd4TjtQ/RgfLjKFZb+LMx5hpml5qOWy0qvg==}
    dev: true

  /split2@3.2.2:
    resolution: {integrity: sha512-9NThjpgZnifTkJpzTZ7Eue85S49QwpNhZTq6GRJwObb6jnLFNGB7Qm73V5HewTROPyxD0C29xqmaI68bQtV+hg==}
    dependencies:
      readable-stream: 3.6.2
    dev: true

  /split2@4.2.0:
    resolution: {integrity: sha512-UcjcJOWknrNkF6PLX83qcHM6KHgVKNkV62Y8a5uYDVv9ydGQVwAHMKqHdJje1VTWpljG0WYpCDhrCdAOYH4TWg==}
    engines: {node: '>= 10.x'}
    dev: true

  /sprintf-js@1.1.3:
    resolution: {integrity: sha512-Oo+0REFV59/rz3gfJNKQiBlwfHaSESl1pcGyABQsnnIfWOFt6JNj5gCog2U6MLZ//IGYD+nA8nI+mTShREReaA==}
    requiresBuild: true
    optional: true

  /ssri@10.0.5:
    resolution: {integrity: sha512-bSf16tAFkGeRlUNDjXu8FzaMQt6g2HZJrun7mtMbIPOddxt3GLMSz5VWUWcqTJUPfLEaDIepGxv+bYQW49596A==}
    engines: {node: ^14.17.0 || ^16.13.0 || >=18.0.0}
    dependencies:
      minipass: 7.0.4

  /stackback@0.0.2:
    resolution: {integrity: sha512-1XMJE5fQo1jGH6Y/7ebnwPOBEkIEnT4QF32d5R1+VXdXveM0IBMJt8zfaxX1P3QhVwrYe+576+jkANtSS2mBbw==}

  /stat-mode@1.0.0:
    resolution: {integrity: sha512-jH9EhtKIjuXZ2cWxmXS8ZP80XyC3iasQxMDV8jzhNJpfDb7VbQLVW4Wvsxz9QZvzV+G4YoSfBUVKDOyxLzi/sg==}
    engines: {node: '>= 6'}
    dev: true

  /std-env@3.7.0:
    resolution: {integrity: sha512-JPbdCEQLj1w5GilpiHAx3qJvFndqybBysA3qUOnznweH4QbNYUsW/ea8QzSrnh0vNsezMMw5bcVool8lM0gwzg==}

  /stream-buffers@2.2.0:
    resolution: {integrity: sha512-uyQK/mx5QjHun80FLJTfaWE7JtwfRMKBLkMne6udYOmvH0CawotVa7TfgYHzAnpphn4+TweIx1QKMnRIbipmUg==}
    engines: {node: '>= 0.10.0'}
    dev: false

  /streamifier@0.1.1:
    resolution: {integrity: sha512-zDgl+muIlWzXNsXeyUfOk9dChMjlpkq0DRsxujtYPgyJ676yQ8jEm6zzaaWHFDg5BNcLuif0eD2MTyJdZqXpdg==}
    engines: {node: '>=0.10'}
    dev: false

  /streamroller@3.1.5:
    resolution: {integrity: sha512-KFxaM7XT+irxvdqSP1LGLgNWbYN7ay5owZ3r/8t77p+EtSUAfUgtl7be3xtqtOmGUl9K9YPO2ca8133RlTjvKw==}
    engines: {node: '>=8.0'}
    dependencies:
      date-format: 4.0.14
      debug: 4.3.4
      fs-extra: 8.1.0
    transitivePeerDependencies:
      - supports-color
    dev: false

  /string-argv@0.3.2:
    resolution: {integrity: sha512-aqD2Q0144Z+/RqG52NeHEkZauTAUWJO8c6yTftGJKO3Tja5tUgIfmIl6kExvhtxSDP7fXB6DvzkfMpCd/F3G+Q==}
    engines: {node: '>=0.6.19'}
    dev: true

  /string-width@4.2.3:
    resolution: {integrity: sha512-wKyQRQpjJ0sIp62ErSZdGsjMJWsap5oRNihHhu6G7JVO/9jIB6UyevL+tXuOqrng8j/cxKTWyWUwvSTriiZz/g==}
    engines: {node: '>=8'}
    dependencies:
      emoji-regex: 8.0.0
      is-fullwidth-code-point: 3.0.0
      strip-ansi: 6.0.1

  /string-width@5.1.2:
    resolution: {integrity: sha512-HnLOCR3vjcY8beoNLtcjZ5/nxn2afmME6lhrDrebokqMap+XbeW8n9TXpPDOqdGK5qcI3oT0GKTW6wC7EMiVqA==}
    engines: {node: '>=12'}
    dependencies:
      eastasianwidth: 0.2.0
      emoji-regex: 9.2.2
      strip-ansi: 7.1.0

  /string-width@7.1.0:
    resolution: {integrity: sha512-SEIJCWiX7Kg4c129n48aDRwLbFb2LJmXXFrWBG4NGaRtMQ3myKPKbwrD1BKqQn74oCoNMBVrfDEr5M9YxCsrkw==}
    engines: {node: '>=18'}
    dependencies:
      emoji-regex: 10.3.0
      get-east-asian-width: 1.2.0
      strip-ansi: 7.1.0
    dev: true

  /string_decoder@1.1.1:
    resolution: {integrity: sha512-n/ShnvDi6FHbbVfviro+WojiFzv+s8MPMHBczVePfUpDJLwoLT0ht1l4YwBCbi8pJAveEEdnkHyPyTP/mzRfwg==}
    dependencies:
      safe-buffer: 5.1.2
    dev: false

  /string_decoder@1.3.0:
    resolution: {integrity: sha512-hkRX8U1WjJFd8LsDJ2yQ/wWWxaopEsABU1XfkM8A+j0+85JAGppt16cr1Whg6KIbb4okU6Mql6BOj+uup/wKeA==}
    dependencies:
      safe-buffer: 5.2.1
    dev: true

  /strip-ansi@6.0.1:
    resolution: {integrity: sha512-Y38VPSHcqkFrCpFnQ9vuSXmquuv5oXOKpGeT6aGrr3o3Gc9AlVa6JBfUSOCnbxGGZF+/0ooI7KrPuUSztUdU5A==}
    engines: {node: '>=8'}
    dependencies:
      ansi-regex: 5.0.1

  /strip-ansi@7.1.0:
    resolution: {integrity: sha512-iq6eVVI64nQQTRYq2KtEg2d2uU7LElhTJwsH4YzIHZshxlgZms/wIc4VoDQTlG/IvVIrBKG06CrZnp0qv7hkcQ==}
    engines: {node: '>=12'}
    dependencies:
      ansi-regex: 6.0.1

  /strip-final-newline@2.0.0:
    resolution: {integrity: sha512-BrpvfNAE3dcvq7ll3xVumzjKjZQ5tI1sEUIKr3Uoks0XUl45St3FlatVqef9prk4jRDzhW6WZg+3bk93y6pLjA==}
    engines: {node: '>=6'}

  /strip-final-newline@3.0.0:
    resolution: {integrity: sha512-dOESqjYr96iWYylGObzd39EuNTa5VJxyvVAEm5Jnh7KGo75V43Hk1odPQkNDyXNmUR6k+gEiDVXnjB8HJ3crXw==}
    engines: {node: '>=12'}

  /strip-indent@3.0.0:
    resolution: {integrity: sha512-laJTa3Jb+VQpaC6DseHhF7dXVqHTfJPCRDaEbid/drOhgitgYku/letMUqOXFoWV0zIIUbjpdH2t+tYj4bQMRQ==}
    engines: {node: '>=8'}
    dependencies:
      min-indent: 1.0.1
    dev: true

  /strip-json-comments@3.1.1:
    resolution: {integrity: sha512-6fPc+R4ihwqP6N/aIv2f1gMH8lOVtWQHoqC4yK6oSDVVocumAsfCqjkXnqiYMhmMwS/mEHLp7Vehlt3ql6lEig==}
    engines: {node: '>=8'}
    dev: true

  /strip-literal@1.3.0:
    resolution: {integrity: sha512-PugKzOsyXpArk0yWmUwqOZecSO0GH0bPoctLcqNDH9J04pVW3lflYE0ujElBGTloevcxF5MofAOZ7C5l2b+wLg==}
    dependencies:
      acorn: 8.11.3

  /strip-literal@2.0.0:
    resolution: {integrity: sha512-f9vHgsCWBq2ugHAkGMiiYY+AYG0D/cbloKKg0nhaaaSNsujdGIpVXCNsrJpCKr5M0f4aI31mr13UjY6GAuXCKA==}
    dependencies:
      js-tokens: 8.0.3

  /style-mod@4.1.0:
    resolution: {integrity: sha512-Ca5ib8HrFn+f+0n4N4ScTIA9iTOQ7MaGS1ylHcoVqW9J7w2w8PzN6g9gKmTYgGEBH8e120+RCmhpje6jC5uGWA==}
    dev: false

  /sumchecker@3.0.1:
    resolution: {integrity: sha512-MvjXzkz/BOfyVDkG0oFOtBxHX2u3gKbMHIF/dXblZsgD3BWOFLmHovIpZY7BykJdAjcqRCBi1WYBNdEC9yI7vg==}
    engines: {node: '>= 8.0'}
    dependencies:
      debug: 4.3.4
    transitivePeerDependencies:
      - supports-color

  /supports-color@5.5.0:
    resolution: {integrity: sha512-QjVjwdXIt408MIiAqCX4oUKsgU2EqAGzs2Ppkm4aQYbjm+ZEWEcW4SfFNTr4uMNZma0ey4f5lgLrkB0aX0QMow==}
    engines: {node: '>=4'}
    dependencies:
      has-flag: 3.0.0

  /supports-color@7.2.0:
    resolution: {integrity: sha512-qpCAvRl9stuOHveKsn7HncJRvv501qIacKzQlO/+Lwxc9+0q2wLyv4Dfvt80/DPn2pqOBsJdDiogXGR9+OvwRw==}
    engines: {node: '>=8'}
    dependencies:
      has-flag: 4.0.0
    dev: true

  /supports-preserve-symlinks-flag@1.0.0:
    resolution: {integrity: sha512-ot0WnXS9fgdkgIcePe6RHNk1WA8+muPa6cSjeR3V8K27q9BB1rTE3R1p7Hv0z1ZyAc8s6Vvv8DIyWf681MAt0w==}
    engines: {node: '>= 0.4'}
    dev: true

  /svg-tags@1.0.0:
    resolution: {integrity: sha512-ovssysQTa+luh7A5Weu3Rta6FJlFBBbInjOh722LIt6klpU2/HtdUbszju/G4devcvk8PGt7FCLv5wftu3THUA==}

  /symbol-tree@3.2.4:
    resolution: {integrity: sha512-9QNk5KwDF+Bvz+PyObkmSYjI5ksVUYtjW7AU22r2NKcfLJcXp96hkDWU3+XndOsUb+AQ9QhfzfCT2O+CNWT5Tw==}

  /synckit@0.6.2:
    resolution: {integrity: sha512-Vhf+bUa//YSTYKseDiiEuQmhGCoIF3CVBhunm3r/DQnYiGT4JssmnKQc44BIyOZRK2pKjXXAgbhfmbeoC9CJpA==}
    engines: {node: '>=12.20'}
    dependencies:
      tslib: 2.6.2
    dev: true

  /synckit@0.8.8:
    resolution: {integrity: sha512-HwOKAP7Wc5aRGYdKH+dw0PRRpbO841v2DENBtjnR5HFWoiNByAl7vrx3p0G/rCyYXQsrxqtX48TImFtPcIHSpQ==}
    engines: {node: ^14.18.0 || >=16.0.0}
    dependencies:
      '@pkgr/core': 0.1.1
      tslib: 2.6.2
    dev: true

  /synckit@0.9.0:
    resolution: {integrity: sha512-7RnqIMq572L8PeEzKeBINYEJDDxpcH8JEgLwUqBd3TkofhFRbkq4QLR0u+36avGAhCRbk2nnmjcW9SE531hPDg==}
    engines: {node: ^14.18.0 || >=16.0.0}
    dependencies:
      '@pkgr/core': 0.1.1
      tslib: 2.6.2
    dev: true

  /tabbable@6.2.0:
    resolution: {integrity: sha512-Cat63mxsVJlzYvN51JmVXIgNoUokrIaT2zLclCXjRd8boZ0004U4KCs/sToJ75C6sdlByWxpYnb5Boif1VSFew==}
    dev: false

  /talex-mica-electron@1.0.2:
    resolution: {integrity: sha512-taGNZDvcXvl0CVlYSKP9SQIL1XlBIezdLo0qJeVA06uNLrkkwov/ifq2nX+w1ALknb8LTUcc5UbPTOzKd+MQKw==}
    dev: false

  /tar-stream@1.6.2:
    resolution: {integrity: sha512-rzS0heiNf8Xn7/mpdSVVSMAWAoy9bfb1WOTYC78Z0UQKeKa/CWS8FOq0lKGNa8DWKAn9gxjCvMLYc5PGXYlK2A==}
    engines: {node: '>= 0.8.0'}
    dependencies:
      bl: 1.2.3
      buffer-alloc: 1.2.0
      end-of-stream: 1.4.4
      fs-constants: 1.0.0
      readable-stream: 2.3.8
      to-buffer: 1.1.1
      xtend: 4.0.2
    dev: false

  /tar@6.2.0:
    resolution: {integrity: sha512-/Wo7DcT0u5HUV486xg675HtjNd3BXZ6xDbzsCUZPt5iw8bTQ63bP0Raut3mvro9u+CUyq7YQd8Cx55fsZXxqLQ==}
    engines: {node: '>=10'}
    dependencies:
      chownr: 2.0.0
      fs-minipass: 2.1.0
      minipass: 5.0.0
      minizlib: 2.1.2
      mkdirp: 1.0.4
      yallist: 4.0.0

  /taze@0.13.3:
    resolution: {integrity: sha512-+NgEyx6F+Ydpwo/9JsWdH40wHGrlZIaYjGtcErg21mdynP/dwTCgOa/gkvOZov1U1brJQCdShG0wifesRucr7A==}
    hasBin: true
    dependencies:
      '@antfu/ni': 0.21.12
      '@npmcli/config': 8.1.0
      cli-progress: 3.12.0
      deepmerge: 4.3.1
      detect-indent: 7.0.1
      execa: 8.0.1
      pacote: 17.0.6
      picocolors: 1.0.0
      prompts: 2.4.2
      semver: 7.6.0
      unconfig: 0.3.11
      yargs: 17.7.2
    transitivePeerDependencies:
      - bluebird
      - supports-color
    dev: true

  /temp-file@3.4.0:
    resolution: {integrity: sha512-C5tjlC/HCtVUOi3KWVokd4vHVViOmGjtLwIh4MuzPo/nMYTV/p1urt3RnMz2IWXDdKEGJH3k5+KPxtqRsUYGtg==}
    dependencies:
      async-exit-hook: 2.0.1
      fs-extra: 10.1.0
    dev: true

  /text-extensions@2.4.0:
    resolution: {integrity: sha512-te/NtwBwfiNRLf9Ijqx3T0nlqZiQ2XrrtBvu+cLL8ZRrGkO0NHTug8MYFKyoSrv/sHTaSKfilUkizV6XhxMJ3g==}
    engines: {node: '>=8'}
    dev: true

  /text-table@0.2.0:
    resolution: {integrity: sha512-N+8UisAXDGk8PFXP4HAzVR9nbfmVJ3zYLAWiTIoqC5v5isinhr+r5uaO8+7r3BMfuNIufIsA7RdpVgacC2cSpw==}
    dev: true

  /through2@4.0.2:
    resolution: {integrity: sha512-iOqSav00cVxEEICeD7TjLB1sueEL+81Wpzp2bY17uZjZN0pWZPuo4suZ/61VujxmqSGFfgOcNuTZ85QJwNZQpw==}
    dependencies:
      readable-stream: 3.6.2
    dev: true

  /through@2.3.8:
    resolution: {integrity: sha512-w89qg7PI8wAdvX60bMDP+bFoD5Dvhm9oLheFp5O4a2QF0cSBGsBX4qZmadPMvVqlLJBBci+WqGGOAPvcDeNSVg==}
    dev: true

  /tinybench@2.6.0:
    resolution: {integrity: sha512-N8hW3PG/3aOoZAN5V/NSAEDz0ZixDSSt5b/a05iqtpgfLWMSVuCo7w0k2vVvEjdrIoeGqZzweX2WlyioNIHchA==}

  /tinypool@0.8.2:
    resolution: {integrity: sha512-SUszKYe5wgsxnNOVlBYO6IC+8VGWdVGZWAqUxp3UErNBtptZvWbwyUOyzNL59zigz2rCA92QiL3wvG+JDSdJdQ==}
    engines: {node: '>=14.0.0'}

  /tinyspy@2.2.1:
    resolution: {integrity: sha512-KYad6Vy5VDWV4GH3fjpseMQ/XU2BhIYP7Vzd0LG44qRWm/Yt2WCOTicFdvmgo6gWaqooMQCawTtILVQJupKu7A==}
    engines: {node: '>=14.0.0'}

  /tmp-promise@3.0.3:
    resolution: {integrity: sha512-RwM7MoPojPxsOBYnyd2hy0bxtIlVrihNs9pj5SUvY8Zz1sQcQG2tG1hSr8PDxfgEB8RNKDhqbIlroIarSNDNsQ==}
    dependencies:
      tmp: 0.2.1
    dev: true

  /tmp@0.2.1:
    resolution: {integrity: sha512-76SUhtfqR2Ijn+xllcI5P1oyannHNHByD80W1q447gU3mp9G9PSpGdWmjUOHRDPiHYacIk66W7ubDTuPF3BEtQ==}
    engines: {node: '>=8.17.0'}
    dependencies:
      rimraf: 3.0.2
    dev: true

  /to-buffer@1.1.1:
    resolution: {integrity: sha512-lx9B5iv7msuFYE3dytT+KE5tap+rNYw+K4jVkb9R/asAb+pbBSM17jtunHplhBe6RRJdZx3Pn2Jph24O32mOVg==}
    dev: false

  /to-fast-properties@2.0.0:
    resolution: {integrity: sha512-/OaKK0xYrs3DmxRYqL/yDc+FxFUVYhDlXMhRmv3z915w2HF1tnN1omB354j8VUGO/hbRzyD6Y3sA7v7GS/ceog==}
    engines: {node: '>=4'}

  /to-regex-range@5.0.1:
    resolution: {integrity: sha512-65P7iz6X5yEr1cwcgvQxbbIw7Uk3gOy5dIdtZ4rDveLqhrdJP+Li/Hx6tyK0NEb+2GCyneCMJiGqrADCSNk8sQ==}
    engines: {node: '>=8.0'}
    dependencies:
      is-number: 7.0.0

  /toml-eslint-parser@0.9.3:
    resolution: {integrity: sha512-moYoCvkNUAPCxSW9jmHmRElhm4tVJpHL8ItC/+uYD0EpPSFXbck7yREz9tNdJVTSpHVod8+HoipcpbQ0oE6gsw==}
    engines: {node: ^12.22.0 || ^14.17.0 || >=16.0.0}
    dependencies:
      eslint-visitor-keys: 3.4.3
    dev: true

  /totalist@3.0.1:
    resolution: {integrity: sha512-sf4i37nQ2LBx4m3wB74y+ubopq6W/dIzXg0FDGjsYnZHVa1Da8FH853wlL2gtUhg+xJXjfk3kUZS3BRoQeoQBQ==}
    engines: {node: '>=6'}

  /tough-cookie@4.1.3:
    resolution: {integrity: sha512-aX/y5pVRkfRnfmuX+OdbSdXvPe6ieKX/G2s7e98f4poJHnqH3281gDPm/metm6E/WRamfx7WC4HUqkWHfQHprw==}
    engines: {node: '>=6'}
    dependencies:
      psl: 1.9.0
      punycode: 2.3.1
      universalify: 0.2.0
      url-parse: 1.5.10

  /tr46@5.0.0:
    resolution: {integrity: sha512-tk2G5R2KRwBd+ZN0zaEXpmzdKyOYksXwywulIX95MBODjSzMIuQnQ3m8JxgbhnL1LeVo7lqQKsYa1O3Htl7K5g==}
    engines: {node: '>=18'}
    dependencies:
      punycode: 2.3.1

  /trim-newlines@3.0.1:
    resolution: {integrity: sha512-c1PTsA3tYrIsLGkJkzHF+w9F2EyxfXGo4UyJc4pFL++FMjnq0HJS69T3M7d//gKrFKwy429bouPescbjecU+Zw==}
    engines: {node: '>=8'}
    dev: true

  /trough@2.2.0:
    resolution: {integrity: sha512-tmMpK00BjZiUyVyvrBK7knerNgmgvcV/KLVyuma/SC+TQN167GrMRciANTz09+k3zW8L8t60jWO1GpfkZdjTaw==}
    dev: false

  /truncate-utf8-bytes@1.0.2:
    resolution: {integrity: sha512-95Pu1QXQvruGEhv62XCMO3Mm90GscOCClvrIUwCM0PYOXK3kaF3l3sIHxx71ThJfcbM2O5Au6SO3AWCSEfW4mQ==}
    dependencies:
      utf8-byte-length: 1.0.4
    dev: true

  /ts-api-utils@1.2.1(typescript@5.3.3):
    resolution: {integrity: sha512-RIYA36cJn2WiH9Hy77hdF9r7oEwxAtB/TS9/S4Qd90Ap4z5FSiin5zEiTL44OII1Y3IIlEvxwxFUVgrHSZ/UpA==}
    engines: {node: '>=16'}
    peerDependencies:
      typescript: '>=4.2.0'
    dependencies:
      typescript: 5.3.3
    dev: true

  /ts-node@10.9.2(@types/node@20.11.20)(typescript@5.3.3):
    resolution: {integrity: sha512-f0FFpIdcHgn8zcPSbf1dRevwt047YMnaiJM3u2w2RewrB+fob/zePZcrOyQoLMMO7aBIddLcQIEK5dYjkLnGrQ==}
    hasBin: true
    peerDependencies:
      '@swc/core': '>=1.2.50'
      '@swc/wasm': '>=1.2.50'
      '@types/node': '*'
      typescript: '>=2.7'
    peerDependenciesMeta:
      '@swc/core':
        optional: true
      '@swc/wasm':
        optional: true
    dependencies:
      '@cspotcode/source-map-support': 0.8.1
      '@tsconfig/node10': 1.0.9
      '@tsconfig/node12': 1.0.11
      '@tsconfig/node14': 1.0.3
      '@tsconfig/node16': 1.0.4
      '@types/node': 20.11.20
      acorn: 8.11.3
      acorn-walk: 8.3.2
      arg: 4.1.3
      create-require: 1.1.1
      diff: 4.0.2
      make-error: 1.3.6
      typescript: 5.3.3
      v8-compile-cache-lib: 3.0.1
      yn: 3.1.1
    dev: false

  /tslib@2.6.2:
    resolution: {integrity: sha512-AEYxH93jGFPn/a2iVAwW87VuUIkR1FVUKB77NwMF7nBTDkDrrT/Hpt/IrCJ0QXhW27jTBDcf5ZY7w6RiqTMw2Q==}

  /tuf-js@2.2.0:
    resolution: {integrity: sha512-ZSDngmP1z6zw+FIkIBjvOp/II/mIub/O7Pp12j1WNsiCpg5R5wAc//i555bBQsE44O94btLt0xM/Zr2LQjwdCg==}
    engines: {node: ^16.14.0 || >=18.0.0}
    dependencies:
      '@tufjs/models': 2.0.0
      debug: 4.3.4
      make-fetch-happen: 13.0.0
    transitivePeerDependencies:
      - supports-color
    dev: true

  /type-check@0.4.0:
    resolution: {integrity: sha512-XleUoc9uwGXqjWwXaUTZAmzMcFZ5858QA2vvx1Ur5xIcixXIP+8LnFDgRplU30us6teqdlskFfu+ae4K79Ooew==}
    engines: {node: '>= 0.8.0'}
    dependencies:
      prelude-ls: 1.2.1
    dev: true

  /type-detect@4.0.8:
    resolution: {integrity: sha512-0fr/mIH1dlO+x7TlcMy+bIDqKPsw/70tVyeHW787goQjhmqaZe10uwLujubK9q9Lg6Fiho1KUKDYz0Z7k7g5/g==}
    engines: {node: '>=4'}

  /type-fest@0.13.1:
    resolution: {integrity: sha512-34R7HTnG0XIJcBSn5XhDd7nNFPRcXYRZrBB2O2jdKqYODldSzBAqzsWoZYYvduky73toYS/ESqxPvkDf/F0XMg==}
    engines: {node: '>=10'}
    requiresBuild: true
    optional: true

  /type-fest@0.18.1:
    resolution: {integrity: sha512-OIAYXk8+ISY+qTOwkHtKqzAuxchoMiD9Udx+FSGQDuiRR+PJKJHc2NJAXlbhkGwTt/4/nKZxELY1w3ReWOL8mw==}
    engines: {node: '>=10'}
    dev: true

  /type-fest@0.20.2:
    resolution: {integrity: sha512-Ne+eE4r0/iWnpAxD852z3A+N0Bt5RN//NjJwRd2VFHEmrywxf5vsZlh4R6lixl6B+wz/8d+maTSAkN1FIkI3LQ==}
    engines: {node: '>=10'}
    dev: true

  /type-fest@0.6.0:
    resolution: {integrity: sha512-q+MB8nYR1KDLrgr4G5yemftpMC7/QLqVndBmEEdqzmNj5dcFOO4Oo8qlwZE3ULT3+Zim1F8Kq4cBnikNhlCMlg==}
    engines: {node: '>=8'}
    dev: true

  /type-fest@0.8.1:
    resolution: {integrity: sha512-4dbzIzqvjtgiM5rw1k5rEHtBANKmdudhGyBEajN01fEyhaAIhsoKNy6y7+IN93IfpFtwY9iqi7kD+xwKhQsNJA==}
    engines: {node: '>=8'}
    dev: true

  /type-fest@3.13.1:
    resolution: {integrity: sha512-tLq3bSNx+xSpwvAJnzrK0Ep5CLNWjvFTOp71URMaAEWBfRb9nnJiBoUe0tF8bI4ZFO3omgBR6NvnbzVUT3Ly4g==}
    engines: {node: '>=14.16'}
    dev: true

  /typescript@5.3.3:
    resolution: {integrity: sha512-pXWcraxM0uxAS+tN0AG/BF2TyqmHO014Z070UsJ+pFvYuRSq8KH8DmWpnbXe0pEPDHXZV3FcAbJkijJ5oNEnWw==}
    engines: {node: '>=14.17'}
    hasBin: true

  /ufo@1.4.0:
    resolution: {integrity: sha512-Hhy+BhRBleFjpJ2vchUNN40qgkh0366FWJGqVLYBHev0vpHTrXSA0ryT+74UiW6KWsldNurQMKGqCm1M2zBciQ==}

  /unconfig@0.3.11:
    resolution: {integrity: sha512-bV/nqePAKv71v3HdVUn6UefbsDKQWRX+bJIkiSm0+twIds6WiD2bJLWWT3i214+J/B4edufZpG2w7Y63Vbwxow==}
    dependencies:
      '@antfu/utils': 0.7.7
      defu: 6.1.4
      jiti: 1.21.0
      mlly: 1.6.1

  /unctx@2.3.1:
    resolution: {integrity: sha512-PhKke8ZYauiqh3FEMVNm7ljvzQiph0Mt3GBRve03IJm7ukfaON2OBK795tLwhbyfzknuRRkW0+Ze+CQUmzOZ+A==}
    dependencies:
      acorn: 8.11.3
      estree-walker: 3.0.3
      magic-string: 0.30.7
      unplugin: 1.7.1
    dev: false

  /undici-types@5.26.5:
    resolution: {integrity: sha512-JlCMO+ehdEIKqlFxk6IfVoAUVmgz7cU7zD/h9XZ0qzeosSHmUJVOzSQvvYSYWXkFXC+IfLKSIffhv0sVZup6pA==}

  /unicorn-magic@0.1.0:
    resolution: {integrity: sha512-lRfVq8fE8gz6QMBuDM6a+LO3IAzTi05H6gCVaUpir2E1Rwpo4ZUog45KpNXKC/Mn3Yb9UDuHumeFTo9iV/D9FQ==}
    engines: {node: '>=18'}

  /unified@11.0.4:
    resolution: {integrity: sha512-apMPnyLjAX+ty4OrNap7yumyVAMlKx5IWU2wlzzUdYJO9A8f1p9m/gywF/GM2ZDFcjQPrx59Mc90KwmxsoklxQ==}
    dependencies:
      '@types/unist': 3.0.2
      bail: 2.0.2
      devlop: 1.1.0
      extend: 3.0.2
      is-plain-obj: 4.1.0
      trough: 2.2.0
      vfile: 6.0.1
    dev: false

  /unimport@3.7.1:
    resolution: {integrity: sha512-V9HpXYfsZye5bPPYUgs0Otn3ODS1mDUciaBlXljI4C2fTwfFpvFZRywmlOu943puN9sncxROMZhsZCjNXEpzEQ==}
    dependencies:
      '@rollup/pluginutils': 5.1.0
      acorn: 8.11.3
      escape-string-regexp: 5.0.0
      estree-walker: 3.0.3
      fast-glob: 3.3.2
      local-pkg: 0.5.0
      magic-string: 0.30.7
      mlly: 1.5.0
      pathe: 1.1.2
      pkg-types: 1.0.3
      scule: 1.3.0
      strip-literal: 1.3.0
      unplugin: 1.7.1
    transitivePeerDependencies:
      - rollup

  /unique-filename@3.0.0:
    resolution: {integrity: sha512-afXhuC55wkAmZ0P18QsVE6kp8JaxrEokN2HGIoIVv2ijHQd419H0+6EigAFcIzXeMIkcIkNBpB3L/DXB3cTS/g==}
    engines: {node: ^14.17.0 || ^16.13.0 || >=18.0.0}
    dependencies:
      unique-slug: 4.0.0

  /unique-slug@4.0.0:
    resolution: {integrity: sha512-WrcA6AyEfqDX5bWige/4NQfPZMtASNVxdmWR76WESYQVAACSgWcR6e9i0mofqqBxYFtL4oAxPIptY73/0YE1DQ==}
    engines: {node: ^14.17.0 || ^16.13.0 || >=18.0.0}
    dependencies:
      imurmurhash: 0.1.4

  /unist-util-is@6.0.0:
    resolution: {integrity: sha512-2qCTHimwdxLfz+YzdGfkqNlH0tLi9xjTnHddPmJwtIG9MGsdbutfTc4P+haPD7l7Cjxf/WZj+we5qfVPvvxfYw==}
    dependencies:
      '@types/unist': 3.0.2
    dev: false

  /unist-util-stringify-position@2.0.3:
    resolution: {integrity: sha512-3faScn5I+hy9VleOq/qNbAd6pAx7iH5jYBMS9I1HgQVijz/4mv5Bvw5iw1sC/90CODiKo81G/ps8AJrISn687g==}
    dependencies:
      '@types/unist': 2.0.10
    dev: true

  /unist-util-stringify-position@4.0.0:
    resolution: {integrity: sha512-0ASV06AAoKCDkS2+xw5RXJywruurpbC4JZSm7nr7MOt1ojAzvyyaO+UxZf18j8FCF6kmzCZKcAgN/yu2gm2XgQ==}
    dependencies:
      '@types/unist': 3.0.2
    dev: false

  /unist-util-visit-parents@6.0.1:
    resolution: {integrity: sha512-L/PqWzfTP9lzzEa6CKs0k2nARxTdZduw3zyh8d2NVBnsyvHjSX4TWse388YrrQKbvI8w20fGjGlhgT96WwKykw==}
    dependencies:
      '@types/unist': 3.0.2
      unist-util-is: 6.0.0
    dev: false

  /unist-util-visit@5.0.0:
    resolution: {integrity: sha512-MR04uvD+07cwl/yhVuVWAtw+3GOR/knlL55Nd/wAdblk27GCVt3lqpTivy/tkJcZoNPzTwS1Y+KMojlLDhoTzg==}
    dependencies:
      '@types/unist': 3.0.2
      unist-util-is: 6.0.0
      unist-util-visit-parents: 6.0.1
    dev: false

  /universalify@0.1.2:
    resolution: {integrity: sha512-rBJeI5CXAlmy1pV+617WB9J63U6XcazHHF2f2dbJix4XzpUF0RS3Zbj0FGIOCAva5P/d/GBOYaACQ1w+0azUkg==}
    engines: {node: '>= 4.0.0'}

  /universalify@0.2.0:
    resolution: {integrity: sha512-CJ1QgKmNg3CwvAv/kOFmtnEN05f0D/cn9QntgNOQlQF9dgvVTHj3t+8JPdjqawCHk7V/KA+fbUqzZ9XWhcqPUg==}
    engines: {node: '>= 4.0.0'}

  /universalify@2.0.1:
    resolution: {integrity: sha512-gptHNQghINnc/vTGIk0SOFGFNXw7JVrlRUtConJRlvaw6DuX0wO5Jeko9sWrMBhh+PsYAZ7oXAiOnf/UKogyiw==}
    engines: {node: '>= 10.0.0'}

  /unocss-preset-theme@0.12.0(@unocss/core@0.58.5):
    resolution: {integrity: sha512-zdK66OO7UoGts5ZP5mXH55D3Lu82EBL94+s+DH+NQemzhTyZaGIxrovFupsSlfTC4gdKCm89w6OeNac6FLIDUw==}
    peerDependencies:
      '@unocss/core': '>= 0.52.0'
    dependencies:
      '@unocss/core': 0.58.5
      '@unocss/rule-utils': 0.58.5
    dev: true

  /unocss@0.58.5(postcss@8.4.35)(vite@5.1.4):
    resolution: {integrity: sha512-0g4P6jLgRRNnhscxw7nQ9RHGrKJ1UPPiHPet+YT3TXUcmy4mTiYgo9+kGQf5bjyrzsELJ10cT6Qz2y6g9Tls4g==}
    engines: {node: '>=14'}
    peerDependencies:
      '@unocss/webpack': 0.58.5
      vite: ^2.9.0 || ^3.0.0-0 || ^4.0.0 || ^5.0.0-0
    peerDependenciesMeta:
      '@unocss/webpack':
        optional: true
      vite:
        optional: true
    dependencies:
      '@unocss/astro': 0.58.5(vite@5.1.4)
      '@unocss/cli': 0.58.5
      '@unocss/core': 0.58.5
      '@unocss/extractor-arbitrary-variants': 0.58.5
      '@unocss/postcss': 0.58.5(postcss@8.4.35)
      '@unocss/preset-attributify': 0.58.5
      '@unocss/preset-icons': 0.58.5
      '@unocss/preset-mini': 0.58.5
      '@unocss/preset-tagify': 0.58.5
      '@unocss/preset-typography': 0.58.5
      '@unocss/preset-uno': 0.58.5
      '@unocss/preset-web-fonts': 0.58.5
      '@unocss/preset-wind': 0.58.5
      '@unocss/reset': 0.58.5
      '@unocss/transformer-attributify-jsx': 0.58.5
      '@unocss/transformer-attributify-jsx-babel': 0.58.5
      '@unocss/transformer-compile-class': 0.58.5
      '@unocss/transformer-directives': 0.58.5
      '@unocss/transformer-variant-group': 0.58.5
      '@unocss/vite': 0.58.5(vite@5.1.4)
      vite: 5.1.4(@types/node@20.11.20)(sass@1.71.1)
    transitivePeerDependencies:
      - postcss
      - rollup
      - supports-color

  /unplugin-auto-import@0.17.5(@vueuse/core@10.8.0):
    resolution: {integrity: sha512-fHNDkDSxv3PGagX1wmKBYBkgaM4AKAgZmdJw/bxjhNljx9KSXSgHpGfX0MwUrq9qw6q1bhHIZVWyOwoY2koo4w==}
    engines: {node: '>=14'}
    peerDependencies:
      '@nuxt/kit': ^3.2.2
      '@vueuse/core': '*'
    peerDependenciesMeta:
      '@nuxt/kit':
        optional: true
      '@vueuse/core':
        optional: true
    dependencies:
      '@antfu/utils': 0.7.7
      '@rollup/pluginutils': 5.1.0
      '@vueuse/core': 10.8.0(vue@3.4.19)
      fast-glob: 3.3.2
      local-pkg: 0.5.0
      magic-string: 0.30.7
      minimatch: 9.0.3
      unimport: 3.7.1
      unplugin: 1.7.1
    transitivePeerDependencies:
      - rollup
    dev: true

  /unplugin-combine@0.8.1(vite@5.1.4):
    resolution: {integrity: sha512-m2OSmXXRwCPZx8Ct8eF8WbjgTo8bydim2W1ofu2hDabGdr2pgDAoFjOP1J4MOIwa0OByqk1JX8IGlSdeE6uxVQ==}
    engines: {node: '>=16.14.0'}
    peerDependencies:
      esbuild: '>=0.13'
      rollup: ^3.2.0 || ^4.0.0
      vite: ^2.3.0 || ^3.0.0 || ^4.0.0 || ^5.0.0
      webpack: 4 || 5
    peerDependenciesMeta:
      esbuild:
        optional: true
      rollup:
        optional: true
      vite:
        optional: true
      webpack:
        optional: true
    dependencies:
      '@antfu/utils': 0.7.7
      unplugin: 1.7.1
      vite: 5.1.4(@types/node@20.11.20)(sass@1.71.1)
    dev: true

  /unplugin-vue-components@0.26.0(vue@3.4.19):
    resolution: {integrity: sha512-s7IdPDlnOvPamjunVxw8kNgKNK8A5KM1YpK5j/p97jEKTjlPNrA0nZBiSfAKKlK1gWZuyWXlKL5dk3EDw874LQ==}
    engines: {node: '>=14'}
    peerDependencies:
      '@babel/parser': ^7.15.8
      '@nuxt/kit': ^3.2.2
      vue: 2 || 3
    peerDependenciesMeta:
      '@babel/parser':
        optional: true
      '@nuxt/kit':
        optional: true
    dependencies:
      '@antfu/utils': 0.7.7
      '@rollup/pluginutils': 5.1.0
      chokidar: 3.6.0
      debug: 4.3.4
      fast-glob: 3.3.2
      local-pkg: 0.4.3
      magic-string: 0.30.7
      minimatch: 9.0.3
      resolve: 1.22.8
      unplugin: 1.7.1
      vue: 3.4.19(typescript@5.3.3)
    transitivePeerDependencies:
      - rollup
      - supports-color
    dev: true

  /unplugin-vue-define-options@1.4.2(vue@3.4.19):
    resolution: {integrity: sha512-jQ3nJ1olC107QUA67UEB1CWJXnbVA7SF4UibKQF+jvME7UZ/XomctISHtAkJSJ9YHn0eqnqqzyNkng/KnLUZBw==}
    engines: {node: '>=16.14.0'}
    dependencies:
      '@vue-macros/common': 1.10.1(vue@3.4.19)
      ast-walker-scope: 0.5.0
      unplugin: 1.7.1
    transitivePeerDependencies:
      - rollup
      - vue
    dev: true

  /unplugin-vue-macros@2.7.10(@vueuse/core@10.8.0)(typescript@5.3.3)(vite@5.1.4)(vue@3.4.19):
    resolution: {integrity: sha512-4saYre3PEX2yL7CTAf4yvQ5Aq/qygTDxRXGnIoe4Lvg2IabMRlx4QiaKLNRuMY3kYLYKhXhxOcJKGy2O/iOfBg==}
    engines: {node: '>=16.14.0'}
    peerDependencies:
      vue: ^2.7.0 || ^3.2.25
    dependencies:
      '@vue-macros/better-define': 1.7.3(vue@3.4.19)
      '@vue-macros/boolean-prop': 0.3.2(vue@3.4.19)
      '@vue-macros/chain-call': 0.2.2(vue@3.4.19)
      '@vue-macros/common': 1.10.1(vue@3.4.19)
      '@vue-macros/define-emit': 0.2.3(vue@3.4.19)
      '@vue-macros/define-models': 1.2.2(@vueuse/core@10.8.0)(vue@3.4.19)
      '@vue-macros/define-prop': 0.3.3(vue@3.4.19)
      '@vue-macros/define-props': 2.0.3(@vue-macros/reactivity-transform@0.4.3)(vue@3.4.19)
      '@vue-macros/define-props-refs': 1.2.2(vue@3.4.19)
      '@vue-macros/define-render': 1.5.2(vue@3.4.19)
      '@vue-macros/define-slots': 1.1.2(vue@3.4.19)
      '@vue-macros/devtools': 0.2.0(typescript@5.3.3)(vite@5.1.4)
      '@vue-macros/export-expose': 0.1.2(vue@3.4.19)
      '@vue-macros/export-props': 0.4.2(vue@3.4.19)
      '@vue-macros/export-render': 0.2.2(vue@3.4.19)
      '@vue-macros/hoist-static': 1.5.2(vue@3.4.19)
      '@vue-macros/jsx-directive': 0.8.8(vue@3.4.19)
      '@vue-macros/named-template': 0.4.2(vue@3.4.19)
      '@vue-macros/reactivity-transform': 0.4.3(vue@3.4.19)
      '@vue-macros/setup-block': 0.3.2(vue@3.4.19)
      '@vue-macros/setup-component': 0.17.2(vue@3.4.19)
      '@vue-macros/setup-sfc': 0.17.2(vue@3.4.19)
      '@vue-macros/short-bind': 0.2.2(vue@3.4.19)
      '@vue-macros/short-emits': 1.5.2(vue@3.4.19)
      '@vue-macros/short-vmodel': 1.4.2(vue@3.4.19)
      unplugin: 1.7.1
      unplugin-combine: 0.8.1(vite@5.1.4)
      unplugin-vue-define-options: 1.4.2(vue@3.4.19)
      vue: 3.4.19(typescript@5.3.3)
    transitivePeerDependencies:
      - '@vueuse/core'
      - esbuild
      - rollup
      - typescript
      - vite
      - webpack
    dev: true

  /unplugin-vue-router@0.8.4(vue-router@4.3.0)(vue@3.4.19):
    resolution: {integrity: sha512-BdXzOEh7ta6v7qmTxkNcBqjeYBQN2LR34AqvSDLsfjlGd0CgV4qhue3T5btHiZK2EGtsdRb7i9f9CpxMLSnXzw==}
    peerDependencies:
      vue-router: ^4.3.0
    peerDependenciesMeta:
      vue-router:
        optional: true
    dependencies:
      '@babel/types': 7.23.9
      '@rollup/pluginutils': 5.1.0
      '@vue-macros/common': 1.10.1(vue@3.4.19)
      ast-walker-scope: 0.6.0
      chokidar: 3.6.0
      fast-glob: 3.3.2
      json5: 2.2.3
      local-pkg: 0.5.0
      mlly: 1.6.1
      pathe: 1.1.2
      scule: 1.3.0
      unplugin: 1.7.1
      vue-router: 4.3.0(vue@3.4.19)
      yaml: 2.3.4
    transitivePeerDependencies:
      - rollup
      - vue
    dev: true

  /unplugin@1.7.1:
    resolution: {integrity: sha512-JqzORDAPxxs8ErLV4x+LL7bk5pk3YlcWqpSNsIkAZj972KzFZLClc/ekppahKkOczGkwIG6ElFgdOgOlK4tXZw==}
    dependencies:
      acorn: 8.11.3
      chokidar: 3.6.0
      webpack-sources: 3.2.3
      webpack-virtual-modules: 0.6.1

  /untyped@1.4.2:
    resolution: {integrity: sha512-nC5q0DnPEPVURPhfPQLahhSTnemVtPzdx7ofiRxXpOB2SYnb3MfdU3DVGyJdS8Lx+tBWeAePO8BfU/3EgksM7Q==}
    hasBin: true
    dependencies:
      '@babel/core': 7.23.9
      '@babel/standalone': 7.23.10
      '@babel/types': 7.23.9
      defu: 6.1.4
      jiti: 1.21.0
      mri: 1.2.0
      scule: 1.3.0
    transitivePeerDependencies:
      - supports-color
    dev: false

  /update-browserslist-db@1.0.13(browserslist@4.22.3):
    resolution: {integrity: sha512-xebP81SNcPuNpPP3uzeW1NYXxI3rxyJzF3pD6sH4jE7o/IX+WtSpwnVU+qIsDPyk0d3hmFQ7mjqc6AtV604hbg==}
    hasBin: true
    peerDependencies:
      browserslist: '>= 4.21.0'
    dependencies:
      browserslist: 4.22.3
      escalade: 3.1.2
      picocolors: 1.0.0

  /uri-js@4.4.1:
    resolution: {integrity: sha512-7rKUyy33Q1yc98pQ1DAmLtwX109F7TIfWlW1Ydo8Wl1ii1SeHieeh0HHfPeL2fMXK6z0s8ecKs9frCuLJvndBg==}
    dependencies:
      punycode: 2.3.1
    dev: true

  /url-parse@1.5.10:
    resolution: {integrity: sha512-WypcfiRhfeUP9vvF0j6rw0J3hrWrw6iZv3+22h6iRMJ/8z1Tj6XfLP4DsUix5MhMPnXpiHDoKyoZ/bdCkwBCiQ==}
    dependencies:
      querystringify: 2.2.0
      requires-port: 1.0.0

  /utf8-byte-length@1.0.4:
    resolution: {integrity: sha512-4+wkEYLBbWxqTahEsWrhxepcoVOJ+1z5PGIjPZxRkytcdSUaNjIjBM7Xn8E+pdSuV7SzvWovBFA54FO0JSoqhA==}
    dev: true

  /util-deprecate@1.0.2:
    resolution: {integrity: sha512-EPD5q1uXyFxJpCrLnCc1nHnq3gOa6DZBocAIiI2TaSCA7VCJ1UJDMagCzIkXNsUYfD1daK//LTEQ8xiIbrHtcw==}

  /uuid@9.0.1:
    resolution: {integrity: sha512-b+1eJOlsR9K8HJpow9Ok3fiWOWSIcIzXodvv0rQjVoOVNpWMpxf1wZNpt4y9h10odCNrqnYp1OBzRktckBe3sA==}
    hasBin: true
    dev: true

  /v-shared-element@3.1.1(vue-router@4.3.0)(vue@3.4.19):
    resolution: {integrity: sha512-F1n3FgN8nYXJo/4zsukDWQk0grnnFIcfuY2QU+U0lGxJUESdrSPEYGcIIktuOcGswwO95VNJZaNWWbwT2IZpXg==}
    peerDependencies:
      vue: ^2.6.14 || ^3.1.3
      vue-router: ^3.5.2 || ^4.0.10
    dependencies:
      illusory: 2.0.3
      vue: 3.4.19(typescript@5.3.3)
      vue-router: 4.3.0(vue@3.4.19)
    dev: false

  /v-wave@2.0.0(vue@3.4.19):
    resolution: {integrity: sha512-AFr1kUvSDyInqUHqR+cVtBKAr6s1w9X13abxHUUtCHvhpLYZhnjyDynJ1HqLH6sNwXxJqvGx/dh2Z2tkgu2I5w==}
    peerDependencies:
      vue: ^2.0.0 || ^3.0.0
    dependencies:
      '@nuxt/kit': 3.10.3
      vue: 3.4.19(typescript@5.3.3)
    transitivePeerDependencies:
      - rollup
      - supports-color
    dev: false

  /v8-compile-cache-lib@3.0.1:
    resolution: {integrity: sha512-wa7YjyUGfNZngI/vtK0UHAN+lgDCxBPCylVXGp0zu59Fz5aiGtNXaq3DhIov063MorB+VfufLh3JlF2KdTK3xg==}
    dev: false

  /validate-npm-package-license@3.0.4:
    resolution: {integrity: sha512-DpKm2Ui/xN7/HQKCtpZxoRWBhZ9Z0kqtygG8XCgNQ8ZlDnxuQmWhj566j8fN4Cu3/JmbhsDo7fcAJq4s9h27Ew==}
    dependencies:
      spdx-correct: 3.2.0
      spdx-expression-parse: 3.0.1
    dev: true

  /validate-npm-package-name@5.0.0:
    resolution: {integrity: sha512-YuKoXDAhBYxY7SfOKxHBDoSyENFeW5VvIIQp2TGQuit8gpK6MnWaQelBKxso72DoxTZfZdcP3W90LqpSkgPzLQ==}
    engines: {node: ^14.17.0 || ^16.13.0 || >=18.0.0}
    dependencies:
      builtins: 5.0.1
    dev: true

  /verror@1.10.1:
    resolution: {integrity: sha512-veufcmxri4e3XSrT0xwfUR7kguIkaxBeosDg00yDWhk49wdwkSUrvvsm7nc75e1PUyvIeZj6nS8VQRYz2/S4Xg==}
    engines: {node: '>=0.6.0'}
    requiresBuild: true
    dependencies:
      assert-plus: 1.0.0
      core-util-is: 1.0.2
      extsprintf: 1.4.1
    dev: true
    optional: true

  /vfile-message@4.0.2:
    resolution: {integrity: sha512-jRDZ1IMLttGj41KcZvlrYAaI3CfqpLpfpf+Mfig13viT6NKvRzWZ+lXz0Y5D60w6uJIBAOGq9mSHf0gktF0duw==}
    dependencies:
      '@types/unist': 3.0.2
      unist-util-stringify-position: 4.0.0
    dev: false

  /vfile@6.0.1:
    resolution: {integrity: sha512-1bYqc7pt6NIADBJ98UiG0Bn/CHIVOoZ/IyEkqIruLg0mE1BKzkOXY2D6CSqQIcKqgadppE5lrxgWXJmXd7zZJw==}
    dependencies:
      '@types/unist': 3.0.2
      unist-util-stringify-position: 4.0.0
      vfile-message: 4.0.2
    dev: false

  /vite-node@1.3.1(@types/node@20.11.20):
    resolution: {integrity: sha512-azbRrqRxlWTJEVbzInZCTchx0X69M/XPTCz4H+TLvlTcR/xH/3hkRqhOakT41fMJCMzXTu4UvegkZiEoJAWvng==}
    engines: {node: ^18.0.0 || >=20.0.0}
    hasBin: true
    dependencies:
      cac: 6.7.14
      debug: 4.3.4
      pathe: 1.1.2
      picocolors: 1.0.0
      vite: 5.1.4(@types/node@20.11.20)(sass@1.71.1)
    transitivePeerDependencies:
      - '@types/node'
      - less
      - lightningcss
      - sass
      - stylus
      - sugarss
      - supports-color
      - terser

  /vite-plugin-commonjs-externals@0.1.4(vite@5.1.4):
    resolution: {integrity: sha512-mJ5KzL8F3RqyFh8IhEBfRK6cDY+HXz7HXIDht5c9W+DOKbLpk57CX1LOwnG/Lx3v++ywIcMt51yRuezATV8kaQ==}
    peerDependencies:
      vite: ^4.3.9 || ^5.0.0
    dependencies:
      acorn: 8.11.3
      es-module-lexer: 1.4.1
      magic-string: 0.30.7
      vite: 5.1.4(@types/node@20.11.20)(sass@1.71.1)
    dev: false

  /vite-plugin-electron-renderer@0.14.5:
    resolution: {integrity: sha512-EQ7ORuPp8vFPCqfuGnVo7d36fXS0IFH4/RUlKb1drseix3TQEPcgwEuFADdXBxRgqMp70njz/1m0kdf5lEsm8w==}

  /vite-plugin-electron@0.28.2(electron@29.0.1)(vite-plugin-electron-renderer@0.14.5):
    resolution: {integrity: sha512-RSYvChUSIMN7L4yxW5hqtF8VutJWLRPukxrSWtefEATCZ/PGAf+9l8VQ84UTIk/gbYJghRMOd5139Byhx5pfIw==}
    peerDependencies:
      electron: ^28.0.0
      tree-kill: '*'
      vite-plugin-electron-renderer: '*'
    peerDependenciesMeta:
      electron:
        optional: true
      tree-kill:
        optional: true
      vite-plugin-electron-renderer:
        optional: true
    dependencies:
      electron: 29.0.1
      vite-plugin-electron-renderer: 0.14.5

  /vite-plugin-top-level-await@1.4.1(vite@5.1.4):
    resolution: {integrity: sha512-hogbZ6yT7+AqBaV6lK9JRNvJDn4/IJvHLu6ET06arNfo0t2IsyCaon7el9Xa8OumH+ESuq//SDf8xscZFE0rWw==}
    peerDependencies:
      vite: '>=2.8'
    dependencies:
      '@rollup/plugin-virtual': 3.0.2
      '@swc/core': 1.4.0
      uuid: 9.0.1
      vite: 5.1.4(@types/node@20.11.20)(sass@1.71.1)
    transitivePeerDependencies:
      - '@swc/helpers'
      - rollup
    dev: true

  /vite-plugin-vue-setup-extend@0.4.0(vite@5.1.4):
    resolution: {integrity: sha512-WMbjPCui75fboFoUTHhdbXzu4Y/bJMv5N9QT9a7do3wNMNHHqrk+Tn2jrSJU0LS5fGl/EG+FEDBYVUeWIkDqXQ==}
    peerDependencies:
      vite: '>=2.0.0'
    dependencies:
      '@vue/compiler-sfc': 3.4.18
      magic-string: 0.25.9
      vite: 5.1.4(@types/node@20.11.20)(sass@1.71.1)

  /vite@4.5.2(@types/node@20.11.20)(sass@1.71.1):
    resolution: {integrity: sha512-tBCZBNSBbHQkaGyhGCDUGqeo2ph8Fstyp6FMSvTtsXeZSPpSMGlviAOav2hxVTqFcx8Hj/twtWKsMJXNY0xI8w==}
    engines: {node: ^14.18.0 || >=16.0.0}
    hasBin: true
    peerDependencies:
      '@types/node': '>= 14'
      less: '*'
      lightningcss: ^1.21.0
      sass: '*'
      stylus: '*'
      sugarss: '*'
      terser: ^5.4.0
    peerDependenciesMeta:
      '@types/node':
        optional: true
      less:
        optional: true
      lightningcss:
        optional: true
      sass:
        optional: true
      stylus:
        optional: true
      sugarss:
        optional: true
      terser:
        optional: true
    dependencies:
      '@types/node': 20.11.20
      esbuild: 0.18.20
      postcss: 8.4.35
      rollup: 3.29.4
      sass: 1.71.1
    optionalDependencies:
      fsevents: 2.3.3
    dev: false

  /vite@5.1.4(@types/node@20.11.20)(sass@1.71.1):
    resolution: {integrity: sha512-n+MPqzq+d9nMVTKyewqw6kSt+R3CkvF9QAKY8obiQn8g1fwTscKxyfaYnC632HtBXAQGc1Yjomphwn1dtwGAHg==}
    engines: {node: ^18.0.0 || >=20.0.0}
    hasBin: true
    peerDependencies:
      '@types/node': ^18.0.0 || >=20.0.0
      less: '*'
      lightningcss: ^1.21.0
      sass: '*'
      stylus: '*'
      sugarss: '*'
      terser: ^5.4.0
    peerDependenciesMeta:
      '@types/node':
        optional: true
      less:
        optional: true
      lightningcss:
        optional: true
      sass:
        optional: true
      stylus:
        optional: true
      sugarss:
        optional: true
      terser:
        optional: true
    dependencies:
      '@types/node': 20.11.20
      esbuild: 0.19.12
      postcss: 8.4.35
      rollup: 4.12.0
      sass: 1.71.1
    optionalDependencies:
      fsevents: 2.3.3

  /vitepress@1.0.0-rc.10(@algolia/client-search@4.22.1)(@types/node@20.11.20)(axios@1.6.7)(sass@1.71.1)(search-insights@2.13.0)(typescript@5.3.3):
    resolution: {integrity: sha512-+MsahIWqq5WUEmj6MR4obcKYbT7im07jZPCQPdNJExkeOSbOAJ4xypSLx88x7rvtzWHhHc5aXbOhCRvGEGjFrw==}
    hasBin: true
    dependencies:
      '@docsearch/css': 3.5.2
      '@docsearch/js': 3.5.2(@algolia/client-search@4.22.1)(search-insights@2.13.0)
      '@vue/devtools-api': 6.5.1
      '@vueuse/core': 10.7.2(vue@3.4.19)
      '@vueuse/integrations': 10.7.2(axios@1.6.7)(focus-trap@7.5.4)(vue@3.4.19)
      focus-trap: 7.5.4
      mark.js: 8.11.1
      minisearch: 6.3.0
      shiki: 0.14.7
      vite: 4.5.2(@types/node@20.11.20)(sass@1.71.1)
      vue: 3.4.19(typescript@5.3.3)
    transitivePeerDependencies:
      - '@algolia/client-search'
      - '@types/node'
      - '@types/react'
      - '@vue/composition-api'
      - async-validator
      - axios
      - change-case
      - drauu
      - fuse.js
      - idb-keyval
      - jwt-decode
      - less
      - lightningcss
      - nprogress
      - qrcode
      - react
      - react-dom
      - sass
      - search-insights
      - sortablejs
      - stylus
      - sugarss
      - terser
      - typescript
      - universal-cookie
    dev: false

  /vitest@1.3.1(@types/node@20.11.20)(jsdom@24.0.0):
    resolution: {integrity: sha512-/1QJqXs8YbCrfv/GPQ05wAZf2eakUPLPa18vkJAKE7RXOKfVHqMZZ1WlTjiwl6Gcn65M5vpNUB6EFLnEdRdEXQ==}
    engines: {node: ^18.0.0 || >=20.0.0}
    hasBin: true
    peerDependencies:
      '@edge-runtime/vm': '*'
      '@types/node': ^18.0.0 || >=20.0.0
      '@vitest/browser': 1.3.1
      '@vitest/ui': 1.3.1
      happy-dom: '*'
      jsdom: '*'
    peerDependenciesMeta:
      '@edge-runtime/vm':
        optional: true
      '@types/node':
        optional: true
      '@vitest/browser':
        optional: true
      '@vitest/ui':
        optional: true
      happy-dom:
        optional: true
      jsdom:
        optional: true
    dependencies:
      '@types/node': 20.11.20
      '@vitest/expect': 1.3.1
      '@vitest/runner': 1.3.1
      '@vitest/snapshot': 1.3.1
      '@vitest/spy': 1.3.1
      '@vitest/utils': 1.3.1
      acorn-walk: 8.3.2
      chai: 4.4.1
      debug: 4.3.4
      execa: 8.0.1
      jsdom: 24.0.0
      local-pkg: 0.5.0
      magic-string: 0.30.7
      pathe: 1.1.2
      picocolors: 1.0.0
      std-env: 3.7.0
      strip-literal: 2.0.0
      tinybench: 2.6.0
      tinypool: 0.8.2
      vite: 5.1.4(@types/node@20.11.20)(sass@1.71.1)
      vite-node: 1.3.1(@types/node@20.11.20)
      why-is-node-running: 2.2.2
    transitivePeerDependencies:
      - less
      - lightningcss
      - sass
      - stylus
      - sugarss
      - supports-color
      - terser

  /vscode-oniguruma@1.7.0:
    resolution: {integrity: sha512-L9WMGRfrjOhgHSdOYgCt/yRMsXzLDJSL7BPrOZt73gU0iWO4mpqzqQzOz5srxqTvMBaR0XZTSrVWo4j55Rc6cA==}
    dev: false

  /vscode-textmate@8.0.0:
    resolution: {integrity: sha512-AFbieoL7a5LMqcnOF04ji+rpXadgOXnZsxQr//r83kLPr7biP7am3g9zbaZIaBGwBRWeSvoMD4mgPdX3e4NWBg==}
    dev: false

  /vue-component-type-helpers@1.8.27:
    resolution: {integrity: sha512-0vOfAtI67UjeO1G6UiX5Kd76CqaQ67wrRZiOe7UAb9Jm6GzlUr/fC7CV90XfwapJRjpCMaZFhv1V0ajWRmE9Dg==}
    dev: true

  /vue-demi@0.14.7(vue@3.4.19):
    resolution: {integrity: sha512-EOG8KXDQNwkJILkx/gPcoL/7vH+hORoBaKgGe+6W7VFMvCYJfmF2dGbvgDroVnI8LU7/kTu8mbjRZGBU1z9NTA==}
    engines: {node: '>=12'}
    hasBin: true
    requiresBuild: true
    peerDependencies:
      '@vue/composition-api': ^1.0.0-rc.1
      vue: ^3.0.0-0 || ^2.6.0
    peerDependenciesMeta:
      '@vue/composition-api':
        optional: true
    dependencies:
      vue: 3.4.19(typescript@5.3.3)

  /vue-eslint-parser@9.4.2(eslint@8.57.0):
    resolution: {integrity: sha512-Ry9oiGmCAK91HrKMtCrKFWmSFWvYkpGglCeFAIqDdr9zdXmMMpJOmUJS7WWsW7fX81h6mwHmUZCQQ1E0PkSwYQ==}
    engines: {node: ^14.17.0 || >=16.0.0}
    peerDependencies:
      eslint: '>=6.0.0'
    dependencies:
      debug: 4.3.4
      eslint: 8.57.0
      eslint-scope: 7.2.2
      eslint-visitor-keys: 3.4.3
      espree: 9.6.1
      esquery: 1.5.0
      lodash: 4.17.21
      semver: 7.6.0
    transitivePeerDependencies:
      - supports-color
    dev: true

  /vue-i18n@9.9.1(vue@3.4.19):
    resolution: {integrity: sha512-xyQ4VspLdNSPTKBFBPWa1tvtj+9HuockZwgFeD2OhxxXuC2CWeNvV4seu2o9+vbQOyQbhAM5Ez56oxUrrnTWdw==}
    engines: {node: '>= 16'}
    peerDependencies:
      vue: ^3.0.0
    dependencies:
      '@intlify/core-base': 9.9.1
      '@intlify/shared': 9.9.1
      '@vue/devtools-api': 6.5.1
      vue: 3.4.19(typescript@5.3.3)
    dev: false

  /vue-profile-avatar@1.2.0(vue@3.4.19):
    resolution: {integrity: sha512-fCNh4yaVTMmgEUakDQe8ff05etqwU3gbgAIxH3s56A/fZRhpUEfEwxUvqHWX5mFPj08XgRBdUWM7IPNWrDGakg==}
    engines: {node: '>=12'}
    peerDependencies:
      vue: ^3.0.5
    dependencies:
      vue: 3.4.19(typescript@5.3.3)
    dev: false

  /vue-router@4.3.0(vue@3.4.19):
    resolution: {integrity: sha512-dqUcs8tUeG+ssgWhcPbjHvazML16Oga5w34uCUmsk7i0BcnskoLGwjpa15fqMr2Fa5JgVBrdL2MEgqz6XZ/6IQ==}
    peerDependencies:
      vue: ^3.2.0
    dependencies:
      '@vue/devtools-api': 6.5.1
      vue: 3.4.19(typescript@5.3.3)

  /vue-template-compiler@2.7.16:
    resolution: {integrity: sha512-AYbUWAJHLGGQM7+cNTELw+KsOG9nl2CnSv467WobS5Cv9uk3wFcnr1Etsz2sEIHEZvw1U+o9mRlEO6QbZvUPGQ==}
    dependencies:
      de-indent: 1.0.2
      he: 1.2.0
    dev: true

  /vue-tsc@1.8.27(typescript@5.3.3):
    resolution: {integrity: sha512-WesKCAZCRAbmmhuGl3+VrdWItEvfoFIPXOvUJkjULi+x+6G/Dy69yO3TBRJDr9eUlmsNAwVmxsNZxvHKzbkKdg==}
    hasBin: true
    peerDependencies:
      typescript: '*'
    dependencies:
      '@volar/typescript': 1.11.1
      '@vue/language-core': 1.8.27(typescript@5.3.3)
      semver: 7.6.0
      typescript: 5.3.3
    dev: true

  /vue@3.4.19(typescript@5.3.3):
    resolution: {integrity: sha512-W/7Fc9KUkajFU8dBeDluM4sRGc/aa4YJnOYck8dkjgZoXtVsn3OeTGni66FV1l3+nvPA7VBFYtPioaGKUmEADw==}
    peerDependencies:
      typescript: '*'
    peerDependenciesMeta:
      typescript:
        optional: true
    dependencies:
      '@vue/compiler-dom': 3.4.19
      '@vue/compiler-sfc': 3.4.19
      '@vue/runtime-dom': 3.4.19
      '@vue/server-renderer': 3.4.19(vue@3.4.19)
      '@vue/shared': 3.4.19
      typescript: 5.3.3

  /w3c-keyname@2.2.8:
    resolution: {integrity: sha512-dpojBhNsCNN7T82Tm7k26A6G9ML3NkhDsnw9n/eoxSRlVBB4CEtIQ/KTCLI2Fwf3ataSXRhYFkQi3SlnFwPvPQ==}
    dev: false

  /w3c-xmlserializer@5.0.0:
    resolution: {integrity: sha512-o8qghlI8NZHU1lLPrpi2+Uq7abh4GGPpYANlalzWxyWteJOCsr/P+oPBA49TOLu5FTZO4d3F9MnWJfiMo4BkmA==}
    engines: {node: '>=18'}
    dependencies:
      xml-name-validator: 5.0.0

  /walk-up-path@3.0.1:
    resolution: {integrity: sha512-9YlCL/ynK3CTlrSRrDxZvUauLzAswPCrsaCgilqFevUYpeEW0/3ScEjaa3kbW/T0ghhkEr7mv+fpjqn1Y1YuTA==}
    dev: true

  /wavesurfer.js@7.7.3:
    resolution: {integrity: sha512-TC7cQb0RVggtNC+Dl05gcnhSFL5U+fww3ZYJUuqgfR+r9oY+bh/hChCipDFDjs5cWtuek3GEtsPXWa93a9XYxw==}
    dev: false

  /webidl-conversions@7.0.0:
    resolution: {integrity: sha512-VwddBukDzu71offAQR975unBIGqfKZpM+8ZX6ySk8nYhVoo5CYaZyzt3YBvYtRtO+aoGlqxPg/B87NGVZ/fu6g==}
    engines: {node: '>=12'}

  /webpack-sources@3.2.3:
    resolution: {integrity: sha512-/DyMEOrDgLKKIG0fmvtz+4dUX/3Ghozwgm6iPp8KRhvn+eQf9+Q7GWxVNMk3+uCPWfdXYC4ExGBckIXdFEfH1w==}
    engines: {node: '>=10.13.0'}

  /webpack-virtual-modules@0.6.1:
    resolution: {integrity: sha512-poXpCylU7ExuvZK8z+On3kX+S8o/2dQ/SVYueKA0D4WEMXROXgY8Ez50/bQEUmvoSMMrWcrJqCHuhAbsiwg7Dg==}

  /whatwg-encoding@3.1.1:
    resolution: {integrity: sha512-6qN4hJdMwfYBtE3YBTTHhoeuUrDBPZmbQaxWAqSALV/MeEnR5z1xd8UKud2RAkFoPkmB+hli1TZSnyi84xz1vQ==}
    engines: {node: '>=18'}
    dependencies:
      iconv-lite: 0.6.3

  /whatwg-mimetype@4.0.0:
    resolution: {integrity: sha512-QaKxh0eNIi2mE9p2vEdzfagOKHCcj1pJ56EEHGQOVxp8r9/iszLUUV7v89x9O1p/T+NlTM5W7jW6+cz4Fq1YVg==}
    engines: {node: '>=18'}

  /whatwg-url@14.0.0:
    resolution: {integrity: sha512-1lfMEm2IEr7RIV+f4lUNPOqfFL+pO+Xw3fJSqmjX9AbXcXcYOkCe1P6+9VBZB6n94af16NfZf+sSk0JCBZC9aw==}
    engines: {node: '>=18'}
    dependencies:
      tr46: 5.0.0
      webidl-conversions: 7.0.0

  /which@2.0.2:
    resolution: {integrity: sha512-BLI3Tl1TW3Pvl70l3yq3Y64i+awpwXqsGBYWkkqMtnbXgrMD+yj7rhW0kuEDxzJaYXGjEW5ogapKNMEKNMjibA==}
    engines: {node: '>= 8'}
    hasBin: true
    dependencies:
      isexe: 2.0.0

  /which@4.0.0:
    resolution: {integrity: sha512-GlaYyEb07DPxYCKhKzplCWBJtvxZcZMrL+4UkrTSJHHPyZU4mYYTv3qaOe77H7EODLSSopAUFAc6W8U4yqvscg==}
    engines: {node: ^16.13.0 || >=18.0.0}
    hasBin: true
    dependencies:
      isexe: 3.1.1

  /why-is-node-running@2.2.2:
    resolution: {integrity: sha512-6tSwToZxTOcotxHeA+qGCq1mVzKR3CwcJGmVcY+QE8SHy6TnpFnh8PAvPNHYr7EcuVeG0QSMxtYCuO1ta/G/oA==}
    engines: {node: '>=8'}
    hasBin: true
    dependencies:
      siginfo: 2.0.0
      stackback: 0.0.2

  /wrap-ansi@7.0.0:
    resolution: {integrity: sha512-YVGIj2kamLSTxw6NsZjoBxfSwsn0ycdesmc4p+Q21c5zPuZ1pl+NfxVdxPtdHvmNVOQ6XSYG4AUtyt/Fi7D16Q==}
    engines: {node: '>=10'}
    dependencies:
      ansi-styles: 4.3.0
      string-width: 4.2.3
      strip-ansi: 6.0.1

  /wrap-ansi@8.1.0:
    resolution: {integrity: sha512-si7QWI6zUMq56bESFvagtmzMdGOtoxfR+Sez11Mobfc7tm+VkUckk9bW2UeffTGVUbOksxmSw0AA2gs8g71NCQ==}
    engines: {node: '>=12'}
    dependencies:
      ansi-styles: 6.2.1
      string-width: 5.1.2
      strip-ansi: 7.1.0

  /wrap-ansi@9.0.0:
    resolution: {integrity: sha512-G8ura3S+3Z2G+mkgNRq8dqaFZAuxfsxpBB8OCTGRTCtp+l/v9nbFNmCUP1BZMts3G1142MsZfn6eeUKrr4PD1Q==}
    engines: {node: '>=18'}
    dependencies:
      ansi-styles: 6.2.1
      string-width: 7.1.0
      strip-ansi: 7.1.0
    dev: true

  /wrappy@1.0.2:
    resolution: {integrity: sha512-l4Sp/DRseor9wL6EvV2+TuQn63dMkPjZ/sp9XkghTEbV9KlPS1xUsZ3u7/IQO4wxtcFB4bgpQPRcR3QCvezPcQ==}

  /ws@8.16.0:
    resolution: {integrity: sha512-HS0c//TP7Ina87TfiPUz1rQzMhHrl/SG2guqRcTOIUYD2q8uhUdNHZYJUaQ8aTGPzCh+c6oawMKW35nFl1dxyQ==}
    engines: {node: '>=10.0.0'}
    peerDependencies:
      bufferutil: ^4.0.1
      utf-8-validate: '>=5.0.2'
    peerDependenciesMeta:
      bufferutil:
        optional: true
      utf-8-validate:
        optional: true

  /xml-name-validator@4.0.0:
    resolution: {integrity: sha512-ICP2e+jsHvAj2E2lIHxa5tjXRlKDJo4IdvPvCXbXQGdzSfmSpNVyIKMvoZHjDY9DP0zV17iI85o90vRFXNccRw==}
    engines: {node: '>=12'}
    dev: true

  /xml-name-validator@5.0.0:
    resolution: {integrity: sha512-EvGK8EJ3DhaHfbRlETOWAS5pO9MZITeauHKJyb8wyajUfQUenkIg2MvLDTZ4T/TgIcm3HU0TFBgWWboAZ30UHg==}
    engines: {node: '>=18'}

  /xmlbuilder@15.1.1:
    resolution: {integrity: sha512-yMqGBqtXyeN1e3TGYvgNgDVZ3j84W4cwkOXQswghol6APgZWaff9lnbvN7MHYJOiXsvGPXtjTYJEiC9J2wv9Eg==}
    engines: {node: '>=8.0'}

  /xmlchars@2.2.0:
    resolution: {integrity: sha512-JZnDKK8B0RCDw84FNdDAIpZK+JuJw+s7Lz8nksI7SIuU3UXJJslUthsi+uWBUYOwPFwW7W7PRLRfUKpxjtjFCw==}

  /xtend@4.0.2:
    resolution: {integrity: sha512-LKYU1iAXJXUgAXn9URjiu+MWhyUXHsvfp7mcuYm9dSUKK0/CjtrUwFAxD82/mCWbtLsGjFIad0wIsod4zrTAEQ==}
    engines: {node: '>=0.4'}
    dev: false

  /xterm-addon-fit@0.8.0(xterm@5.3.0):
    resolution: {integrity: sha512-yj3Np7XlvxxhYF/EJ7p3KHaMt6OdwQ+HDu573Vx1lRXsVxOcnVJs51RgjZOouIZOczTsskaS+CpXspK81/DLqw==}
    peerDependencies:
      xterm: ^5.0.0
    dependencies:
      xterm: 5.3.0
    dev: false

  /xterm@5.3.0:
    resolution: {integrity: sha512-8QqjlekLUFTrU6x7xck1MsPzPA571K5zNqWm0M0oroYEWVOptZ0+ubQSkQ3uxIEhcIHRujJy6emDWX4A7qyFzg==}
    dev: false

  /y18n@5.0.8:
    resolution: {integrity: sha512-0pfFzegeDWJHJIAmTLRP2DwHjdF5s7jo9tuztdQxAhINCdvS+3nGINqPd00AphqJR/0LhANUS6/+7SCb98YOfA==}
    engines: {node: '>=10'}
    dev: true

  /yallist@3.1.1:
    resolution: {integrity: sha512-a4UGQaWPH59mOXUYnAG2ewncQS4i4F43Tv3JoAM+s2VDAmS9NsK8GpDMLrCHPksFT7h3K6TOoUNn2pb7RoXx4g==}

  /yallist@4.0.0:
    resolution: {integrity: sha512-3wdGidZyq5PB084XLES5TpOSRA3wjXAlIWMhum2kRcv/41Sn2emQ0dycQW4uZXLejwKvg6EsvbdlVL+FYEct7A==}

  /yaml-eslint-parser@1.2.2:
    resolution: {integrity: sha512-pEwzfsKbTrB8G3xc/sN7aw1v6A6c/pKxLAkjclnAyo5g5qOh6eL9WGu0o3cSDQZKrTNk4KL4lQSwZW+nBkANEg==}
    engines: {node: ^14.17.0 || >=16.0.0}
    dependencies:
      eslint-visitor-keys: 3.4.3
      lodash: 4.17.21
      yaml: 2.3.4

  /yaml@2.3.4:
    resolution: {integrity: sha512-8aAvwVUSHpfEqTQ4w/KMlf3HcRdt50E5ODIQJBw1fQ5RL34xabzxtUlzTXVqc4rkZsPbvrXKWnABCD7kWSmocA==}
    engines: {node: '>= 14'}

  /yargs-parser@20.2.9:
    resolution: {integrity: sha512-y11nGElTIV+CT3Zv9t7VKl+Q3hTQoT9a1Qzezhhl6Rp21gJ/IVTW7Z3y9EWXhuUBC2Shnf+DX0antecpAwSP8w==}
    engines: {node: '>=10'}
    dev: true

  /yargs-parser@21.1.1:
    resolution: {integrity: sha512-tVpsJW7DdjecAiFpbIB1e3qxIQsE6NoPc5/eTdrbbIC4h0LVsWhnoa3g+m2HclBIujHzsxZ4VJVA+GUuc2/LBw==}
    engines: {node: '>=12'}
    dev: true

  /yargs@17.7.2:
    resolution: {integrity: sha512-7dSzzRQ++CKnNI/krKnYRV7JKKPUXMEh61soaHKg9mrWEhzFWhFnxPxGl+69cD1Ou63C13NUPCnmIcrvqCuM6w==}
    engines: {node: '>=12'}
    dependencies:
      cliui: 8.0.1
      escalade: 3.1.2
      get-caller-file: 2.0.5
      require-directory: 2.1.1
      string-width: 4.2.3
      y18n: 5.0.8
      yargs-parser: 21.1.1
    dev: true

  /yauzl@2.10.0:
    resolution: {integrity: sha512-p4a9I6X6nu6IhoGmBqAcbJy1mlC4j27vEPZX9F4L4/vZT3Lyq1VkFHw/V/PUcB9Buo+DG3iHkT0x3Qya58zc3g==}
    dependencies:
      buffer-crc32: 0.2.13
      fd-slicer: 1.1.0

  /yazl@2.5.1:
    resolution: {integrity: sha512-phENi2PLiHnHb6QBVot+dJnaAZ0xosj7p3fWl+znIjBDlnMI2PsZCJZ306BPTFOaHf5qdDEI8x5qFrSOBN5vrw==}
    dependencies:
      buffer-crc32: 0.2.13
    dev: false

  /yn@3.1.1:
    resolution: {integrity: sha512-Ux4ygGWsu2c7isFWe8Yu1YluJmqVhxqK2cLXNQA5AcC3QfbGNpM7fu0Y8b/z16pXLnFxZYvWhd3fhBY9DLmC6Q==}
    engines: {node: '>=6'}
    dev: false

  /yocto-queue@0.1.0:
    resolution: {integrity: sha512-rVksvsnNCdJ/ohGc6xgPwyN8eheCxsiLM8mxuE/t/mOVqJewPuO1miLpTHQiRgTKCLexL4MeAFVagts7HmNZ2Q==}
    engines: {node: '>=10'}

  /yocto-queue@1.0.0:
    resolution: {integrity: sha512-9bnSc/HEW2uRy67wc+T8UwauLuPJVn28jb+GtJY16iiKWyvmYJRXVT4UamsAEGQfPohgr2q4Tq0sQbQlxTfi1g==}
    engines: {node: '>=12.20'}

  /zwitch@2.0.4:
    resolution: {integrity: sha512-bXE4cR/kVZhKZX/RjPEflHaKVhUVl85noU3v6b8apfQEc1x4A+zBxjZ4lN8LqGd6WZ3dl98pY4o717VFmoPp+A==}
    dev: false<|MERGE_RESOLUTION|>--- conflicted
+++ resolved
@@ -106,13 +106,8 @@
         specifier: 5.0.0-beta.28
         version: 5.0.0-beta.28
       element-plus:
-<<<<<<< HEAD
-        specifier: ^2.3.12
-        version: 2.5.5(vue@3.4.18)
-=======
         specifier: ^2.5.6
         version: 2.5.6(vue@3.4.19)
->>>>>>> ebc4c7d1
       extract-file-icon:
         specifier: ^0.3.2
         version: 0.3.2
@@ -1210,7 +1205,6 @@
 
   /@codemirror/state@6.4.1:
     resolution: {integrity: sha512-QkEyUiLhsJoZkbumGZlswmAhA7CBU02Wrz7zvH4SrcifbsqwlXShVXg65f3v/ts57W3dqyamEriMhij1Z3Zz4A==}
-    dev: false
 
   /@codemirror/view@6.24.0:
     resolution: {integrity: sha512-zK6m5pNkdhdJl8idPP1gA4N8JKTiSsOz8U/Iw+C1ChMwyLG7+MLiNXnH/wFuAk6KeGEe33/adOiAh5jMqee03w==}
