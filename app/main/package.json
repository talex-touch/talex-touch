--- conflicted
+++ resolved
@@ -17,11 +17,7 @@
   "devDependencies": {
     "@vitejs/plugin-vue": "^4.3.4",
     "@vue-macros/volar": "^0.14.2",
-<<<<<<< HEAD
-    "electron": "^24.8.2",
-=======
     "electron": "^26.1.0",
->>>>>>> ccbbfb1d
     "electron-builder": "^23.6.0",
     "typescript": "^5.2.2",
     "unplugin-auto-import": "^0.16.6",
