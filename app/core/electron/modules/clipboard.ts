--- conflicted
+++ resolved
@@ -4,14 +4,6 @@
 import { TalexTouch } from "../types";
 import { clipboard } from 'electron'
 
-<<<<<<< HEAD
-export default {
-    name: Symbol("Clipboard"),
-    filePath: "clipboard",
-    init(touchApp: TalexTouch.TouchApp) {
-        const touchChannel = genTouchChannel()
-        const win = touchApp.window.window
-=======
 export interface IClipboardStash {
     html: string | null
     image: string | null
@@ -20,7 +12,6 @@
 }
 
 export class ClipboardManager {
->>>>>>> ebc4c7d1
 
     windows: TalexTouch.ITouchWindow[]
     clipboardStash: IClipboardStash
