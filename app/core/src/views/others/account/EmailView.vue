--- conflicted
+++ resolved
@@ -10,17 +10,7 @@
   </div>
 </template>
 
-<<<<<<< HEAD
-<script>
-export default {
-  name: "EmaildView",
-};
-</script>
-
-<script lang="ts" setup>
-=======
 <script lang="ts" name="EmaildView" setup>
->>>>>>> 99502e2d
 import FlatInput from "@comp/base/input/FlatInput.vue";
 import { inject, onMounted, ref } from "vue";
 import FlatButton from "@comp/base/button//FlatButton.vue";
