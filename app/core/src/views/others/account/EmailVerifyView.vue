--- conflicted
+++ resolved
@@ -2,17 +2,7 @@
   <FlatCodeInput @input="inputDone" />
 </template>
 
-<<<<<<< HEAD
-<script>
-export default {
-  name: "EmailVerifyView",
-};
-</script>
-
-<script lang="ts" setup>
-=======
 <script lang="ts" name="EmailVerifyView" setup>
->>>>>>> 99502e2d
 import { inject, onMounted, ref } from "vue";
 import FlatButton from "@comp/base/button//FlatButton.vue";
 // import { $t } from "@modules/lang";
