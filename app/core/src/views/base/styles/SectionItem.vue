<template>
<<<<<<< HEAD
  <div @click="handleClick" @mouseenter="handleEnter" @mouseleave="handleLeave" relative cursor-pointer h-full
    border-rounded flex items-center justify-center :class="{ disabled, active: value === title }"
    class="SectionItem-Container transition-cubic">
=======
  <div
    @click="handleClick"
    @mouseenter="handleEnter"
    @mouseleave="handleLeave"
    relative
    cursor-pointer
    h-full
    border-rounded
    flex
    items-center
    justify-center
    :class="{ disabled, active: value === title }"
    class="SectionItem-Container transition-cubic"
  >
>>>>>>> 99502e2d
    <div class="SectionItem-Display" :class="title">
      <div
        v-shared-element:[`theme-preference-${title}-img`]
        :style="`filter: ${filter}`"
      />
    </div>
    <div
      @click="goRouter"
      flex
      items-center
      cursor-pointer
      justify-center
      class="SectionItem-Bar fake-background"
    >
      <span v-shared-element:[`theme-preference-${title}`]>
        {{ title }}
      </span>
    </div>
  </div>
</template>

<script name="SectionItem" setup>
import { useModelWrapper } from "@talex-touch/utils/renderer/ref";
import { useRouter } from "vue-router";

const router = useRouter();

const props = defineProps({
  modelValue: {
    type: String,
    default: false,
  },
  title: {
    type: String,
    default: "Section",
  },
  filter: {
    type: String,
    default: "blur(0px)",
  },
  disabled: {
    type: Boolean,
    default: false,
  },
  tip: {
    type: String,
  },
});
const emits = defineEmits(["update:modelValue"]);
const mention = inject("mention");

const value = useModelWrapper(props, emits);

function handleClick() {
  if (props.disabled) return;

  value.value = props.title;
}

function handleClick() {
  if ( props.disabled ) return

  value.value = props.title
}

function goRouter() {
  router.push({
    name: "Theme",
    query: {
      theme: props.title,
    },
  });
}

function handleEnter() {
  if (props.tip)
    mention("<span style='color: var(--el-color-warning)'>" + props.tip + "</span>");

  if (!props.disabled) return;

<<<<<<< HEAD
  mention("<span style='color: var(--el-color-danger)'>Your device doesn't support this feature yet.</span>")
=======
  mention(
    "<span style='color: var(--el-color-danger)'>Your device doesn't support this feature yet.</span>"
  );
>>>>>>> 99502e2d
}

function handleLeave() {
  if (!props.disabled) return;

  mention();
}
</script>

<style lang="scss" scoped>
.SectionItem-Display {
  position: relative;

  width: 100%;
  height: 100%;

  div {
    position: relative;

    width: 100%;
    height: 100%;

    background-size: cover;
    background-image: url("@assets/bg/apparent.jpg");
  }
}

.SectionItem-Container {
  // &:hover {
  //   border: 2px solid var(--el-color-primary);
  // }

  &.active {
    cursor: default;
    box-shadow: 0 0 8px 0 var(--el-color-primary-light-5);
    // border: 2px solid var(--el-color-primary);
  }

  &.disabled {
    opacity: 0.25;
    filter: blur(1px);
    cursor: not-allowed;
    border: 2px solid var(--el-color-danger);
  }

  flex: 1;

  width: 100%;
  height: 100%;

  user-select: none;
  border: 2px solid var(--el-border-color);
}

.SectionItem-Bar {
  z-index: 100;
  position: absolute;

  bottom: 0;

  height: 2rem;
  width: 100%;

  --fake-radius: 8px 8px 0 0;
}
</style><|MERGE_RESOLUTION|>--- conflicted
+++ resolved
@@ -1,9 +1,4 @@
 <template>
-<<<<<<< HEAD
-  <div @click="handleClick" @mouseenter="handleEnter" @mouseleave="handleLeave" relative cursor-pointer h-full
-    border-rounded flex items-center justify-center :class="{ disabled, active: value === title }"
-    class="SectionItem-Container transition-cubic">
-=======
   <div
     @click="handleClick"
     @mouseenter="handleEnter"
@@ -18,7 +13,6 @@
     :class="{ disabled, active: value === title }"
     class="SectionItem-Container transition-cubic"
   >
->>>>>>> 99502e2d
     <div class="SectionItem-Display" :class="title">
       <div
         v-shared-element:[`theme-preference-${title}-img`]
@@ -78,12 +72,6 @@
   value.value = props.title;
 }
 
-function handleClick() {
-  if ( props.disabled ) return
-
-  value.value = props.title
-}
-
 function goRouter() {
   router.push({
     name: "Theme",
@@ -99,13 +87,9 @@
 
   if (!props.disabled) return;
 
-<<<<<<< HEAD
-  mention("<span style='color: var(--el-color-danger)'>Your device doesn't support this feature yet.</span>")
-=======
   mention(
     "<span style='color: var(--el-color-danger)'>Your device doesn't support this feature yet.</span>"
   );
->>>>>>> 99502e2d
 }
 
 function handleLeave() {
