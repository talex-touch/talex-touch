<script setup lang="ts" name="SettingUser">
import { $t } from "@modules/lang";
import TBlockLine from "@comp/base/group/TBlockLine.vue";
import TGroupBlock from "@comp/base/group/TGroupBlock.vue";
import OSIcon from "@comp/icon/OSIcon.vue";
import { useCPUUsage, useMemoryUsage } from "@modules/hooks/env-hooks";

const props = defineProps({
  env: {
    type: Object,
    required: true,
  },
  dev: {
    type: Boolean,
    required: true,
  },
});

const appUpdate = ref();

onMounted(() => {
<<<<<<< HEAD
  appUpdate.value = window.$startupInfo.appUpdate
})
=======
  appUpdate.value = window.$startupInfo.appUpdate;
});
>>>>>>> 99502e2d

const versionStr = computed(
  () => `TalexTouch ${props.dev ? "Dev" : "Master"} ${props.env.packageJson?.version}`
);
const startCosts = computed(
  () => props.env.sui && (props.env.sui.t.e - props.env.sui.t.s) / 1000
);

const cpuUsage = useCPUUsage();
const memoryUsage = useMemoryUsage();

onBeforeUnmount(() => {
  cpuUsage[1]();
  memoryUsage[1]();
});
</script>

<template>
  <t-group-block v-if="env.process" name="Application specification (Touch)" icon="apps">
    <t-block-line title="Version">
      <template #description>
        {{ versionStr }}
        <span
          v-if="appUpdate"
          class="tag"
          style="color: #fea113; font-weight: 600; cursor: pointer"
        >
          New!
        </span>
        <span v-else class="tag" style="color: #6d8b51"> Latest </span>
      </template>
    </t-block-line>
    <t-block-line title="Specification" description="23H6 T1"></t-block-line>
    <t-block-line title="Start Costs">
      <template #description>
        {{ startCosts }}s
        <span class="tag" style="color: var(--el-color-success)" v-if="startCosts < 1">
          Perfect
        </span>
        <span
          class="tag"
          style="color: var(--el-color-warning)"
          v-else-if="startCosts < 2"
        >
          Good
        </span>
        <span class="tag" style="color: var(--el-color-error)" v-else-if="startCosts < 5">
          Bad
        </span>
        <span class="tag" style="color: var(--el-color-error); font-weight: 600" v-else>
          Slowly
        </span>
      </template>
    </t-block-line>
    <t-block-line
      title="Electron"
      :description="env.process.versions?.electron"
    ></t-block-line>
    <t-block-line
      title="V8 Engine"
      :description="env.process.versions?.v8"
    ></t-block-line>
    <t-block-line title="OS">
      <template #description>
        <span indent-1 flex items-center>
          <OSIcon ml-8 :os="env.os.version" />
          {{ env.os.version }}
        </span>
      </template>
    </t-block-line>
<<<<<<< HEAD
    <t-block-line title="Platform" :description="`${env.process.platform} (${env.os.arch})`"></t-block-line>
    <t-block-line title="Experience" description="Touch Feature Experience Pack 2024.01.09"></t-block-line>
=======
    <t-block-line
      title="Platform"
      :description="`${env.process.platform} (${env.os.arch})`"
    ></t-block-line>
    <t-block-line
      title="Experience"
      description="Touch Feature Experience Pack 2024.02.15"
    ></t-block-line>
>>>>>>> 99502e2d
    <t-block-line title="CPU Usage">
      <template #description>
        <span
          :data-text="`${Math.round(cpuUsage[0].value.percentCPUUsage * 10000) / 100}%`"
          class="Usage"
          :style="`--color: var(--el-color-danger);--percent: ${
            cpuUsage[0].value.percentCPUUsage * 100
          }%`"
        >
        </span>
      </template>
    </t-block-line>
    <!-- <t-block-line :title="$t('settings.application.list-settings.specifications.gpu-usage')"
      description="Touch Feature Experience Pack 2023.02.21"></t-block-line> -->
    <t-block-line title="Mem Usage">
      <template #description>
        <span
          :data-text="`${
            Math.round(
              (memoryUsage[0].value.heapUsed / memoryUsage[0].value.heapTotal) * 10000
            ) / 100
          }%`"
          class="Usage"
          :style="`--color: var(--el-color-primary);--percent: ${
            (memoryUsage[0].value.heapUsed / memoryUsage[0].value.heapTotal) * 100
          }%`"
        >
        </span>
      </template>
    </t-block-line>
    <t-block-line :title="`TalexTouch Terms of Service`" :link="true"></t-block-line>
    <t-block-line :title="`TalexTouch Software License`" :link="true"></t-block-line>
  </t-group-block>
</template>

<style lang="scss">
.Usage {
  &:before {
    content: "";
    position: absolute;

    left: 0;
    top: 0;

    width: var(--percent, 100%);
    max-width: 100%;
    height: 100%;

    background-color: var(--color, var(--el-color-info));
    border-radius: 2px;
    transition: 1s linear;
  }

  &:after {
    content: attr(data-text);
    position: absolute;

    left: 80%;
  }

  position: relative;
  display: inline-block;

  //margin-left: 32px;

  width: 120px;
  height: 20px;

  border-radius: 4px;
  border: 1px solid var(--el-border-color);
}
</style><|MERGE_RESOLUTION|>--- conflicted
+++ resolved
@@ -19,13 +19,8 @@
 const appUpdate = ref();
 
 onMounted(() => {
-<<<<<<< HEAD
-  appUpdate.value = window.$startupInfo.appUpdate
-})
-=======
   appUpdate.value = window.$startupInfo.appUpdate;
 });
->>>>>>> 99502e2d
 
 const versionStr = computed(
   () => `TalexTouch ${props.dev ? "Dev" : "Master"} ${props.env.packageJson?.version}`
@@ -96,10 +91,6 @@
         </span>
       </template>
     </t-block-line>
-<<<<<<< HEAD
-    <t-block-line title="Platform" :description="`${env.process.platform} (${env.os.arch})`"></t-block-line>
-    <t-block-line title="Experience" description="Touch Feature Experience Pack 2024.01.09"></t-block-line>
-=======
     <t-block-line
       title="Platform"
       :description="`${env.process.platform} (${env.os.arch})`"
@@ -108,7 +99,6 @@
       title="Experience"
       description="Touch Feature Experience Pack 2024.02.15"
     ></t-block-line>
->>>>>>> 99502e2d
     <t-block-line title="CPU Usage">
       <template #description>
         <span
